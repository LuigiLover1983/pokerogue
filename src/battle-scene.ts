import Phaser from "phaser";
import UI from "./ui/ui";
import { LevelCapPhase, LoginPhase, MessagePhase, MovePhase, NewBiomeEncounterPhase, NextEncounterPhase, ReturnPhase, SelectBiomePhase, ShowTrainerPhase, SwitchPhase, TitlePhase, TurnInitPhase } from "./phases";
import Pokemon, { EnemyPokemon, PlayerPokemon } from "./field/pokemon";
import PokemonSpecies, { allSpecies, getPokemonSpecies, PokemonSpeciesFilter } from "./data/pokemon-species";
import { Constructor, isNullOrUndefined } from "#app/utils";
import * as Utils from "./utils";
import { ConsumableModifier, ConsumablePokemonModifier, DoubleBattleChanceBoosterModifier, FusePokemonModifier, HealingBoosterModifier, Modifier, ModifierBar, ModifierPredicate, overrideHeldItems, overrideModifiers, PersistentModifier, PokemonFormChangeItemModifier, PokemonHeldItemModifier, PokemonHpRestoreModifier, TerastallizeModifier } from "./modifier/modifier";
import { PokeballType } from "./data/pokeball";
import { initCommonAnims, initMoveAnim, loadCommonAnimAssets, loadMoveAnimAssets, populateAnims } from "./data/battle-anims";
import { Phase } from "./phase";
import { initGameSpeed } from "./system/game-speed";
import { Arena, ArenaBase } from "./field/arena";
import { GameData } from "./system/game-data";
import { addTextObject, getTextColor, TextStyle } from "./ui/text";
import { allMoves } from "./data/move";
import { getDefaultModifierTypeForTier, getEnemyModifierTypesForWave, getLuckString, getLuckTextTint, getModifierPoolForType, getPartyLuckValue, ModifierPoolType, PokemonHeldItemModifierType } from "./modifier/modifier-type";
import AbilityBar from "./ui/ability-bar";
import { allAbilities, applyAbAttrs, applyPostBattleInitAbAttrs, BlockItemTheftAbAttr, DoubleBattleChanceAbAttr, IncrementMovePriorityAbAttr, PostBattleInitAbAttr } from "./data/ability";
import Battle, { BattleType, FixedBattleConfig } from "./battle";
import { GameMode, GameModes, getGameMode } from "./game-mode";
import FieldSpritePipeline from "./pipelines/field-sprite";
import SpritePipeline from "./pipelines/sprite";
import PartyExpBar from "./ui/party-exp-bar";
import { trainerConfigs, TrainerSlot } from "./data/trainer-config";
import Trainer, { TrainerVariant } from "./field/trainer";
import TrainerData from "./system/trainer-data";
import SoundFade from "phaser3-rex-plugins/plugins/soundfade";
import { pokemonPrevolutions } from "./data/pokemon-evolutions";
import PokeballTray from "./ui/pokeball-tray";
import InvertPostFX from "./pipelines/invert";
import { Achv, achvs, ModifierAchv, MoneyAchv } from "./system/achv";
import { Voucher, vouchers } from "./system/voucher";
import { Gender } from "./data/gender";
import UIPlugin from "phaser3-rex-plugins/templates/ui/ui-plugin";
import { addUiThemeOverrides } from "./ui/ui-theme";
import PokemonData from "./system/pokemon-data";
import { Nature } from "./data/nature";
import { pokemonFormChanges, SpeciesFormChangeManualTrigger, SpeciesFormChangeTimeOfDayTrigger, SpeciesFormChangeTrigger } from "./data/pokemon-forms";
import { FormChangePhase, QuietFormChangePhase } from "./form-change-phase";
import { getTypeRgb } from "./data/type";
import PokemonSpriteSparkleHandler from "./field/pokemon-sprite-sparkle-handler";
import CharSprite from "./ui/char-sprite";
import DamageNumberHandler from "./field/damage-number-handler";
import PokemonInfoContainer from "./ui/pokemon-info-container";
import { biomeDepths, getBiomeName } from "./data/biomes";
import { SceneBase } from "./scene-base";
import CandyBar from "./ui/candy-bar";
import { Variant, variantData } from "./data/variant";
import { Localizable } from "#app/interfaces/locales";
<<<<<<< HEAD
import * as Overrides from "./overrides";
import { InputsController } from "./inputs-controller";
import { UiInputs } from "./ui-inputs";
=======
import Overrides from "#app/overrides";
import {InputsController} from "./inputs-controller";
import {UiInputs} from "./ui-inputs";
>>>>>>> 8a883ea0
import { NewArenaEvent } from "./events/battle-scene";
import { ArenaFlyout } from "./ui/arena-flyout";
import { EaseType } from "#enums/ease-type";
import { Abilities } from "#enums/abilities";
import { BattleSpec } from "#enums/battle-spec";
import { BattleStyle } from "#enums/battle-style";
import { Biome } from "#enums/biome";
import { ExpNotification } from "#enums/exp-notification";
import { MoneyFormat } from "#enums/money-format";
import { Moves } from "#enums/moves";
import { PlayerGender } from "#enums/player-gender";
import { Species } from "#enums/species";
import { UiTheme } from "#enums/ui-theme";
import { TimedEventManager } from "#app/timed-event-manager.js";
import i18next from "i18next";
<<<<<<< HEAD
import IMysteryEncounter from "./data/mystery-encounters/mystery-encounter";
import { allMysteryEncounters, AVERAGE_ENCOUNTERS_PER_RUN_TARGET, BASE_MYSTERY_ENCOUNTER_SPAWN_WEIGHT, mysteryEncountersByBiome, WEIGHT_INCREMENT_ON_SPAWN_MISS } from "./data/mystery-encounters/mystery-encounters";
import { MysteryEncounterData } from "#app/data/mystery-encounters/mystery-encounter-data";
import { MysteryEncounterType } from "#enums/mystery-encounter-type";
import { MysteryEncounterMode } from "#enums/mystery-encounter-mode";
import { MysteryEncounterTier } from "#enums/mystery-encounter-tier";
=======
import {TrainerType} from "#enums/trainer-type";
>>>>>>> 8a883ea0

export const bypassLogin = import.meta.env.VITE_BYPASS_LOGIN === "1";

const DEBUG_RNG = false;

const OPP_IVS_OVERRIDE_VALIDATED : integer[] = (
  Array.isArray(Overrides.OPP_IVS_OVERRIDE) ?
    Overrides.OPP_IVS_OVERRIDE :
    new Array(6).fill(Overrides.OPP_IVS_OVERRIDE)
).map(iv => isNaN(iv) || iv === null || iv > 31 ? -1 : iv);

export const startingWave = Overrides.STARTING_WAVE_OVERRIDE || 1;

const expSpriteKeys: string[] = [];

export let starterColors: StarterColors;
interface StarterColors {
    [key: string]: [string, string]
}

export interface PokeballCounts {
    [pb: string]: integer;
}

export type AnySound = Phaser.Sound.WebAudioSound | Phaser.Sound.HTML5AudioSound | Phaser.Sound.NoAudioSound;

export interface InfoToggle {
    toggleInfo(force?: boolean): void;
    isActive(): boolean;
}

export default class BattleScene extends SceneBase {
  public rexUI: UIPlugin;
  public inputController: InputsController;
  public uiInputs: UiInputs;

  public sessionPlayTime: integer = null;
  public lastSavePlayTime: integer = null;
  public masterVolume: number = 0.5;
  public bgmVolume: number = 1;
  public seVolume: number = 1;
  public gameSpeed: integer = 1;
  public damageNumbersMode: integer = 0;
  public reroll: boolean = false;
  public showMovesetFlyout: boolean = true;
  public showArenaFlyout: boolean = true;
  public showTimeOfDayWidget: boolean = true;
  public timeOfDayAnimation: EaseType = EaseType.NONE;
  public showLevelUpStats: boolean = true;
  public enableTutorials: boolean = import.meta.env.VITE_BYPASS_TUTORIAL === "1";
  public enableMoveInfo: boolean = true;
  public enableRetries: boolean = false;
  /**
   * Determines the condition for a notification should be shown for Candy Upgrades
   * - 0 = 'Off'
   * - 1 = 'Passives Only'
   * - 2 = 'On'
   */
  public candyUpgradeNotification: integer = 0;
  /**
   * Determines what type of notification is used for Candy Upgrades
   * - 0 = 'Icon'
   * - 1 = 'Animation'
   */
  public candyUpgradeDisplay: integer = 0;
  public moneyFormat: MoneyFormat = MoneyFormat.NORMAL;
  public uiTheme: UiTheme = UiTheme.DEFAULT;
  public windowType: integer = 0;
  public experimentalSprites: boolean = false;
  public musicPreference: integer = 0;
  public moveAnimations: boolean = true;
  public expGainsSpeed: integer = 0;
  public skipSeenDialogues: boolean = false;

  /**
     * Defines the experience gain display mode.
     *
     * @remarks
     * The `expParty` can have several modes:
     * - `0` - Default: The normal experience gain display, nothing changed.
     * - `1` - Level Up Notification: Displays the level up in the small frame instead of a message.
     * - `2` - Skip: No level up frame nor message.
     *
     * Modes `1` and `2` are still compatible with stats display, level up, new move, etc.
     * @default 0 - Uses the default normal experience gain display.
     */
  public expParty: ExpNotification = 0;
  public hpBarSpeed: integer = 0;
  public fusionPaletteSwaps: boolean = true;
  public enableTouchControls: boolean = false;
  public enableVibration: boolean = false;
  public showBgmBar: boolean = true;

  /**
   * Determines the selected battle style.
   * - 0 = 'Switch'
   * - 1 = 'Set' - The option to switch the active pokemon at the start of a battle will not display.
   */
  public battleStyle: integer = BattleStyle.SWITCH;

  /**
  * Defines whether or not to show type effectiveness hints
  * - true: No hints
  * - false: Show hints for moves
   */
  public typeHints: boolean = false;

  public disableMenu: boolean = false;

  public gameData: GameData;
  public sessionSlotId: integer;

  /** PhaseQueue: dequeue/remove the first element to get the next phase */
  public phaseQueue: Phase[];
  public conditionalQueue: Array<[() => boolean, Phase]>;
  /** PhaseQueuePrepend: is a temp storage of what will be added to PhaseQueue */
  private phaseQueuePrepend: Phase[];

  /** overrides default of inserting phases to end of phaseQueuePrepend array, useful or inserting Phases "out of order" */
  private phaseQueuePrependSpliceIndex: integer;
  private nextCommandPhaseQueue: Phase[];

  private currentPhase: Phase;
  private standbyPhase: Phase;
  public field: Phaser.GameObjects.Container;
  public fieldUI: Phaser.GameObjects.Container;
  public charSprite: CharSprite;
  public pbTray: PokeballTray;
  public pbTrayEnemy: PokeballTray;
  public abilityBar: AbilityBar;
  public partyExpBar: PartyExpBar;
  public candyBar: CandyBar;
  public arenaBg: Phaser.GameObjects.Sprite;
  public arenaBgTransition: Phaser.GameObjects.Sprite;
  public arenaPlayer: ArenaBase;
  public arenaPlayerTransition: ArenaBase;
  public arenaEnemy: ArenaBase;
  public arenaNextEnemy: ArenaBase;
  public arena: Arena;
  public gameMode: GameMode;
  public score: integer;
  public lockModifierTiers: boolean;
  public trainer: Phaser.GameObjects.Sprite;
  public lastEnemyTrainer: Trainer;
  public currentBattle: Battle;
  public pokeballCounts: PokeballCounts;
  public money: integer;
  public pokemonInfoContainer: PokemonInfoContainer;
  private party: PlayerPokemon[];
  public mysteryEncounterData: MysteryEncounterData = new MysteryEncounterData(null);
  public lastMysteryEncounter: IMysteryEncounter;
  /** Combined Biome and Wave count text */
  private biomeWaveText: Phaser.GameObjects.Text;
  private moneyText: Phaser.GameObjects.Text;
  private scoreText: Phaser.GameObjects.Text;
  private luckLabelText: Phaser.GameObjects.Text;
  private luckText: Phaser.GameObjects.Text;
  private modifierBar: ModifierBar;
  private enemyModifierBar: ModifierBar;
  public arenaFlyout: ArenaFlyout;

  private fieldOverlay: Phaser.GameObjects.Rectangle;
  private shopOverlay: Phaser.GameObjects.Rectangle;
  private shopOverlayShown: boolean = false;
  private shopOverlayOpacity: number = .80;

  public modifiers: PersistentModifier[];
  private enemyModifiers: PersistentModifier[];
  public uiContainer: Phaser.GameObjects.Container;
  public ui: UI;

  public seed: string;
  public waveSeed: string;
  public waveCycleOffset: integer;
  public offsetGym: boolean;

  public damageNumberHandler: DamageNumberHandler;
  private spriteSparkleHandler: PokemonSpriteSparkleHandler;

  public fieldSpritePipeline: FieldSpritePipeline;
  public spritePipeline: SpritePipeline;

  private bgm: AnySound;
  private bgmResumeTimer: Phaser.Time.TimerEvent;
  private bgmCache: Set<string> = new Set();
  private playTimeTimer: Phaser.Time.TimerEvent;

  public rngCounter: integer = 0;
  public rngSeedOverride: string = "";
  public rngOffset: integer = 0;

  public inputMethod: string;
  private infoToggles: InfoToggle[] = [];

  public eventManager: TimedEventManager;

  /**
   * Allows subscribers to listen for events
   *
   * Current Events:
   * - {@linkcode BattleSceneEventType.MOVE_USED} {@linkcode MoveUsedEvent}
   * - {@linkcode BattleSceneEventType.TURN_INIT} {@linkcode TurnInitEvent}
   * - {@linkcode BattleSceneEventType.TURN_END} {@linkcode TurnEndEvent}
   * - {@linkcode BattleSceneEventType.NEW_ARENA} {@linkcode NewArenaEvent}
   */
  public readonly eventTarget: EventTarget = new EventTarget();

  constructor() {
    super("battle");
    this.phaseQueue = [];
    this.phaseQueuePrepend = [];
    this.conditionalQueue = [];
    this.phaseQueuePrependSpliceIndex = -1;
    this.nextCommandPhaseQueue = [];
    this.updateGameInfo();
  }

  loadPokemonAtlas(key: string, atlasPath: string, experimental?: boolean) {
    if (experimental === undefined) {
      experimental = this.experimentalSprites;
    }
    const variant = atlasPath.includes("variant/") || /_[0-3]$/.test(atlasPath);
    if (experimental) {
      experimental = this.hasExpSprite(key);
    }
    if (variant) {
      atlasPath = atlasPath.replace("variant/", "");
    }
    this.load.atlas(key, `images/pokemon/${variant ? "variant/" : ""}${experimental ? "exp/" : ""}${atlasPath}.png`,  `images/pokemon/${variant ? "variant/" : ""}${experimental ? "exp/" : ""}${atlasPath}.json`);
  }

  async preload() {
    if (DEBUG_RNG) {
      const scene = this;
      const originalRealInRange = Phaser.Math.RND.realInRange;
      Phaser.Math.RND.realInRange = function (min: number, max: number): number {
        const ret = originalRealInRange.apply(this, [ min, max ]);
        const args = [ "RNG", ++scene.rngCounter, ret / (max - min), `min: ${min} / max: ${max}` ];
        args.push(`seed: ${scene.rngSeedOverride || scene.waveSeed || scene.seed}`);
        if (scene.rngOffset) {
          args.push(`offset: ${scene.rngOffset}`);
        }
        console.log(...args);
        return ret;
      };
    }

    populateAnims();

    await this.initVariantData();
  }

  create() {
    initGameSpeed.apply(this);
    this.inputController = new InputsController(this);
    this.uiInputs = new UiInputs(this, this.inputController);

    this.gameData = new GameData(this);

    addUiThemeOverrides(this);

    this.load.setBaseURL();

    this.spritePipeline = new SpritePipeline(this.game);
    (this.renderer as Phaser.Renderer.WebGL.WebGLRenderer).pipelines.add("Sprite", this.spritePipeline);

    this.fieldSpritePipeline = new FieldSpritePipeline(this.game);
    (this.renderer as Phaser.Renderer.WebGL.WebGLRenderer).pipelines.add("FieldSprite", this.fieldSpritePipeline);
    this.eventManager = new TimedEventManager();

    this.launchBattle();
  }

  update() {
    this.ui?.update();
  }

  launchBattle() {
    this.arenaBg = this.add.sprite(0, 0, "plains_bg");
    this.arenaBg.setName("sprite-arena-bg");
    this.arenaBgTransition = this.add.sprite(0, 0, "plains_bg");
    this.arenaBgTransition.setName("sprite-arena-bg-transition");

    [ this.arenaBgTransition, this.arenaBg ].forEach(a => {
      a.setPipeline(this.fieldSpritePipeline);
      a.setScale(6);
      a.setOrigin(0);
      a.setSize(320, 240);
    });

    const field = this.add.container(0, 0);
    field.setName("field");
    field.setScale(6);

    this.field = field;

    const fieldUI = this.add.container(0, this.game.canvas.height);
    fieldUI.setName("field-ui");
    fieldUI.setDepth(1);
    fieldUI.setScale(6);

    this.fieldUI = fieldUI;

    const transition = (this.make as any).rexTransitionImagePack({
      x: 0,
      y: 0,
      scale: 6,
      key: "loading_bg",
      origin: { x: 0, y: 0 }
    }, true);

    transition.transit({
      mode: "blinds",
      ease: "Cubic.easeInOut",
      duration: 1250,
      oncomplete: () => transition.destroy()
    });

    this.add.existing(transition);

    const uiContainer = this.add.container(0, 0);
    uiContainer.setName("ui");
    uiContainer.setDepth(2);
    uiContainer.setScale(6);

    this.uiContainer = uiContainer;

    const overlayWidth = this.game.canvas.width / 6;
    const overlayHeight = (this.game.canvas.height / 6) - 48;
    this.fieldOverlay = this.add.rectangle(0, overlayHeight * -1 - 48, overlayWidth, overlayHeight, 0x424242);
    this.fieldOverlay.setName("rect-field-overlay");
    this.fieldOverlay.setOrigin(0, 0);
    this.fieldOverlay.setAlpha(0);
    this.fieldUI.add(this.fieldOverlay);

    this.shopOverlay = this.add.rectangle(0, overlayHeight * -1 - 48, overlayWidth, overlayHeight, 0x070707);
    this.shopOverlay.setName("rect-shop-overlay");
    this.shopOverlay.setOrigin(0, 0);
    this.shopOverlay.setAlpha(0);
    this.fieldUI.add(this.shopOverlay);

    this.modifiers = [];
    this.enemyModifiers = [];

    this.modifierBar = new ModifierBar(this);
    this.modifierBar.setName("modifier-bar");
    this.add.existing(this.modifierBar);
    uiContainer.add(this.modifierBar);

    this.enemyModifierBar = new ModifierBar(this, true);
    this.enemyModifierBar.setName("enemy-modifier-bar");
    this.add.existing(this.enemyModifierBar);
    uiContainer.add(this.enemyModifierBar);

    this.charSprite = new CharSprite(this);
    this.charSprite.setName("sprite-char");
    this.charSprite.setup();

    this.fieldUI.add(this.charSprite);

    this.pbTray = new PokeballTray(this, true);
    this.pbTray.setName("pb-tray");
    this.pbTray.setup();

    this.pbTrayEnemy = new PokeballTray(this, false);
    this.pbTrayEnemy.setName("enemy-pb-tray");
    this.pbTrayEnemy.setup();

    this.fieldUI.add(this.pbTray);
    this.fieldUI.add(this.pbTrayEnemy);

    this.abilityBar = new AbilityBar(this);
    this.abilityBar.setName("ability-bar");
    this.abilityBar.setup();
    this.fieldUI.add(this.abilityBar);

    this.partyExpBar = new PartyExpBar(this);
    this.partyExpBar.setName("party-exp-bar");
    this.partyExpBar.setup();
    this.fieldUI.add(this.partyExpBar);

    this.candyBar = new CandyBar(this);
    this.candyBar.setName("candy-bar");
    this.candyBar.setup();
    this.fieldUI.add(this.candyBar);

    this.biomeWaveText = addTextObject(this, (this.game.canvas.width / 6) - 2, 0, startingWave.toString(), TextStyle.BATTLE_INFO);
    this.biomeWaveText.setName("text-biome-wave");
    this.biomeWaveText.setOrigin(1, 0.5);
    this.fieldUI.add(this.biomeWaveText);

    this.moneyText = addTextObject(this, (this.game.canvas.width / 6) - 2, 0, "", TextStyle.MONEY);
    this.moneyText.setName("text-money");
    this.moneyText.setOrigin(1, 0.5);
    this.fieldUI.add(this.moneyText);

    this.scoreText = addTextObject(this, (this.game.canvas.width / 6) - 2, 0, "", TextStyle.PARTY, { fontSize: "54px" });
    this.scoreText.setName("text-score");
    this.scoreText.setOrigin(1, 0.5);
    this.fieldUI.add(this.scoreText);

    this.luckText = addTextObject(this, (this.game.canvas.width / 6) - 2, 0, "", TextStyle.PARTY, { fontSize: "54px" });
    this.luckText.setName("text-luck");
    this.luckText.setOrigin(1, 0.5);
    this.luckText.setVisible(false);
    this.fieldUI.add(this.luckText);

    this.luckLabelText = addTextObject(this, (this.game.canvas.width / 6) - 2, 0, i18next.t("common:luckIndicator"), TextStyle.PARTY, { fontSize: "54px" });
    this.luckLabelText.setName("text-luck-label");
    this.luckLabelText.setOrigin(1, 0.5);
    this.luckLabelText.setVisible(false);
    this.fieldUI.add(this.luckLabelText);

    this.arenaFlyout = new ArenaFlyout(this);
    this.fieldUI.add(this.arenaFlyout);
    this.fieldUI.moveBelow<Phaser.GameObjects.GameObject>(this.arenaFlyout, this.fieldOverlay);

    this.updateUIPositions();

    this.damageNumberHandler = new DamageNumberHandler();

    this.spriteSparkleHandler = new PokemonSpriteSparkleHandler();
    this.spriteSparkleHandler.setup(this);

    this.pokemonInfoContainer = new PokemonInfoContainer(this, (this.game.canvas.width / 6) + 52, -(this.game.canvas.height / 6) + 66);
    this.pokemonInfoContainer.setup();

    this.fieldUI.add(this.pokemonInfoContainer);

    this.party = [];

    const loadPokemonAssets = [];

    this.arenaPlayer = new ArenaBase(this, true);
    this.arenaPlayer.setName("arena-player");
    this.arenaPlayerTransition = new ArenaBase(this, true);
    this.arenaPlayerTransition.setName("arena-player-transition");
    this.arenaEnemy = new ArenaBase(this, false);
    this.arenaEnemy.setName("arena-enemy");
    this.arenaNextEnemy = new ArenaBase(this, false);
    this.arenaNextEnemy.setName("arena-next-enemy");

    this.arenaBgTransition.setVisible(false);
    this.arenaPlayerTransition.setVisible(false);
    this.arenaNextEnemy.setVisible(false);

    [ this.arenaPlayer, this.arenaPlayerTransition, this.arenaEnemy, this.arenaNextEnemy ].forEach(a => {
      if (a instanceof Phaser.GameObjects.Sprite) {
        a.setOrigin(0, 0);
      }
      field.add(a);
    });

    const trainer = this.addFieldSprite(0, 0, `trainer_${this.gameData.gender === PlayerGender.FEMALE ? "f" : "m"}_back`);
    trainer.setOrigin(0.5, 1);
    trainer.setName("sprite-trainer");

    field.add(trainer);

    this.trainer = trainer;

    this.anims.create({
      key: "prompt",
      frames: this.anims.generateFrameNumbers("prompt", { start: 1, end: 4 }),
      frameRate: 6,
      repeat: -1,
      showOnStart: true
    });

    this.anims.create({
      key: "tera_sparkle",
      frames: this.anims.generateFrameNumbers("tera_sparkle", { start: 0, end: 12 }),
      frameRate: 18,
      repeat: 0,
      showOnStart: true,
      hideOnComplete: true
    });

    this.reset(false, false, true);

    const ui = new UI(this);
    this.uiContainer.add(ui);

    this.ui = ui;

    ui.setup();

    const defaultMoves = [ Moves.TACKLE, Moves.TAIL_WHIP, Moves.FOCUS_ENERGY, Moves.STRUGGLE ];

    Promise.all([
      Promise.all(loadPokemonAssets),
      initCommonAnims(this).then(() => loadCommonAnimAssets(this, true)),
      Promise.all([ Moves.TACKLE, Moves.TAIL_WHIP, Moves.FOCUS_ENERGY, Moves.STRUGGLE ].map(m => initMoveAnim(this, m))).then(() => loadMoveAnimAssets(this, defaultMoves, true)),
      this.initStarterColors()
    ]).then(() => {
      this.pushPhase(new LoginPhase(this));
      this.pushPhase(new TitlePhase(this));

      this.shiftPhase();
    });
  }

  initSession(): void {
    if (this.sessionPlayTime === null) {
      this.sessionPlayTime = 0;
    }
    if (this.lastSavePlayTime === null) {
      this.lastSavePlayTime = 0;
    }

    if (this.playTimeTimer) {
      this.playTimeTimer.destroy();
    }

    this.playTimeTimer = this.time.addEvent({
      delay: Utils.fixedInt(1000),
      repeat: -1,
      callback: () => {
        if (this.gameData) {
          this.gameData.gameStats.playTime++;
        }
        if (this.sessionPlayTime !== null) {
          this.sessionPlayTime++;
        }
        if (this.lastSavePlayTime !== null) {
          this.lastSavePlayTime++;
        }
      }
    });

    this.updateBiomeWaveText();
    this.updateMoneyText();
    this.updateScoreText();
  }

  async initExpSprites(): Promise<void> {
    if (expSpriteKeys.length) {
      return;
    }
    this.cachedFetch("./exp-sprites.json").then(res => res.json()).then(keys => {
      if (Array.isArray(keys)) {
        expSpriteKeys.push(...keys);
      }
      Promise.resolve();
    });
  }

  async initVariantData(): Promise<void> {
    Object.keys(variantData).forEach(key => delete variantData[key]);
    await this.cachedFetch("./images/pokemon/variant/_masterlist.json").then(res => res.json())
      .then(v => {
        Object.keys(v).forEach(k => variantData[k] = v[k]);
        if (this.experimentalSprites) {
          const expVariantData = variantData["exp"];
          const traverseVariantData = (keys: string[]) => {
            let variantTree = variantData;
            let expTree = expVariantData;
            keys.map((k: string, i: integer) => {
              if (i < keys.length - 1) {
                variantTree = variantTree[k];
                expTree = expTree[k];
              } else if (variantTree.hasOwnProperty(k) && expTree.hasOwnProperty(k)) {
                if ([ "back", "female" ].includes(k)) {
                  traverseVariantData(keys.concat(k));
                } else {
                  variantTree[k] = expTree[k];
                }
              }
            });
          };
          Object.keys(expVariantData).forEach(ek => traverseVariantData([ ek ]));
        }
        Promise.resolve();
      });
  }

  cachedFetch(url: string, init?: RequestInit): Promise<Response> {
    const manifest = this.game["manifest"];
    if (manifest) {
      const timestamp = manifest[`/${url.replace("./", "")}`];
      if (timestamp) {
        url += `?t=${timestamp}`;
      }
    }
    return fetch(url, init);
  }

  initStarterColors(): Promise<void> {
    return new Promise(resolve => {
      if (starterColors) {
        return resolve();
      }

      this.cachedFetch("./starter-colors.json").then(res => res.json()).then(sc => {
        starterColors = {};
        Object.keys(sc).forEach(key => {
          starterColors[key] = sc[key];
        });

        /*const loadPokemonAssets: Promise<void>[] = [];

                for (let s of Object.keys(speciesStarters)) {
                    const species = getPokemonSpecies(parseInt(s));
                    loadPokemonAssets.push(species.loadAssets(this, false, 0, false));
                }

                Promise.all(loadPokemonAssets).then(() => {
                    const starterCandyColors = {};
                    const rgbaToHexFunc = (r, g, b) => [r, g, b].map(x => x.toString(16).padStart(2, '0')).join('');

                    for (let s of Object.keys(speciesStarters)) {
                        const species = getPokemonSpecies(parseInt(s));

                        starterCandyColors[species.speciesId] = species.generateCandyColors(this).map(c => rgbaToHexFunc(c[0], c[1], c[2]));
                    }

                    console.log(JSON.stringify(starterCandyColors));

                    resolve();
                });*/

        resolve();
      });
    });
  }

  hasExpSprite(key: string): boolean {
    const keyMatch = /^pkmn__?(back__)?(shiny__)?(female__)?(\d+)(\-.*?)?(?:_[1-3])?$/g.exec(key);
    let k = keyMatch[4];
    if (keyMatch[2]) {
      k += "s";
    }
    if (keyMatch[1]) {
      k += "b";
    }
    if (keyMatch[3]) {
      k += "f";
    }
    if (keyMatch[5]) {
      k += keyMatch[5];
    }
    if (!expSpriteKeys.includes(k)) {
      return false;
    }
    return true;
  }

  getParty(): PlayerPokemon[] {
    return this.party;
  }

  getPlayerPokemon(): PlayerPokemon {
    return this.getPlayerField().find(p => p.isActive());
  }

  /**
   * Returns an array of PlayerPokemon of length 1 or 2 depending on if double battles or not
   * @returns array of {@linkcode PlayerPokemon}
   */
  getPlayerField(): PlayerPokemon[] {
    const party = this.getParty();
    return party.slice(0, Math.min(party.length, this.currentBattle?.double ? 2 : 1));
  }

  getEnemyParty(): EnemyPokemon[] {
    return this.currentBattle?.enemyParty || [];
  }

  getEnemyPokemon(): EnemyPokemon {
    return this.getEnemyField().find(p => p.isActive());
  }

  /**
   * Returns an array of EnemyPokemon of length 1 or 2 depending on if double battles or not
   * @returns array of {@linkcode EnemyPokemon}
   */
  getEnemyField(): EnemyPokemon[] {
    const party = this.getEnemyParty();
    return party.slice(0, Math.min(party.length, this.currentBattle?.double ? 2 : 1));
  }

  getField(activeOnly: boolean = false): Pokemon[] {
    const ret = new Array(4).fill(null);
    const playerField = this.getPlayerField();
    const enemyField = this.getEnemyField();
    ret.splice(0, playerField.length, ...playerField);
    ret.splice(2, enemyField.length, ...enemyField);
    return activeOnly
      ? ret.filter(p => p?.isActive())
      : ret;
  }

  /**
   * Returns the ModifierBar of this scene, which is declared private and therefore not accessible elsewhere
   * @returns {ModifierBar}
   */
  getModifierBar(): ModifierBar {
    return this.modifierBar;
  }

  // store info toggles to be accessible by the ui
  addInfoToggle(infoToggle: InfoToggle): void {
    this.infoToggles.push(infoToggle);
  }

  // return the stored info toggles; used by ui-inputs
  getInfoToggles(activeOnly: boolean = false): InfoToggle[] {
    return activeOnly ? this.infoToggles.filter(t => t?.isActive()) : this.infoToggles;
  }

  getPokemonById(pokemonId: integer): Pokemon {
    const findInParty = (party: Pokemon[]) => party.find(p => p.id === pokemonId);
    return findInParty(this.getParty()) || findInParty(this.getEnemyParty());
  }

  addPlayerPokemon(species: PokemonSpecies, level: integer, abilityIndex: integer, formIndex: integer, gender?: Gender, shiny?: boolean, variant?: Variant, ivs?: integer[], nature?: Nature, dataSource?: Pokemon | PokemonData, postProcess?: (playerPokemon: PlayerPokemon) => void): PlayerPokemon {
    const pokemon = new PlayerPokemon(this, species, level, abilityIndex, formIndex, gender, shiny, variant, ivs, nature, dataSource);
    if (postProcess) {
      postProcess(pokemon);
    }
    pokemon.init();
    return pokemon;
  }

  addEnemyPokemon(species: PokemonSpecies, level: integer, trainerSlot: TrainerSlot, boss: boolean = false, dataSource?: PokemonData, postProcess?: (enemyPokemon: EnemyPokemon) => void): EnemyPokemon {
    if (Overrides.OPP_SPECIES_OVERRIDE) {
      species = getPokemonSpecies(Overrides.OPP_SPECIES_OVERRIDE);
    }
    const pokemon = new EnemyPokemon(this, species, level, trainerSlot, boss, dataSource);
    if (Overrides.OPP_LEVEL_OVERRIDE !== 0) {
      pokemon.level = Overrides.OPP_LEVEL_OVERRIDE;
    }

    if (Overrides.OPP_GENDER_OVERRIDE !== null) {
      pokemon.gender = Overrides.OPP_GENDER_OVERRIDE;
    }
    overrideModifiers(this, false);
    overrideHeldItems(this, pokemon, false);
    if (boss && !dataSource) {
      const secondaryIvs = Utils.getIvsFromId(Utils.randSeedInt(4294967295));

      for (let s = 0; s < pokemon.ivs.length; s++) {
        pokemon.ivs[s] = Math.round(Phaser.Math.Linear(Math.min(pokemon.ivs[s], secondaryIvs[s]), Math.max(pokemon.ivs[s], secondaryIvs[s]), 0.75));
      }
    }
    if (postProcess) {
      postProcess(pokemon);
    }

    for (let i = 0; i < pokemon.ivs.length; i++) {
      if (OPP_IVS_OVERRIDE_VALIDATED[i] > -1) {
        pokemon.ivs[i] = OPP_IVS_OVERRIDE_VALIDATED[i];
      }
    }

    pokemon.init();
    return pokemon;
  }

  removePokemonFromPlayerParty(pokemon: PlayerPokemon, destroy: boolean = true) {
    if (!pokemon) {
      return;
    }

    const partyIndex = this.party.indexOf(pokemon);
    this.party.splice(partyIndex, 1);
    if (destroy) {
      this.field.remove(pokemon, true);
      pokemon.destroy();
    }
    this.updateModifiers(true);
  }

  addPokemonIcon(pokemon: Pokemon, x: number, y: number, originX: number = 0.5, originY: number = 0.5, ignoreOverride: boolean = false): Phaser.GameObjects.Container {
    const container = this.add.container(x, y);
    container.setName(`${pokemon.name}-icon`);

    const icon = this.add.sprite(0, 0, pokemon.getIconAtlasKey(ignoreOverride));
    icon.setName(`sprite-${pokemon.name}-icon`);
    icon.setFrame(pokemon.getIconId(true));
    // Temporary fix to show pokemon's default icon if variant icon doesn't exist
    if (icon.frame.name !== pokemon.getIconId(true)) {
      console.log(`${pokemon.name}'s variant icon does not exist. Replacing with default.`);
      const temp = pokemon.shiny;
      pokemon.shiny = false;
      icon.setTexture(pokemon.getIconAtlasKey(ignoreOverride));
      icon.setFrame(pokemon.getIconId(true));
      pokemon.shiny = temp;
    }
    icon.setOrigin(0.5, 0);

    container.add(icon);

    if (pokemon.isFusion()) {
      const fusionIcon = this.add.sprite(0, 0, pokemon.getFusionIconAtlasKey(ignoreOverride));
      fusionIcon.setName("sprite-fusion-icon");
      fusionIcon.setOrigin(0.5, 0);
      fusionIcon.setFrame(pokemon.getFusionIconId(true));

      const originalWidth = icon.width;
      const originalHeight = icon.height;
      const originalFrame = icon.frame;

      const iconHeight = (icon.frame.cutHeight <= fusionIcon.frame.cutHeight ? Math.ceil : Math.floor)((icon.frame.cutHeight + fusionIcon.frame.cutHeight) / 4);

      // Inefficient, but for some reason didn't work with only the unique properties as part of the name
      const iconFrameId = `${icon.frame.name}f${fusionIcon.frame.name}`;

      if (!icon.frame.texture.has(iconFrameId)) {
        icon.frame.texture.add(iconFrameId, icon.frame.sourceIndex, icon.frame.cutX, icon.frame.cutY, icon.frame.cutWidth, iconHeight);
      }

      icon.setFrame(iconFrameId);

      fusionIcon.y = icon.frame.cutHeight;

      const originalFusionFrame = fusionIcon.frame;

      const fusionIconY = fusionIcon.frame.cutY + icon.frame.cutHeight;
      const fusionIconHeight = fusionIcon.frame.cutHeight - icon.frame.cutHeight;

      // Inefficient, but for some reason didn't work with only the unique properties as part of the name
      const fusionIconFrameId = `${fusionIcon.frame.name}f${icon.frame.name}`;

      if (!fusionIcon.frame.texture.has(fusionIconFrameId)) {
        fusionIcon.frame.texture.add(fusionIconFrameId, fusionIcon.frame.sourceIndex, fusionIcon.frame.cutX, fusionIconY, fusionIcon.frame.cutWidth, fusionIconHeight);
      }
      fusionIcon.setFrame(fusionIconFrameId);

      const frameY = (originalFrame.y + originalFusionFrame.y) / 2;
      icon.frame.y = fusionIcon.frame.y = frameY;

      container.add(fusionIcon);

      if (originX !== 0.5) {
        container.x -= originalWidth * (originX - 0.5);
      }
      if (originY !== 0) {
        container.y -= (originalHeight) * originY;
      }
    } else {
      if (originX !== 0.5) {
        container.x -= icon.width * (originX - 0.5);
      }
      if (originY !== 0) {
        container.y -= icon.height * originY;
      }
    }

    return container;
  }

  setSeed(seed: string): void {
    this.seed = seed;
    this.rngCounter = 0;
    this.waveCycleOffset = this.getGeneratedWaveCycleOffset();
    this.offsetGym = this.gameMode.isClassic && this.getGeneratedOffsetGym();
  }

  randBattleSeedInt(range: integer, min: integer = 0): integer {
    return this.currentBattle.randSeedInt(this, range, min);
  }

  reset(clearScene: boolean = false, clearData: boolean = false, reloadI18n: boolean = false): void {
    if (clearData) {
      this.gameData = new GameData(this);
    }

    this.gameMode = getGameMode(GameModes.CLASSIC);

    this.setSeed(Overrides.SEED_OVERRIDE || Utils.randomString(24));
    console.log("Seed:", this.seed);

    this.disableMenu = false;

    this.score = 0;
    this.money = 0;

    this.lockModifierTiers = false;

    this.pokeballCounts = Object.fromEntries(Utils.getEnumValues(PokeballType).filter(p => p <= PokeballType.MASTER_BALL).map(t => [ t, 0 ]));
    this.pokeballCounts[PokeballType.POKEBALL] += 5;
    if (Overrides.POKEBALL_OVERRIDE.active) {
      this.pokeballCounts = Overrides.POKEBALL_OVERRIDE.pokeballs;
    }

    this.modifiers = [];
    this.enemyModifiers = [];
    this.modifierBar.removeAll(true);
    this.enemyModifierBar.removeAll(true);

    for (const p of this.getParty()) {
      p.destroy();
    }
    this.party = [];
    for (const p of this.getEnemyParty()) {
      p.destroy();
    }

    this.currentBattle = null;

    this.biomeWaveText.setText(startingWave.toString());
    this.biomeWaveText.setVisible(false);

    this.updateMoneyText();
    this.moneyText.setVisible(false);

    this.updateScoreText();
    this.scoreText.setVisible(false);

    [ this.luckLabelText, this.luckText ].map(t => t.setVisible(false));

    this.newArena(Overrides.STARTING_BIOME_OVERRIDE || Biome.TOWN);

    this.field.setVisible(true);

    this.arenaBgTransition.setPosition(0, 0);
    this.arenaPlayer.setPosition(300, 0);
    this.arenaPlayerTransition.setPosition(0, 0);
    [ this.arenaEnemy, this.arenaNextEnemy ].forEach(a => a.setPosition(-280, 0));
    this.arenaNextEnemy.setVisible(false);

    this.arena.init();

    this.trainer.setTexture(`trainer_${this.gameData.gender === PlayerGender.FEMALE ? "f" : "m"}_back`);
    this.trainer.setPosition(406, 186);
    this.trainer.setVisible(true);

    this.updateGameInfo();

    if (reloadI18n) {
      const localizable: Localizable[] = [
        ...allSpecies,
        ...allMoves,
        ...allAbilities,
        ...Utils.getEnumValues(ModifierPoolType).map(mpt => getModifierPoolForType(mpt)).map(mp => Object.values(mp).flat().map(mt => mt.modifierType).filter(mt => "localize" in mt).map(lpb => lpb as unknown as Localizable)).flat()
      ];
      for (const item of localizable) {
        item.localize();
      }
    }

    if (clearScene) {
      // Reload variant data in case sprite set has changed
      this.initVariantData();

      this.fadeOutBgm(250, false);
      this.tweens.add({
        targets: [ this.uiContainer ],
        alpha: 0,
        duration: 250,
        ease: "Sine.easeInOut",
        onComplete: () => {
          this.clearPhaseQueue();

          this.children.removeAll(true);
          this.game.domContainer.innerHTML = "";
          this.launchBattle();
        }
      });
    }
  }

  newBattle(waveIndex?: integer, battleType?: BattleType, trainerData?: TrainerData, double?: boolean, mysteryEncounter?: IMysteryEncounter): Battle {
    const _startingWave = Overrides.STARTING_WAVE_OVERRIDE || startingWave;
    const newWaveIndex = waveIndex || ((this.currentBattle?.waveIndex || (_startingWave - 1)) + 1);
    let newDouble: boolean;
    let newBattleType: BattleType;
    let newTrainer: Trainer;

    let battleConfig: FixedBattleConfig = null;

    this.resetSeed(newWaveIndex);

    const playerField = this.getPlayerField();

    if (this.gameMode.isFixedBattle(newWaveIndex) && trainerData === undefined) {
      battleConfig = this.gameMode.getFixedBattle(newWaveIndex);
      newDouble = battleConfig.double;
      newBattleType = battleConfig.battleType;
      this.executeWithSeedOffset(() => newTrainer = battleConfig.getTrainer(this), (battleConfig.seedOffsetWaveIndex || newWaveIndex) << 8);
      if (newTrainer) {
        this.field.add(newTrainer);
      }
    } else {
      if (!this.gameMode.hasTrainers) {
        newBattleType = BattleType.WILD;
      } else if (battleType === undefined) {
        newBattleType = this.gameMode.isWaveTrainer(newWaveIndex, this.arena) ? BattleType.TRAINER : BattleType.WILD;
      } else {
        newBattleType = battleType;
      }

      if (newBattleType === BattleType.TRAINER) {
        const trainerType = this.arena.randomTrainerType(newWaveIndex);
        let doubleTrainer = false;
        if (trainerConfigs[trainerType].doubleOnly) {
          doubleTrainer = true;
        } else if (trainerConfigs[trainerType].hasDouble) {
          const doubleChance = new Utils.IntegerHolder(newWaveIndex % 10 === 0 ? 32 : 8);
          this.applyModifiers(DoubleBattleChanceBoosterModifier, true, doubleChance);
          playerField.forEach(p => applyAbAttrs(DoubleBattleChanceAbAttr, p, null, doubleChance));
          doubleTrainer = !Utils.randSeedInt(doubleChance.value);
          // Add a check that special trainers can't be double except for tate and liza - they should use the normal double chance
          if (trainerConfigs[trainerType].trainerTypeDouble && !(trainerType === TrainerType.TATE || trainerType === TrainerType.LIZA)) {
            doubleTrainer = false;
          }
        }
        newTrainer = trainerData !== undefined ? trainerData.toTrainer(this) : new Trainer(this, trainerType, doubleTrainer ? TrainerVariant.DOUBLE : Utils.randSeedInt(2) ? TrainerVariant.FEMALE : TrainerVariant.DEFAULT);
        this.field.add(newTrainer);
      }

      // TODO: remove these once ME spawn rates are finalized
      // let testStartingWeight = 0;
      // while (testStartingWeight < 3) {
      //   calculateMEAggregateStats(this, testStartingWeight);
      //   testStartingWeight += 2;
      // }
      // calculateRareSpawnAggregateStats(this, 14);

      // Check for mystery encounter
      // Can only occur in place of a standard wild battle, waves 10-180
      if (this.gameMode.hasMysteryEncounters && newBattleType === BattleType.WILD && !this.gameMode.isBoss(newWaveIndex) && newWaveIndex < 180 && newWaveIndex > 10) {
        const roll = Utils.randSeedInt(256);

        // Base spawn weight is 1/256, and increases by 5/256 for each missed attempt at spawning an encounter on a valid floor
        const sessionEncounterRate = !isNullOrUndefined(this.mysteryEncounterData?.encounterSpawnChance) ? this.mysteryEncounterData.encounterSpawnChance : BASE_MYSTERY_ENCOUNTER_SPAWN_WEIGHT;

        // If total number of encounters is lower than expected for the run, slightly favor a new encounter spawn
        // Do the reverse as well
        // Reduces occurrence of runs with very few (<6) and a ton (>10) of encounters
        const expectedEncountersByFloor = AVERAGE_ENCOUNTERS_PER_RUN_TARGET / (180 - 10) * newWaveIndex;
        const currentRunDiffFromAvg = expectedEncountersByFloor - (this.mysteryEncounterData?.encounteredEvents?.length || 0);
        const favoredEncounterRate = sessionEncounterRate + currentRunDiffFromAvg * 5;

        const successRate = isNullOrUndefined(Overrides.MYSTERY_ENCOUNTER_RATE_OVERRIDE) ? favoredEncounterRate : Overrides.MYSTERY_ENCOUNTER_RATE_OVERRIDE;

        if (roll < successRate) {
          newBattleType = BattleType.MYSTERY_ENCOUNTER;
          // Reset base spawn weight
          this.mysteryEncounterData.encounterSpawnChance = BASE_MYSTERY_ENCOUNTER_SPAWN_WEIGHT;
        } else {
          this.mysteryEncounterData.encounterSpawnChance = sessionEncounterRate + WEIGHT_INCREMENT_ON_SPAWN_MISS;
        }
      }
    }

    if (double === undefined && newWaveIndex > 1) {
      if (newBattleType === BattleType.WILD && !this.gameMode.isWaveFinal(newWaveIndex)) {
        const doubleChance = new Utils.IntegerHolder(newWaveIndex % 10 === 0 ? 32 : 8);
        this.applyModifiers(DoubleBattleChanceBoosterModifier, true, doubleChance);
        playerField.forEach(p => applyAbAttrs(DoubleBattleChanceAbAttr, p, null, doubleChance));
        newDouble = !Utils.randSeedInt(doubleChance.value);
      } else if (newBattleType === BattleType.TRAINER) {
        newDouble = newTrainer.variant === TrainerVariant.DOUBLE;
      }
    } else if (!battleConfig) {
      newDouble = !!double;
    }

    if (Overrides.BATTLE_TYPE_OVERRIDE === "double") {
      newDouble = true;
    }
    /* Override battles into single only if not fighting with trainers */
    if (newBattleType !== BattleType.TRAINER && Overrides.BATTLE_TYPE_OVERRIDE === "single") {
      newDouble = false;
    }

    const lastBattle = this.currentBattle;

    if (lastBattle?.double && !newDouble) {
      this.tryRemovePhase(p => p instanceof SwitchPhase);
    }

    const maxExpLevel = this.getMaxExpLevel();

    this.lastEnemyTrainer = lastBattle?.trainer ?? null;
    this.lastMysteryEncounter = lastBattle?.mysteryEncounter ?? null;

    this.executeWithSeedOffset(() => {
      this.currentBattle = new Battle(this.gameMode, newWaveIndex, newBattleType, newTrainer, newDouble);
    }, newWaveIndex << 3, this.waveSeed);
    this.currentBattle.incrementTurn(this);

    if (newBattleType === BattleType.MYSTERY_ENCOUNTER) {
      // Disable double battle on mystery encounters (it may be re-enabled as part of encounter)
      this.currentBattle.double = false;
      this.executeWithSeedOffset(() => {
        this.currentBattle.mysteryEncounter = this.getMysteryEncounter(mysteryEncounter);
      }, this.currentBattle.waveIndex << 4);
    }

    //this.pushPhase(new TrainerMessageTestPhase(this, TrainerType.RIVAL, TrainerType.RIVAL_2, TrainerType.RIVAL_3, TrainerType.RIVAL_4, TrainerType.RIVAL_5, TrainerType.RIVAL_6));

    if (!waveIndex && lastBattle) {
      let isNewBiome = !(lastBattle.waveIndex % 10) || ((this.gameMode.hasShortBiomes || this.gameMode.isDaily) && (lastBattle.waveIndex % 50) === 49);
      if (!isNewBiome && this.gameMode.hasShortBiomes && (lastBattle.waveIndex % 10) < 9) {
        let w = lastBattle.waveIndex - ((lastBattle.waveIndex % 10) - 1);
        let biomeWaves = 1;
        while (w < lastBattle.waveIndex) {
          let wasNewBiome = false;
          this.executeWithSeedOffset(() => {
            wasNewBiome = !Utils.randSeedInt(6 - biomeWaves);
          }, w << 4);
          if (wasNewBiome) {
            biomeWaves = 1;
          } else {
            biomeWaves++;
          }
          w++;
        }

        this.executeWithSeedOffset(() => {
          isNewBiome = !Utils.randSeedInt(6 - biomeWaves);
        }, lastBattle.waveIndex << 4);
      }


      const resetArenaState = isNewBiome || this.currentBattle.battleType === BattleType.TRAINER || this.currentBattle.battleType === BattleType.MYSTERY_ENCOUNTER || this.currentBattle.battleSpec === BattleSpec.FINAL_BOSS;
      this.getEnemyParty().forEach(enemyPokemon => enemyPokemon.destroy());
      this.trySpreadPokerus();
      if (!isNewBiome && (newWaveIndex % 10) === 5) {
        this.arena.updatePoolsForTimeOfDay();
      }
      if (resetArenaState) {
<<<<<<< HEAD
        this.arena.removeAllTags();
=======
        this.arena.resetArenaEffects();
        playerField.forEach((_, p) => this.unshiftPhase(new ReturnPhase(this, p)));
>>>>>>> 8a883ea0

        // If last battle was mystery encounter and no battle occurred, skip return phases
        if (lastBattle?.mysteryEncounter?.encounterMode !== MysteryEncounterMode.NO_BATTLE) {
          playerField.forEach((_, p) => this.unshiftPhase(new ReturnPhase(this, p)));

          for (const pokemon of this.getParty()) {
            // Only trigger form change when Eiscue is in Noice form
            // Hardcoded Eiscue for now in case it is fused with another pokemon
            if (pokemon.species.speciesId === Species.EISCUE && pokemon.hasAbility(Abilities.ICE_FACE) && pokemon.formIndex === 1) {
              this.triggerPokemonFormChange(pokemon, SpeciesFormChangeManualTrigger);
            }

            pokemon.resetBattleData();
            applyPostBattleInitAbAttrs(PostBattleInitAbAttr, pokemon);
          }

          this.unshiftPhase(new ShowTrainerPhase(this));
        }
      }

      for (const pokemon of this.getParty()) {
        this.triggerPokemonFormChange(pokemon, SpeciesFormChangeTimeOfDayTrigger);
      }

      if (!this.gameMode.hasRandomBiomes && !isNewBiome) {
        this.pushPhase(new NextEncounterPhase(this));
      } else {
        this.pushPhase(new SelectBiomePhase(this));
        this.pushPhase(new NewBiomeEncounterPhase(this));

        const newMaxExpLevel = this.getMaxExpLevel();
        if (newMaxExpLevel > maxExpLevel) {
          this.pushPhase(new LevelCapPhase(this));
        }
      }
    }

    return this.currentBattle;
  }

  newArena(biome: Biome): Arena {
    this.arena = new Arena(this, biome, Biome[biome].toLowerCase());
    this.eventTarget.dispatchEvent(new NewArenaEvent());

    this.arenaBg.pipelineData = { terrainColorRatio: this.arena.getBgTerrainColorRatioForBiome() };

    return this.arena;
  }

  updateFieldScale(): Promise<void> {
    return new Promise(resolve => {
      const fieldScale = Math.floor(Math.pow(1 / this.getField(true)
        .map(p => p.getSpriteScale())
        .reduce((highestScale: number, scale: number) => highestScale = Math.max(scale, highestScale), 0), 0.7) * 40
      ) / 40;
      this.setFieldScale(fieldScale).then(() => resolve());
    });
  }

  setFieldScale(scale: number, instant: boolean = false): Promise<void> {
    return new Promise(resolve => {
      scale *= 6;
      if (this.field.scale === scale) {
        return resolve();
      }

      const defaultWidth = this.arenaBg.width * 6;
      const defaultHeight = 132 * 6;
      const scaledWidth = this.arenaBg.width * scale;
      const scaledHeight = 132 * scale;

      this.tweens.add({
        targets: this.field,
        scale: scale,
        x: (defaultWidth - scaledWidth) / 2,
        y: defaultHeight - scaledHeight,
        duration: !instant ? Utils.fixedInt(Math.abs(this.field.scale - scale) * 200) : 0,
        ease: "Sine.easeInOut",
        onComplete: () => resolve()
      });
    });
  }

  getSpeciesFormIndex(species: PokemonSpecies, gender?: Gender, nature?: Nature, ignoreArena?: boolean): integer {
    if (!species.forms?.length) {
      return 0;
    }

    switch (species.speciesId) {
    case Species.UNOWN:
    case Species.SHELLOS:
    case Species.GASTRODON:
    case Species.BASCULIN:
    case Species.DEERLING:
    case Species.SAWSBUCK:
    case Species.FROAKIE:
    case Species.FROGADIER:
    case Species.SCATTERBUG:
    case Species.SPEWPA:
    case Species.VIVILLON:
    case Species.FLABEBE:
    case Species.FLOETTE:
    case Species.FLORGES:
    case Species.FURFROU:
    case Species.PUMPKABOO:
    case Species.GOURGEIST:
    case Species.ORICORIO:
    case Species.MAGEARNA:
    case Species.ZARUDE:
    case Species.SQUAWKABILLY:
    case Species.TATSUGIRI:
    case Species.GIMMIGHOUL:
    case Species.PALDEA_TAUROS:
      return Utils.randSeedInt(species.forms.length);
    case Species.PIKACHU:
      return Utils.randSeedInt(8);
    case Species.EEVEE:
      return Utils.randSeedInt(2);
    case Species.GRENINJA:
      return Utils.randSeedInt(2);
    case Species.ZYGARDE:
      return Utils.randSeedInt(3);
    case Species.MINIOR:
      return Utils.randSeedInt(6);
    case Species.ALCREMIE:
      return Utils.randSeedInt(9);
    case Species.MEOWSTIC:
    case Species.INDEEDEE:
    case Species.BASCULEGION:
    case Species.OINKOLOGNE:
      return gender === Gender.FEMALE ? 1 : 0;
    case Species.TOXTRICITY:
      const lowkeyNatures = [ Nature.LONELY, Nature.BOLD, Nature.RELAXED, Nature.TIMID, Nature.SERIOUS, Nature.MODEST, Nature.MILD, Nature.QUIET, Nature.BASHFUL, Nature.CALM, Nature.GENTLE, Nature.CAREFUL ];
      if (nature !== undefined && lowkeyNatures.indexOf(nature) > -1) {
        return 1;
      }
      return 0;
    }

    if (ignoreArena) {
      switch (species.speciesId) {
      case Species.BURMY:
      case Species.WORMADAM:
      case Species.ROTOM:
      case Species.LYCANROC:
        return Utils.randSeedInt(species.forms.length);
      }
      return 0;
    }

    return this.arena.getSpeciesFormIndex(species);
  }

  private getGeneratedOffsetGym(): boolean {
    let ret = false;
    this.executeWithSeedOffset(() => {
      ret = !Utils.randSeedInt(2);
    }, 0, this.seed.toString());
    return ret;
  }

  private getGeneratedWaveCycleOffset(): integer {
    let ret = 0;
    this.executeWithSeedOffset(() => {
      ret = Utils.randSeedInt(8) * 5;
    }, 0, this.seed.toString());
    return ret;
  }

  getEncounterBossSegments(waveIndex: integer, level: integer, species?: PokemonSpecies, forceBoss: boolean = false): integer {
    if (this.gameMode.isDaily && this.gameMode.isWaveFinal(waveIndex)) {
      return 5;
    }

    let isBoss: boolean;
    if (forceBoss || (species && (species.subLegendary || species.legendary || species.mythical))) {
      isBoss = true;
    } else {
      this.executeWithSeedOffset(() => {
        isBoss = waveIndex % 10 === 0 || (this.gameMode.hasRandomBosses && Utils.randSeedInt(100) < Math.min(Math.max(Math.ceil((waveIndex - 250) / 50), 0) * 2, 30));
      }, waveIndex << 2);
    }
    if (!isBoss) {
      return 0;
    }

    let ret: integer = 2;

    if (level >= 100) {
      ret++;
    }
    if (species) {
      if (species.baseTotal >= 670) {
        ret++;
      }
    }
    ret += Math.floor(waveIndex / 250);

    return ret;
  }

  trySpreadPokerus(): void {
    const party = this.getParty();
    const infectedIndexes: integer[] = [];
    const spread = (index: number, spreadTo: number) => {
      const partyMember = party[index + spreadTo];
      if (!partyMember.pokerus && !Utils.randSeedInt(10)) {
        partyMember.pokerus = true;
        infectedIndexes.push(index + spreadTo);
      }
    };
    party.forEach((pokemon, p) => {
      if (!pokemon.pokerus || infectedIndexes.indexOf(p) > -1) {
        return;
      }

      this.executeWithSeedOffset(() => {
        if (p) {
          spread(p, -1);
        }
        if (p < party.length - 1) {
          spread(p, 1);
        }
      }, this.currentBattle.waveIndex + (p << 8));
    });
  }

  resetSeed(waveIndex?: integer): void {
    const wave = waveIndex || this.currentBattle?.waveIndex || 0;
    this.waveSeed = Utils.shiftCharCodes(this.seed, wave);
    Phaser.Math.RND.sow([ this.waveSeed ]);
    console.log("Wave Seed:", this.waveSeed, wave);
    this.rngCounter = 0;
  }

  executeWithSeedOffset(func: Function, offset: integer, seedOverride?: string): void {
    if (!func) {
      return;
    }
    const tempRngCounter = this.rngCounter;
    const tempRngOffset = this.rngOffset;
    const tempRngSeedOverride = this.rngSeedOverride;
    const state = Phaser.Math.RND.state();
    Phaser.Math.RND.sow([ Utils.shiftCharCodes(seedOverride || this.seed, offset) ]);
    this.rngCounter = 0;
    this.rngOffset = offset;
    this.rngSeedOverride = seedOverride || "";
    func();
    Phaser.Math.RND.state(state);
    this.rngCounter = tempRngCounter;
    this.rngOffset = tempRngOffset;
    this.rngSeedOverride = tempRngSeedOverride;
  }

  addFieldSprite(x: number, y: number, texture: string | Phaser.Textures.Texture, frame?: string | number, terrainColorRatio: number = 0): Phaser.GameObjects.Sprite {
    const ret = this.add.sprite(x, y, texture, frame);
    ret.setPipeline(this.fieldSpritePipeline);
    if (terrainColorRatio) {
      ret.pipelineData["terrainColorRatio"] = terrainColorRatio;
    }

    return ret;
  }

  addPokemonSprite(pokemon: Pokemon, x: number, y: number, texture: string | Phaser.Textures.Texture, frame?: string | number, hasShadow: boolean = false, ignoreOverride: boolean = false): Phaser.GameObjects.Sprite {
    const ret = this.addFieldSprite(x, y, texture, frame);
    this.initPokemonSprite(ret, pokemon, hasShadow, ignoreOverride);
    return ret;
  }

  initPokemonSprite(sprite: Phaser.GameObjects.Sprite, pokemon?: Pokemon, hasShadow: boolean = false, ignoreOverride: boolean = false): Phaser.GameObjects.Sprite {
    sprite.setPipeline(this.spritePipeline, { tone: [ 0.0, 0.0, 0.0, 0.0 ], hasShadow: hasShadow, ignoreOverride: ignoreOverride, teraColor: pokemon ? getTypeRgb(pokemon.getTeraType()) : undefined });
    this.spriteSparkleHandler.add(sprite);
    return sprite;
  }

  moveBelowOverlay<T extends Phaser.GameObjects.GameObject>(gameObject: T) {
    this.fieldUI.moveBelow<any>(gameObject, this.fieldOverlay);
  }
  processInfoButton(pressed: boolean): void {
    this.arenaFlyout.toggleFlyout(pressed);
  }

  showFieldOverlay(duration: integer): Promise<void> {
    return new Promise(resolve => {
      this.tweens.add({
        targets: this.fieldOverlay,
        alpha: 0.5,
        ease: "Sine.easeOut",
        duration: duration,
        onComplete: () => resolve()
      });
    });
  }

  hideFieldOverlay(duration: integer): Promise<void> {
    return new Promise(resolve => {
      this.tweens.add({
        targets: this.fieldOverlay,
        alpha: 0,
        duration: duration,
        ease: "Cubic.easeIn",
        onComplete: () => resolve()
      });
    });
  }

  updateShopOverlayOpacity(value: number): void {
    this.shopOverlayOpacity = value;

    if (this.shopOverlayShown) {
      this.shopOverlay.setAlpha(this.shopOverlayOpacity);
    }
  }

  showShopOverlay(duration: integer): Promise<void> {
    this.shopOverlayShown = true;
    return new Promise(resolve => {
      this.tweens.add({
        targets: this.shopOverlay,
        alpha: this.shopOverlayOpacity,
        ease: "Sine.easeOut",
        duration,
        onComplete: () => resolve()
      });
    });
  }

  hideShopOverlay(duration: integer): Promise<void> {
    this.shopOverlayShown = false;
    return new Promise(resolve => {
      this.tweens.add({
        targets: this.shopOverlay,
        alpha: 0,
        duration: duration,
        ease: "Cubic.easeIn",
        onComplete: () => resolve()
      });
    });
  }

  showEnemyModifierBar(): void {
    this.enemyModifierBar.setVisible(true);
  }

  hideEnemyModifierBar(): void {
    this.enemyModifierBar.setVisible(false);
  }

  updateBiomeWaveText(): void {
    const isBoss = !(this.currentBattle.waveIndex % 10);
    const biomeString: string = getBiomeName(this.arena.biomeType);
    this.fieldUI.moveAbove(this.biomeWaveText, this.luckText);
    this.biomeWaveText.setText( biomeString + " - " + this.currentBattle.waveIndex.toString());
    this.biomeWaveText.setColor(!isBoss ? "#ffffff" : "#f89890");
    this.biomeWaveText.setShadowColor(!isBoss ? "#636363" : "#984038");
    this.biomeWaveText.setVisible(true);
  }

  updateMoneyText(forceVisible: boolean = true): void {
    if (this.money === undefined) {
      return;
    }
    const formattedMoney = Utils.formatMoney(this.moneyFormat, this.money);
    this.moneyText.setText(`₽${formattedMoney}`);
    this.fieldUI.moveAbove(this.moneyText, this.luckText);
    if (forceVisible) {
      this.moneyText.setVisible(true);
    }
  }

  animateMoneyChanged(positiveChange: boolean): void {
    if (this.tweens.getTweensOf(this.moneyText).length > 0) {
      return;
    }
    const deltaScale = this.moneyText.scale * 0.14 * (positiveChange ? 1 : -1);
    this.moneyText.setShadowColor(positiveChange ? "#008000" : "#FF0000");
    this.tweens.add({
      targets: this.moneyText,
      duration: 250,
      scale: this.moneyText.scale + deltaScale,
      loop: 0,
      yoyo: true,
      onComplete: (_) => this.moneyText.setShadowColor(getTextColor(TextStyle.MONEY, true)),
    });
  }

  updateScoreText(): void {
    this.scoreText.setText(`Score: ${this.score.toString()}`);
    this.scoreText.setVisible(this.gameMode.isDaily);
  }

  updateAndShowText(duration: integer): void {
    const labels = [ this.luckLabelText, this.luckText ];
    labels.forEach(t => t.setAlpha(0));
    const luckValue = getPartyLuckValue(this.getParty());
    this.luckText.setText(getLuckString(luckValue));
    if (luckValue < 14) {
      this.luckText.setTint(getLuckTextTint(luckValue));
    } else {
      this.luckText.setTint(0xffef5c, 0x47ff69, 0x6b6bff, 0xff6969);
    }
    this.luckLabelText.setX((this.game.canvas.width / 6) - 2 - (this.luckText.displayWidth + 2));
    this.tweens.add({
      targets: labels,
      duration: duration,
      alpha: 1,
      onComplete: () => {
        labels.forEach(t => t.setVisible(true));
      }
    });
  }

  hideLuckText(duration: integer): void {
    if (this.reroll) {
      return;
    }
    const labels = [ this.luckLabelText, this.luckText ];
    this.tweens.add({
      targets: labels,
      duration: duration,
      alpha: 0,
      onComplete: () => {
        labels.forEach(l => l.setVisible(false));
      }
    });
  }

  updateUIPositions(): void {
    const enemyModifierCount = this.enemyModifiers.filter(m => m.isIconVisible(this)).length;
    const biomeWaveTextHeight = this.biomeWaveText.getBottomLeft().y - this.biomeWaveText.getTopLeft().y;
    this.biomeWaveText.setY(
      -(this.game.canvas.height / 6) + (enemyModifierCount ? enemyModifierCount <= 12 ? 15 : 24 : 0) + (biomeWaveTextHeight / 2)
    );
    this.moneyText.setY(this.biomeWaveText.y + 10);
    this.scoreText.setY(this.moneyText.y + 10);
    [ this.luckLabelText, this.luckText ].map(l => l.setY((this.scoreText.visible ? this.scoreText : this.moneyText).y + 10));
    const offsetY = (this.scoreText.visible ? this.scoreText : this.moneyText).y + 15;
    this.partyExpBar.setY(offsetY);
    this.candyBar.setY(offsetY + 15);
    this.ui?.achvBar.setY(this.game.canvas.height / 6 + offsetY);
  }

  /**
   * Pushes all {@linkcode Phaser.GameObjects.Text} objects in the top right to the bottom of the canvas
   */
  sendTextToBack(): void {
    this.fieldUI.sendToBack(this.biomeWaveText);
    this.fieldUI.sendToBack(this.moneyText);
    this.fieldUI.sendToBack(this.scoreText);
  }

  addFaintedEnemyScore(enemy: EnemyPokemon): void {
    let scoreIncrease = enemy.getSpeciesForm().getBaseExp() * (enemy.level / this.getMaxExpLevel()) * ((enemy.ivs.reduce((iv: integer, total: integer) => total += iv, 0) / 93) * 0.2 + 0.8);
    this.findModifiers(m => m instanceof PokemonHeldItemModifier && m.pokemonId === enemy.id, false).map(m => scoreIncrease *= (m as PokemonHeldItemModifier).getScoreMultiplier());
    if (enemy.isBoss()) {
      scoreIncrease *= Math.sqrt(enemy.bossSegments);
    }
    this.currentBattle.battleScore += Math.ceil(scoreIncrease);
  }

  getMaxExpLevel(ignoreLevelCap?: boolean): integer {
    if (ignoreLevelCap) {
      return Number.MAX_SAFE_INTEGER;
    }
    const waveIndex = Math.ceil((this.currentBattle?.waveIndex || 1) / 10) * 10;
    const difficultyWaveIndex = this.gameMode.getWaveForDifficulty(waveIndex);
    const baseLevel = (1 + difficultyWaveIndex / 2 + Math.pow(difficultyWaveIndex / 25, 2)) * 1.2;
    return Math.ceil(baseLevel / 2) * 2 + 2;
  }

  randomSpecies(waveIndex: integer, level: integer, fromArenaPool?: boolean, speciesFilter?: PokemonSpeciesFilter, filterAllEvolutions?: boolean): PokemonSpecies {
    if (fromArenaPool) {
      return this.arena.randomSpecies(waveIndex, level,null , getPartyLuckValue(this.party));
    }
    const filteredSpecies = speciesFilter ? [...new Set(allSpecies.filter(s => s.isCatchable()).filter(speciesFilter).map(s => {
      if (!filterAllEvolutions) {
        while (pokemonPrevolutions.hasOwnProperty(s.speciesId)) {
          s = getPokemonSpecies(pokemonPrevolutions[s.speciesId]);
        }
      }
      return s;
    }))] : allSpecies.filter(s => s.isCatchable());
    return filteredSpecies[Utils.randSeedInt(filteredSpecies.length)];
  }

  generateRandomBiome(waveIndex: integer): Biome {
    const relWave = waveIndex % 250;
    const biomes = Utils.getEnumValues(Biome).slice(1, Utils.getEnumValues(Biome).filter(b => b >= 40).length * -1);
    const maxDepth = biomeDepths[Biome.END][0] - 2;
    const depthWeights = new Array(maxDepth + 1).fill(null)
      .map((_, i: integer) => ((1 - Math.min(Math.abs((i / (maxDepth - 1)) - (relWave / 250)) + 0.25, 1)) / 0.75) * 250);
    const biomeThresholds: integer[] = [];
    let totalWeight = 0;
    for (const biome of biomes) {
      totalWeight += Math.ceil(depthWeights[biomeDepths[biome][0] - 1] / biomeDepths[biome][1]);
      biomeThresholds.push(totalWeight);
    }

    const randInt = Utils.randSeedInt(totalWeight);

    for (const biome of biomes) {
      if (randInt < biomeThresholds[biome]) {
        return biome;
      }
    }

    return biomes[Utils.randSeedInt(biomes.length)];
  }

  isBgmPlaying(): boolean {
    return this.bgm && this.bgm.isPlaying;
  }

  playBgm(bgmName?: string, fadeOut?: boolean): void {
    if (bgmName === undefined) {
      bgmName = this.currentBattle?.getBgmOverride(this) || this.arena?.bgm;
    }
    if (this.bgm && bgmName === this.bgm.key) {
      if (!this.bgm.isPlaying) {
        this.bgm.play({
          volume: this.masterVolume * this.bgmVolume
        });
      }
      return;
    }
    if (fadeOut && !this.bgm) {
      fadeOut = false;
    }
    this.bgmCache.add(bgmName);
    this.loadBgm(bgmName);
    let loopPoint = 0;
    loopPoint = bgmName === this.arena.bgm
      ? this.arena.getBgmLoopPoint()
      : this.getBgmLoopPoint(bgmName);
    let loaded = false;
    const playNewBgm = () => {
      this.ui.bgmBar.setBgmToBgmBar(bgmName);
      if (bgmName === null && this.bgm && !this.bgm.pendingRemove) {
        this.bgm.play({
          volume: this.masterVolume * this.bgmVolume
        });
        return;
      }
      if (this.bgm && !this.bgm.pendingRemove && this.bgm.isPlaying) {
        this.bgm.stop();
      }
      this.bgm = this.sound.add(bgmName, { loop: true });
      this.bgm.play({
        volume: this.masterVolume * this.bgmVolume
      });
      if (loopPoint) {
        this.bgm.on("looped", () => this.bgm.play({ seek: loopPoint }));
      }
    };
    this.load.once(Phaser.Loader.Events.COMPLETE, () => {
      loaded = true;
      if (!fadeOut || !this.bgm.isPlaying) {
        playNewBgm();
      }
    });
    if (fadeOut) {
      const onBgmFaded = () => {
        if (loaded && (!this.bgm.isPlaying || this.bgm.pendingRemove)) {
          playNewBgm();
        }
      };
      this.time.delayedCall(this.fadeOutBgm(500, true) ? 750 : 250, onBgmFaded);
    }
    if (!this.load.isLoading()) {
      this.load.start();
    }
  }

  pauseBgm(): boolean {
    if (this.bgm && !this.bgm.pendingRemove && this.bgm.isPlaying) {
      this.bgm.pause();
      return true;
    }
    return false;
  }

  resumeBgm(): boolean {
    if (this.bgm && !this.bgm.pendingRemove && this.bgm.isPaused) {
      this.bgm.resume();
      return true;
    }
    return false;
  }

  updateSoundVolume(): void {
    if (this.sound) {
      for (const sound of this.sound.getAllPlaying()) {
        (sound as AnySound).setVolume(this.masterVolume * (this.bgmCache.has(sound.key) ? this.bgmVolume : this.seVolume));
      }
    }
  }

  fadeOutBgm(duration: integer = 500, destroy: boolean = true): boolean {
    if (!this.bgm) {
      return false;
    }
    const bgm = this.sound.getAllPlaying().find(bgm => bgm.key === this.bgm.key);
    if (bgm) {
      SoundFade.fadeOut(this, this.bgm, duration, destroy);
      return true;
    }

    return false;
  }

  playSound(sound: string | AnySound, config?: object): AnySound {
    if (config) {
      if (config.hasOwnProperty("volume")) {
        config["volume"] *= this.masterVolume * this.seVolume;
      } else {
        config["volume"] = this.masterVolume * this.seVolume;
      }
    } else {
      config = { volume: this.masterVolume * this.seVolume };
    }
    // PRSFX sounds are mixed too loud
    if ((typeof sound === "string" ? sound : sound.key).startsWith("PRSFX- ")) {
      config["volume"] *= 0.5;
    }
    if (typeof sound === "string") {
      this.sound.play(sound, config);
      return this.sound.get(sound) as AnySound;
    } else {
      sound.play(config);
      return sound;
    }
  }

  playSoundWithoutBgm(soundName: string, pauseDuration?: integer): AnySound {
    this.bgmCache.add(soundName);
    const resumeBgm = this.pauseBgm();
    this.playSound(soundName);
    const sound = this.sound.get(soundName) as AnySound;
    if (this.bgmResumeTimer) {
      this.bgmResumeTimer.destroy();
    }
    if (resumeBgm) {
      this.bgmResumeTimer = this.time.delayedCall((pauseDuration || Utils.fixedInt(sound.totalDuration * 1000)), () => {
        this.resumeBgm();
        this.bgmResumeTimer = null;
      });
    }
    return sound;
  }

  getBgmLoopPoint(bgmName: string): number {
    switch (bgmName) {
    case "battle_kanto_champion": //B2W2 Kanto Champion Battle
      return 13.950;
    case "battle_johto_champion": //B2W2 Johto Champion Battle
      return 23.498;
    case "battle_hoenn_champion": //B2W2 Hoenn Champion Battle
      return 11.328;
    case "battle_sinnoh_champion": //B2W2 Sinnoh Champion Battle
      return 12.235;
    case "battle_champion_alder": //BW Unova Champion Battle
      return 27.653;
    case "battle_champion_iris": //B2W2 Unova Champion Battle
      return 10.145;
    case "battle_kalos_champion": //XY Kalos Champion Battle
      return 10.380;
    case "battle_alola_champion": //USUM Alola Champion Battle
      return 13.025;
    case "battle_galar_champion": //SWSH Galar Champion Battle
      return 61.635;
    case "battle_champion_geeta": //SV Champion Geeta Battle
      return 37.447;
    case "battle_champion_nemona": //SV Champion Nemona Battle
      return 14.914;
    case "battle_champion_kieran": //SV Champion Kieran Battle
      return 7.206;
    case "battle_hoenn_elite": //ORAS Elite Four Battle
      return 11.350;
    case "battle_unova_elite": //BW Elite Four Battle
      return 17.730;
    case "battle_kalos_elite": //XY Elite Four Battle
      return 12.340;
    case "battle_alola_elite": //SM Elite Four Battle
      return 19.212;
    case "battle_galar_elite": //SWSH League Tournament Battle
      return 164.069;
    case "battle_paldea_elite": //SV Elite Four Battle
      return 12.770;
    case "battle_bb_elite": //SV BB League Elite Four Battle
      return 19.434;
    case "battle_final_encounter": //PMD RTDX Rayquaza's Domain
      return 19.159;
    case "battle_final": //BW Ghetsis Battle
      return 16.453;
    case "battle_kanto_gym": //B2W2 Kanto Gym Battle
      return 13.857;
    case "battle_johto_gym": //B2W2 Johto Gym Battle
      return 12.911;
    case "battle_hoenn_gym": //B2W2 Hoenn Gym Battle
      return 12.379;
    case "battle_sinnoh_gym": //B2W2 Sinnoh Gym Battle
      return 13.122;
    case "battle_unova_gym": //BW Unova Gym Battle
      return 19.145;
    case "battle_kalos_gym": //XY Kalos Gym Battle
      return 44.810;
    case "battle_galar_gym": //SWSH Galar Gym Battle
      return 171.262;
    case "battle_paldea_gym": //SV Paldea Gym Battle
      return 127.489;
    case "battle_legendary_kanto": //XY Kanto Legendary Battle
      return 32.966;
    case "battle_legendary_raikou": //HGSS Raikou Battle
      return 12.632;
    case "battle_legendary_entei": //HGSS Entei Battle
      return 2.905;
    case "battle_legendary_suicune": //HGSS Suicune Battle
      return 12.636;
    case "battle_legendary_lugia": //HGSS Lugia Battle
      return 19.770;
    case "battle_legendary_ho_oh": //HGSS Ho-oh Battle
      return 17.668;
    case "battle_legendary_regis_g5": //B2W2 Legendary Titan Battle
      return 49.500;
    case "battle_legendary_regis_g6": //ORAS Legendary Titan Battle
      return 21.130;
    case "battle_legendary_gro_kyo": //ORAS Groudon & Kyogre Battle
      return 10.547;
    case "battle_legendary_rayquaza": //ORAS Rayquaza Battle
      return 10.495;
    case "battle_legendary_deoxys": //ORAS Deoxys Battle
      return 13.333;
    case "battle_legendary_lake_trio": //ORAS Lake Guardians Battle
      return 16.887;
    case "battle_legendary_sinnoh": //ORAS Sinnoh Legendary Battle
      return 22.770;
    case "battle_legendary_dia_pal": //ORAS Dialga & Palkia Battle
      return 16.009;
    case "battle_legendary_giratina": //ORAS Giratina Battle
      return 10.451;
    case "battle_legendary_arceus": //HGSS Arceus Battle
      return 9.595;
    case "battle_legendary_unova": //BW Unova Legendary Battle
      return 13.855;
    case "battle_legendary_kyurem": //BW Kyurem Battle
      return 18.314;
    case "battle_legendary_res_zek": //BW Reshiram & Zekrom Battle
      return 18.329;
    case "battle_legendary_xern_yvel": //XY Xerneas & Yveltal Battle
      return 26.468;
    case "battle_legendary_tapu": //SM Tapu Battle
      return 0.000;
    case "battle_legendary_sol_lun": //SM Solgaleo & Lunala Battle
      return 6.525;
    case "battle_legendary_ub": //SM Ultra Beast Battle
      return 9.818;
    case "battle_legendary_dusk_dawn": //USUM Dusk Mane & Dawn Wings Necrozma Battle
      return 5.211;
    case "battle_legendary_ultra_nec": //USUM Ultra Necrozma Battle
      return 10.344;
    case "battle_legendary_zac_zam": //SWSH Zacian & Zamazenta Battle
      return 11.424;
    case "battle_legendary_glas_spec": //SWSH Glastrier & Spectrier Battle
      return 12.503;
    case "battle_legendary_calyrex": //SWSH Calyrex Battle
      return 50.641;
    case "battle_legendary_birds_galar": //SWSH Galarian Legendary Birds Battle
      return 0.175;
    case "battle_legendary_ruinous": //SV Treasures of Ruin Battle
      return 6.333;
    case "battle_legendary_kor_mir": //SV Depths of Area Zero Battle
      return 6.442;
    case "battle_legendary_loyal_three": //SV Loyal Three Battle
      return 6.500;
    case "battle_legendary_ogerpon": //SV Ogerpon Battle
      return 14.335;
    case "battle_legendary_terapagos": //SV Terapagos Battle
      return 24.377;
    case "battle_legendary_pecharunt": //SV Pecharunt Battle
      return 6.508;
    case "battle_rival": //BW Rival Battle
      return 14.110;
    case "battle_rival_2": //BW N Battle
      return 17.714;
    case "battle_rival_3": //BW Final N Battle
      return 17.586;
    case "battle_trainer": //BW Trainer Battle
      return 13.686;
    case "battle_wild": //BW Wild Battle
      return 12.703;
    case "battle_wild_strong": //BW Strong Wild Battle
      return 13.940;
    case "end_summit": //PMD RTDX Sky Tower Summit
      return 30.025;
    case "battle_rocket_grunt": //HGSS Team Rocket Battle
      return 12.707;
    case "battle_aqua_magma_grunt": //ORAS Team Aqua & Magma Battle
      return 12.062;
    case "battle_galactic_grunt": //BDSP Team Galactic Battle
      return 13.043;
    case "battle_plasma_grunt": //BW Team Plasma Battle
      return 12.974;
    case "battle_flare_grunt": //XY Team Flare Battle
      return 4.228;
    case "battle_rocket_boss": //USUM Giovanni Battle
      return 9.115;
    case "battle_aqua_magma_boss": //ORAS Archie & Maxie Battle
      return 14.847;
    case "battle_galactic_boss": //BDSP Cyrus Battle
      return 106.962;
    case "battle_plasma_boss": //B2W2 Ghetsis Battle
      return 25.624;
    case "battle_flare_boss": //XY Lysandre Battle
      return 8.085;
    }

    return 0;
  }

  toggleInvert(invert: boolean): void {
    if (invert) {
      this.cameras.main.setPostPipeline(InvertPostFX);
    } else {
      this.cameras.main.removePostPipeline("InvertPostFX");
    }
  }

  /* Phase Functions */
  getCurrentPhase(): Phase {
    return this.currentPhase;
  }

  getStandbyPhase(): Phase {
    return this.standbyPhase;
  }


  /**
   * Adds a phase to the conditional queue and ensures it is executed only when the specified condition is met.
   *
   * This method allows deferring the execution of a phase until certain conditions are met, which is useful for handling
   * situations like abilities and entry hazards that depend on specific game states.
   *
   * @param {Phase} phase - The phase to be added to the conditional queue.
   * @param {() => boolean} condition - A function that returns a boolean indicating whether the phase should be executed.
   *
   */
  pushConditionalPhase(phase: Phase, condition: () => boolean): void {
    this.conditionalQueue.push([condition, phase]);
  }

  /**
   * Adds a phase to nextCommandPhaseQueue, as long as boolean passed in is false
   * @param phase {@linkcode Phase} the phase to add
   * @param defer boolean on which queue to add to, defaults to false, and adds to phaseQueue
   */
  pushPhase(phase: Phase, defer: boolean = false): void {
    (!defer ? this.phaseQueue : this.nextCommandPhaseQueue).push(phase);
  }

  /**
   * Adds Phase to the end of phaseQueuePrepend, or at phaseQueuePrependSpliceIndex
   * @param phase {@linkcode Phase} the phase to add
   */
  unshiftPhase(phase: Phase): void {
    if (this.phaseQueuePrependSpliceIndex === -1) {
      this.phaseQueuePrepend.push(phase);
    } else {
      this.phaseQueuePrepend.splice(this.phaseQueuePrependSpliceIndex, 0, phase);
    }
  }

  /**
   * Clears the phaseQueue
   */
  clearPhaseQueue(): void {
    this.phaseQueue.splice(0, this.phaseQueue.length);
  }

  /**
   * Used by function unshiftPhase(), sets index to start inserting at current length instead of the end of the array, useful if phaseQueuePrepend gets longer with Phases
   */
  setPhaseQueueSplice(): void {
    this.phaseQueuePrependSpliceIndex = this.phaseQueuePrepend.length;
  }

  /**
   * Resets phaseQueuePrependSpliceIndex to -1, implies that calls to unshiftPhase will insert at end of phaseQueuePrepend
   */
  clearPhaseQueueSplice(): void {
    this.phaseQueuePrependSpliceIndex = -1;
  }

  /**
   * Is called by each Phase implementations "end()" by default
   * We dump everything from phaseQueuePrepend to the start of of phaseQueue
   * then removes first Phase and starts it
   */
  shiftPhase(): void {
    if (this.standbyPhase) {
      this.currentPhase = this.standbyPhase;
      this.standbyPhase = null;
      return;
    }

    if (this.phaseQueuePrependSpliceIndex > -1) {
      this.clearPhaseQueueSplice();
    }
    if (this.phaseQueuePrepend.length) {
      while (this.phaseQueuePrepend.length) {
        this.phaseQueue.unshift(this.phaseQueuePrepend.pop());
      }
    }
    if (!this.phaseQueue.length) {
      this.populatePhaseQueue();
      // Clear the conditionalQueue if there are no phases left in the phaseQueue
      this.conditionalQueue = [];
    }
    this.currentPhase = this.phaseQueue.shift();

    // Check if there are any conditional phases queued
    if (this.conditionalQueue?.length) {
      // Retrieve the first conditional phase from the queue
      const conditionalPhase = this.conditionalQueue.shift();
      // Evaluate the condition associated with the phase
      if (conditionalPhase[0]()) {
        // If the condition is met, add the phase to the phase queue
        this.pushPhase(conditionalPhase[1]);
      } else {
        // If the condition is not met, re-add the phase back to the front of the conditional queue
        this.conditionalQueue.unshift(conditionalPhase);
      }
    }

    this.currentPhase.start();
  }

  overridePhase(phase: Phase): boolean {
    if (this.standbyPhase) {
      return false;
    }

    this.standbyPhase = this.currentPhase;
    this.currentPhase = phase;
    phase.start();

    return true;
  }

  findPhase(phaseFilter: (phase: Phase) => boolean): Phase {
    return this.phaseQueue.find(phaseFilter);
  }

  tryReplacePhase(phaseFilter: (phase: Phase) => boolean, phase: Phase): boolean {
    const phaseIndex = this.phaseQueue.findIndex(phaseFilter);
    if (phaseIndex > -1) {
      this.phaseQueue[phaseIndex] = phase;
      return true;
    }
    return false;
  }

  tryRemovePhase(phaseFilter: (phase: Phase) => boolean): boolean {
    const phaseIndex = this.phaseQueue.findIndex(phaseFilter);
    if (phaseIndex > -1) {
      this.phaseQueue.splice(phaseIndex, 1);
      return true;
    }
    return false;
  }

  pushMovePhase(movePhase: MovePhase, priorityOverride?: integer): void {
    const movePriority = new Utils.IntegerHolder(priorityOverride !== undefined ? priorityOverride : movePhase.move.getMove().priority);
    applyAbAttrs(IncrementMovePriorityAbAttr, movePhase.pokemon, null, movePhase.move.getMove(), movePriority);
    const lowerPriorityPhase = this.phaseQueue.find(p => p instanceof MovePhase && p.move.getMove().priority < movePriority.value);
    if (lowerPriorityPhase) {
      this.phaseQueue.splice(this.phaseQueue.indexOf(lowerPriorityPhase), 0, movePhase);
    } else {
      this.pushPhase(movePhase);
    }
  }

  /**
   * Tries to add the input phase to index before target phase in the phaseQueue, else simply calls unshiftPhase()
   * @param phase {@linkcode Phase} the phase to be added
   * @param targetPhase {@linkcode Phase} the type of phase to search for in phaseQueue
   * @returns boolean if a targetPhase was found and added
   */
  prependToPhase(phase: Phase, targetPhase: Constructor<Phase>): boolean {
    const targetIndex = this.phaseQueue.findIndex(ph => ph instanceof targetPhase);

    if (targetIndex !== -1) {
      this.phaseQueue.splice(targetIndex, 0, phase);
      return true;
    } else {
      this.unshiftPhase(phase);
      return false;
    }
  }

  /**
   * Adds a MessagePhase, either to PhaseQueuePrepend or nextCommandPhaseQueue
   * @param message string for MessagePhase
   * @param callbackDelay optional param for MessagePhase constructor
   * @param prompt optional param for MessagePhase constructor
   * @param promptDelay optional param for MessagePhase constructor
   * @param defer boolean for which queue to add it to, false -> add to PhaseQueuePrepend, true -> nextCommandPhaseQueue
   */
  queueMessage(message: string, callbackDelay?: integer, prompt?: boolean, promptDelay?: integer, defer?: boolean) {
    const phase = new MessagePhase(this, message, callbackDelay, prompt, promptDelay);
    if (!defer) {
      // adds to the end of PhaseQueuePrepend
      this.unshiftPhase(phase);
    } else {
      //remember that pushPhase adds it to nextCommandPhaseQueue
      this.pushPhase(phase);
    }
  }

  /**
   * Moves everything from nextCommandPhaseQueue to phaseQueue (keeping order)
   */
  populatePhaseQueue(): void {
    if (this.nextCommandPhaseQueue.length) {
      this.phaseQueue.push(...this.nextCommandPhaseQueue);
      this.nextCommandPhaseQueue.splice(0, this.nextCommandPhaseQueue.length);
    }
    this.phaseQueue.push(new TurnInitPhase(this));
  }

  addMoney(amount: integer): void {
    this.money = Math.min(this.money + amount, Number.MAX_SAFE_INTEGER);
    this.updateMoneyText();
    this.animateMoneyChanged(true);
    this.validateAchvs(MoneyAchv);
  }

  getWaveMoneyAmount(moneyMultiplier: number): integer {
    const waveIndex = this.currentBattle.waveIndex;
    const waveSetIndex = Math.ceil(waveIndex / 10) - 1;
    const moneyValue = Math.pow((waveSetIndex + 1 + (0.75 + (((waveIndex - 1) % 10) + 1) / 10)) * 100, 1 + 0.005 * waveSetIndex) * moneyMultiplier;
    return Math.floor(moneyValue / 10) * 10;
  }

  addModifier(modifier: Modifier, ignoreUpdate?: boolean, playSound?: boolean, virtual?: boolean, instant?: boolean): Promise<boolean> {
    return new Promise(resolve => {
      let success = false;
      const soundName = modifier.type.soundName;
      this.validateAchvs(ModifierAchv, modifier);
      const modifiersToRemove: PersistentModifier[] = [];
      const modifierPromises: Promise<boolean>[] = [];
      if (modifier instanceof PersistentModifier) {
        if (modifier instanceof TerastallizeModifier) {
          modifiersToRemove.push(...(this.findModifiers(m => m instanceof TerastallizeModifier && m.pokemonId === modifier.pokemonId)));
        }
        if ((modifier as PersistentModifier).add(this.modifiers, !!virtual, this)) {
          if (modifier instanceof PokemonFormChangeItemModifier || modifier instanceof TerastallizeModifier) {
            success = modifier.apply([ this.getPokemonById(modifier.pokemonId), true ]);
          }
          if (playSound && !this.sound.get(soundName)) {
            this.playSound(soundName);
          }
        } else if (!virtual) {
          const defaultModifierType = getDefaultModifierTypeForTier(modifier.type.tier);
          this.queueMessage(`The stack for this item is full.\n You will receive ${defaultModifierType.name} instead.`, null, true);
          return this.addModifier(defaultModifierType.newModifier(), ignoreUpdate, playSound, false, instant).then(success => resolve(success));
        }

        for (const rm of modifiersToRemove) {
          this.removeModifier(rm);
        }

        if (!ignoreUpdate && !virtual) {
          return this.updateModifiers(true, instant).then(() => resolve(success));
        }
      } else if (modifier instanceof ConsumableModifier) {
        if (playSound && !this.sound.get(soundName)) {
          this.playSound(soundName);
        }

        if (modifier instanceof ConsumablePokemonModifier) {
          for (const p in this.party) {
            const pokemon = this.party[p];

            const args: any[] = [ pokemon ];
            if (modifier instanceof PokemonHpRestoreModifier) {
              if (!(modifier as PokemonHpRestoreModifier).fainted) {
                const hpRestoreMultiplier = new Utils.IntegerHolder(1);
                this.applyModifiers(HealingBoosterModifier, true, hpRestoreMultiplier);
                args.push(hpRestoreMultiplier.value);
              } else {
                args.push(1);
              }
            } else if (modifier instanceof FusePokemonModifier) {
              args.push(this.getPokemonById(modifier.fusePokemonId) as PlayerPokemon);
            }

            if (modifier.shouldApply(args)) {
              const result = modifier.apply(args);
              if (result instanceof Promise) {
                modifierPromises.push(result.then(s => success ||= s));
              } else {
                success ||= result;
              }
            }
          }

          return Promise.allSettled([this.party.map(p => p.updateInfo(instant)), ...modifierPromises]).then(() => resolve(success));
        } else {
          const args = [ this ];
          if (modifier.shouldApply(args)) {
            const result = modifier.apply(args);
            if (result instanceof Promise) {
              return result.then(success => resolve(success));
            } else {
              success ||= result;
            }
          }
        }
      }

      resolve(success);
    });
  }

  addEnemyModifier(modifier: PersistentModifier, ignoreUpdate?: boolean, instant?: boolean): Promise<void> {
    return new Promise(resolve => {
      const modifiersToRemove: PersistentModifier[] = [];
      if (modifier instanceof TerastallizeModifier) {
        modifiersToRemove.push(...(this.findModifiers(m => m instanceof TerastallizeModifier && m.pokemonId === modifier.pokemonId, false)));
      }
      if ((modifier as PersistentModifier).add(this.enemyModifiers, false, this)) {
        if (modifier instanceof PokemonFormChangeItemModifier || modifier instanceof TerastallizeModifier) {
          modifier.apply([ this.getPokemonById(modifier.pokemonId), true ]);
        }
        for (const rm of modifiersToRemove) {
          this.removeModifier(rm, true);
        }
      }
      if (!ignoreUpdate) {
        this.updateModifiers(false, instant).then(() => resolve());
      } else {
        resolve();
      }
    });
  }

  /**
   * Try to transfer a held item to another pokemon.
   * If the recepient already has the maximum amount allowed for this item, the transfer is cancelled.
   * The quantity to transfer is automatically capped at how much the recepient can take before reaching the maximum stack size for the item.
   * A transfer that moves a quantity smaller than what is specified in the transferQuantity parameter is still considered successful.
   * @param itemModifier {@linkcode PokemonHeldItemModifier} item to transfer (represents the whole stack)
   * @param target {@linkcode Pokemon} pokemon recepient in this transfer
   * @param playSound {boolean}
   * @param transferQuantity {@linkcode integer} how many items of the stack to transfer. Optional, defaults to 1
   * @param instant {boolean}
   * @param ignoreUpdate {boolean}
   * @returns true if the transfer was successful
   */
  tryTransferHeldItemModifier(itemModifier: PokemonHeldItemModifier, target: Pokemon, playSound: boolean, transferQuantity: integer = 1, instant?: boolean, ignoreUpdate?: boolean): Promise<boolean> {
    return new Promise(resolve => {
      const source = itemModifier.pokemonId ? itemModifier.getPokemon(target.scene) : null;
      const cancelled = new Utils.BooleanHolder(false);
      Utils.executeIf(source && source.isPlayer() !== target.isPlayer(), () => applyAbAttrs(BlockItemTheftAbAttr, source, cancelled)).then(() => {
        if (cancelled.value) {
          return resolve(false);
        }
        const newItemModifier = itemModifier.clone() as PokemonHeldItemModifier;
        newItemModifier.pokemonId = target.id;
        const matchingModifier = target.scene.findModifier(m => m instanceof PokemonHeldItemModifier
                    && (m as PokemonHeldItemModifier).matchType(itemModifier) && m.pokemonId === target.id, target.isPlayer()) as PokemonHeldItemModifier;
        let removeOld = true;
        if (matchingModifier) {
          const maxStackCount = matchingModifier.getMaxStackCount(target.scene);
          if (matchingModifier.stackCount >= maxStackCount) {
            return resolve(false);
          }
          const countTaken = Math.min(transferQuantity, itemModifier.stackCount, maxStackCount - matchingModifier.stackCount);
          itemModifier.stackCount -= countTaken;
          newItemModifier.stackCount = matchingModifier.stackCount + countTaken;
          removeOld = !itemModifier.stackCount;
        } else {
          const countTaken = Math.min(transferQuantity, itemModifier.stackCount);
          itemModifier.stackCount -= countTaken;
          newItemModifier.stackCount = countTaken;
        }
        removeOld = !itemModifier.stackCount;
        if (!removeOld || !source || this.removeModifier(itemModifier, !source.isPlayer())) {
          const addModifier = () => {
            if (!matchingModifier || this.removeModifier(matchingModifier, !target.isPlayer())) {
              if (target.isPlayer()) {
                this.addModifier(newItemModifier, ignoreUpdate, playSound, false, instant).then(() => resolve(true));
              } else {
                this.addEnemyModifier(newItemModifier, ignoreUpdate, instant).then(() => resolve(true));
              }
            } else {
              resolve(false);
            }
          };
          if (source && source.isPlayer() !== target.isPlayer() && !ignoreUpdate) {
            this.updateModifiers(source.isPlayer(), instant).then(() => addModifier());
          } else {
            addModifier();
          }
          return;
        }
        resolve(false);
      });
    });
  }

  removePartyMemberModifiers(partyMemberIndex: integer): Promise<void> {
    return new Promise(resolve => {
      const pokemonId = this.getParty()[partyMemberIndex].id;
      const modifiersToRemove = this.modifiers.filter(m => m instanceof PokemonHeldItemModifier && (m as PokemonHeldItemModifier).pokemonId === pokemonId);
      for (const m of modifiersToRemove) {
        this.modifiers.splice(this.modifiers.indexOf(m), 1);
      }
      this.updateModifiers().then(() => resolve());
    });
  }

  generateEnemyModifiers(customHeldModifiers?: PokemonHeldItemModifierType[][]): Promise<void> {
    return new Promise(resolve => {
      if (this.currentBattle.battleSpec === BattleSpec.FINAL_BOSS) {
        return resolve();
      }
      const difficultyWaveIndex = this.gameMode.getWaveForDifficulty(this.currentBattle.waveIndex);
      const isFinalBoss = this.gameMode.isWaveFinal(this.currentBattle.waveIndex);
      let chances = Math.ceil(difficultyWaveIndex / 10);
      if (isFinalBoss) {
        chances = Math.ceil(chances * 2.5);
      }

      const party = this.getEnemyParty();

      if (this.currentBattle.trainer) {
        const modifiers = this.currentBattle.trainer.genModifiers(party);
        for (const modifier of modifiers) {
          this.addEnemyModifier(modifier, true, true);
        }
      }

      party.every((enemyPokemon: EnemyPokemon, i: integer) => {
        if (customHeldModifiers && i < customHeldModifiers.length && customHeldModifiers[i] && customHeldModifiers[i].length > 0) {
          customHeldModifiers[i].forEach(mt => mt.newModifier(enemyPokemon).add(this.enemyModifiers, false, this));
          return true;
        }

        const isBoss = enemyPokemon.isBoss() || (this.currentBattle.battleType === BattleType.TRAINER && this.currentBattle.trainer.config.isBoss);
        let upgradeChance = 32;
        if (isBoss) {
          upgradeChance /= 2;
        }
        if (isFinalBoss) {
          upgradeChance /= 8;
        }
        const modifierChance = this.gameMode.getEnemyModifierChance(isBoss);
        let pokemonModifierChance = modifierChance;
        if (this.currentBattle.battleType === BattleType.TRAINER)
          pokemonModifierChance = Math.ceil(pokemonModifierChance * this.currentBattle.trainer.getPartyMemberModifierChanceMultiplier(i)); // eslint-disable-line
        let count = 0;
        for (let c = 0; c < chances; c++) {
          if (!Utils.randSeedInt(modifierChance)) {
            count++;
          }
        }
        if (isBoss) {
          count = Math.max(count, Math.floor(chances / 2));
        }
        getEnemyModifierTypesForWave(difficultyWaveIndex, count, [ enemyPokemon ], this.currentBattle.battleType === BattleType.TRAINER ? ModifierPoolType.TRAINER : ModifierPoolType.WILD, upgradeChance)
          .map(mt => mt.newModifier(enemyPokemon).add(this.enemyModifiers, false, this));

        return true;
      });

      this.updateModifiers(false).then(() => resolve());
    });
  }

  /**
    * Removes all modifiers from enemy of PersistentModifier type
    */
  clearEnemyModifiers(): void {
    const modifiersToRemove = this.enemyModifiers.filter(m => m instanceof PersistentModifier);
    for (const m of modifiersToRemove) {
      this.enemyModifiers.splice(this.enemyModifiers.indexOf(m), 1);
    }
    this.updateModifiers(false).then(() => this.updateUIPositions());
  }

  /**
    * Removes all modifiers from enemy of PokemonHeldItemModifier type
    */
  clearEnemyHeldItemModifiers(): void {
    const modifiersToRemove = this.enemyModifiers.filter(m => m instanceof PokemonHeldItemModifier);
    for (const m of modifiersToRemove) {
      this.enemyModifiers.splice(this.enemyModifiers.indexOf(m), 1);
    }
    this.updateModifiers(false).then(() => this.updateUIPositions());
  }

  setModifiersVisible(visible: boolean) {
    [ this.modifierBar, this.enemyModifierBar ].map(m => m.setVisible(visible));
  }

  updateModifiers(player?: boolean, instant?: boolean): Promise<void> {
    if (player === undefined) {
      player = true;
    }
    return new Promise(resolve => {
      const modifiers = player ? this.modifiers : this.enemyModifiers as PersistentModifier[];
      for (let m = 0; m < modifiers.length; m++) {
        const modifier = modifiers[m];
        if (modifier instanceof PokemonHeldItemModifier && !this.getPokemonById((modifier as PokemonHeldItemModifier).pokemonId)) {
          modifiers.splice(m--, 1);
        }
      }
      for (const modifier of modifiers) {
        if (modifier instanceof PersistentModifier) {
          (modifier as PersistentModifier).virtualStackCount = 0;
        }
      }

      const modifiersClone = modifiers.slice(0);
      for (const modifier of modifiersClone) {
        if (!modifier.getStackCount()) {
          modifiers.splice(modifiers.indexOf(modifier), 1);
        }
      }

      this.updatePartyForModifiers(player ? this.getParty() : this.getEnemyParty(), instant).then(() => {
        (player ? this.modifierBar : this.enemyModifierBar).updateModifiers(modifiers);
        if (!player) {
          this.updateUIPositions();
        }
        resolve();
      });
    });
  }

  updatePartyForModifiers(party: Pokemon[], instant?: boolean): Promise<void> {
    return new Promise(resolve => {
      Promise.allSettled(party.map(p => {
        if (p.scene) {
          p.calculateStats();
        }
        return p.updateInfo(instant);
      })).then(() => resolve());
    });
  }

  removeModifier(modifier: PersistentModifier, enemy?: boolean): boolean {
    const modifiers = !enemy ? this.modifiers : this.enemyModifiers;
    const modifierIndex = modifiers.indexOf(modifier);
    if (modifierIndex > -1) {
      modifiers.splice(modifierIndex, 1);
      if (modifier instanceof PokemonFormChangeItemModifier || modifier instanceof TerastallizeModifier) {
        modifier.apply([ this.getPokemonById(modifier.pokemonId), false ]);
      }
      return true;
    }

    return false;
  }

  /**
   * Get all of the modifiers that match `modifierType`
   * @param modifierType The type of modifier to apply; must extend {@linkcode PersistentModifier}
   * @param player Whether to search the player (`true`) or the enemy (`false`); Defaults to `true`
   * @returns the list of all modifiers that matched `modifierType`.
   */
  getModifiers<T extends PersistentModifier>(modifierType: Constructor<T>, player: boolean = true): T[] {
    return (player ? this.modifiers : this.enemyModifiers).filter((m): m is T => m instanceof modifierType);
  }

  findModifiers(modifierFilter: ModifierPredicate, player: boolean = true): PersistentModifier[] {
    return (player ? this.modifiers : this.enemyModifiers).filter(m => (modifierFilter as ModifierPredicate)(m));
  }

  findModifier(modifierFilter: ModifierPredicate, player: boolean = true): PersistentModifier {
    return (player ? this.modifiers : this.enemyModifiers).find(m => (modifierFilter as ModifierPredicate)(m));
  }

  applyShuffledModifiers(scene: BattleScene, modifierType: Constructor<Modifier>, player: boolean = true, ...args: any[]): PersistentModifier[] {
    let modifiers = (player ? this.modifiers : this.enemyModifiers).filter(m => m instanceof modifierType && m.shouldApply(args));
    scene.executeWithSeedOffset(() => {
      const shuffleModifiers = mods => {
        if (mods.length < 1) {
          return mods;
        }
        const rand = Math.floor(Utils.randSeedInt(mods.length));
        return [mods[rand], ...shuffleModifiers(mods.filter((_, i) => i !== rand))];
      };
      modifiers = shuffleModifiers(modifiers);
    }, scene.currentBattle.turn << 4, scene.waveSeed);
    return this.applyModifiersInternal(modifiers, player, args);
  }

  applyModifiers(modifierType: Constructor<Modifier>, player: boolean = true, ...args: any[]): PersistentModifier[] {
    const modifiers = (player ? this.modifiers : this.enemyModifiers).filter(m => m instanceof modifierType && m.shouldApply(args));
    return this.applyModifiersInternal(modifiers, player, args);
  }

  applyModifiersInternal(modifiers: PersistentModifier[], player: boolean, args: any[]): PersistentModifier[] {
    const appliedModifiers: PersistentModifier[] = [];
    for (const modifier of modifiers) {
      if (modifier.apply(args)) {
        console.log("Applied", modifier.type.name, !player ? "(enemy)" : "");
        appliedModifiers.push(modifier);
      }
    }

    return appliedModifiers;
  }

  applyModifier(modifierType: Constructor<Modifier>, player: boolean = true, ...args: any[]): PersistentModifier {
    const modifiers = (player ? this.modifiers : this.enemyModifiers).filter(m => m instanceof modifierType && m.shouldApply(args));
    for (const modifier of modifiers) {
      if (modifier.apply(args)) {
        console.log("Applied", modifier.type.name, !player ? "(enemy)" : "");
        return modifier;
      }
    }

    return null;
  }

  triggerPokemonFormChange(pokemon: Pokemon, formChangeTriggerType: Constructor<SpeciesFormChangeTrigger>, delayed: boolean = false, modal: boolean = false): boolean {
    if (pokemonFormChanges.hasOwnProperty(pokemon.species.speciesId)) {
      const matchingFormChange = pokemonFormChanges[pokemon.species.speciesId].find(fc => fc.findTrigger(formChangeTriggerType) && fc.canChange(pokemon));
      if (matchingFormChange) {
        let phase: Phase;
        if (pokemon instanceof PlayerPokemon && !matchingFormChange.quiet) {
          phase = new FormChangePhase(this, pokemon, matchingFormChange, modal);
        } else {
          phase = new QuietFormChangePhase(this, pokemon, matchingFormChange);
        }
        if (pokemon instanceof PlayerPokemon && !matchingFormChange.quiet && modal) {
          this.overridePhase(phase);
        } else if (delayed) {
          this.pushPhase(phase);
        } else {
          this.unshiftPhase(phase);
        }
        return true;
      }
    }

    return false;
  }

  validateAchvs(achvType: Constructor<Achv>, ...args: unknown[]): void {
    const filteredAchvs = Object.values(achvs).filter(a => a instanceof achvType);
    for (const achv of filteredAchvs) {
      this.validateAchv(achv, args);
    }
  }

  validateAchv(achv: Achv, args?: any[]): boolean {
    if (!this.gameData.achvUnlocks.hasOwnProperty(achv.id) && achv.validate(this, args)) {
      this.gameData.achvUnlocks[achv.id] = new Date().getTime();
      this.ui.achvBar.showAchv(achv);
      if (vouchers.hasOwnProperty(achv.id)) {
        this.validateVoucher(vouchers[achv.id]);
      }
      return true;
    }

    return false;
  }

  validateVoucher(voucher: Voucher, args?: any[]): boolean {
    if (!this.gameData.voucherUnlocks.hasOwnProperty(voucher.id) && voucher.validate(this, args)) {
      this.gameData.voucherUnlocks[voucher.id] = new Date().getTime();
      this.ui.achvBar.showAchv(voucher);
      this.gameData.voucherCounts[voucher.voucherType]++;
      return true;
    }

    return false;
  }

  updateGameInfo(): void {
    const gameInfo = {
      playTime: this.sessionPlayTime ? this.sessionPlayTime : 0,
      gameMode: this.currentBattle ? this.gameMode.getName() : "Title",
      biome: this.currentBattle ? getBiomeName(this.arena.biomeType) : "",
      wave: this.currentBattle?.waveIndex || 0,
      party: this.party ? this.party.map(p => {
        return { name: p.name, level: p.level };
      }) : []
    };
    (window as any).gameInfo = gameInfo;
  }

  /**
   * Loads or generates a mystery encounter
   * @param override - used to load session encounter when restarting game, etc.
   * @returns
   */
  getMysteryEncounter(override: IMysteryEncounter): IMysteryEncounter {
    // Loading override or session encounter
    let encounter: IMysteryEncounter;
    if (!isNullOrUndefined(Overrides.MYSTERY_ENCOUNTER_OVERRIDE) && allMysteryEncounters.hasOwnProperty(Overrides.MYSTERY_ENCOUNTER_OVERRIDE)) {
      encounter = allMysteryEncounters[Overrides.MYSTERY_ENCOUNTER_OVERRIDE];
    } else {
      encounter = override?.encounterType >= 0 ? allMysteryEncounters[override?.encounterType] : null;
    }

    // Check for queued encounters first
    if (!encounter && this.mysteryEncounterData?.nextEncounterQueue?.length > 0) {
      let i = 0;
      while (i < this.mysteryEncounterData.nextEncounterQueue.length && !!encounter) {
        const candidate = this.mysteryEncounterData.nextEncounterQueue[i];
        const forcedChance = candidate[1];
        if (Utils.randSeedInt(100) < forcedChance) {
          encounter = allMysteryEncounters[candidate[0]];
        }

        i++;
      }
    }

    if (encounter) {
      encounter = new IMysteryEncounter(encounter);
      encounter.populateDialogueTokensFromRequirements(this);
      return encounter;
    }

    // See Enum values for base tier weights
    const tierWeights = [MysteryEncounterTier.COMMON, MysteryEncounterTier.GREAT, MysteryEncounterTier.ULTRA, MysteryEncounterTier.ROGUE];

    // Adjust tier weights by previously encountered events to lower odds of only common/uncommons in run
    this.mysteryEncounterData.encounteredEvents.forEach(val => {
      const tier = val[1];
      if (tier === MysteryEncounterTier.COMMON) {
        tierWeights[0] = tierWeights[0] - 6;
      } else if (tier === MysteryEncounterTier.GREAT) {
        tierWeights[1] = tierWeights[1] - 4;
      }
    });

    const totalWeight = tierWeights.reduce((a, b) => a + b);
    const tierValue = Utils.randSeedInt(totalWeight);
    const commonThreshold = totalWeight - tierWeights[0];
    const uncommonThreshold = totalWeight - tierWeights[0] - tierWeights[1];
    const rareThreshold = totalWeight - tierWeights[0] - tierWeights[1] - tierWeights[2];
    let tier = tierValue > commonThreshold ? MysteryEncounterTier.COMMON : tierValue > uncommonThreshold ? MysteryEncounterTier.GREAT : tierValue > rareThreshold ? MysteryEncounterTier.ULTRA : MysteryEncounterTier.ROGUE;

    if (!isNullOrUndefined(Overrides.MYSTERY_ENCOUNTER_TIER_OVERRIDE)) {
      tier = Overrides.MYSTERY_ENCOUNTER_TIER_OVERRIDE;
    }

    let availableEncounters: IMysteryEncounter[] = [];
    // New encounter will never be the same as the most recent encounter
    const previousEncounter = this.mysteryEncounterData.encounteredEvents?.length > 0 ? this.mysteryEncounterData.encounteredEvents[this.mysteryEncounterData.encounteredEvents.length - 1][0] : null;
    const biomeMysteryEncounters = mysteryEncountersByBiome.get(this.arena.biomeType) ?? [];
    // If no valid encounters exist at tier, checks next tier down, continuing until there are some encounters available
    while (availableEncounters.length === 0 && tier >= 0) {
      availableEncounters = biomeMysteryEncounters
        .filter((encounterType) => {
          const encounterCandidate = allMysteryEncounters[encounterType];
          if (!encounterCandidate) {
            return false;
          }
          if (encounterCandidate.encounterTier !== tier) { // Encounter is in tier
            return false;
          }
          if (!encounterCandidate.meetsRequirements(this)) { // Meets encounter requirements
            return false;
          }
          if (!isNullOrUndefined(previousEncounter) && encounterType === previousEncounter) { // Previous encounter was not this one
            return false;
          }
          if (this.mysteryEncounterData.encounteredEvents?.length > 0 && // Encounter has not exceeded max allowed encounters
            encounterCandidate.maxAllowedEncounters > 0
            && this.mysteryEncounterData.encounteredEvents.filter(e => e[0] === encounterType).length >= encounterCandidate.maxAllowedEncounters) {
            return false;
          }
          return true;
        })
        .map((m) => (allMysteryEncounters[m]));
      tier--;
    }

    // If absolutely no encounters are available, spawn 0th encounter
    if (availableEncounters.length === 0) {
      return allMysteryEncounters[MysteryEncounterType.MYSTERIOUS_CHALLENGERS];
    }
    encounter = availableEncounters[Utils.randSeedInt(availableEncounters.length)];
    // New encounter object to not dirty flags
    encounter = new IMysteryEncounter(encounter);
    encounter.populateDialogueTokensFromRequirements(this);
    return encounter;
  }
}<|MERGE_RESOLUTION|>--- conflicted
+++ resolved
@@ -48,15 +48,9 @@
 import CandyBar from "./ui/candy-bar";
 import { Variant, variantData } from "./data/variant";
 import { Localizable } from "#app/interfaces/locales";
-<<<<<<< HEAD
-import * as Overrides from "./overrides";
+import Overrides from "#app/overrides";
 import { InputsController } from "./inputs-controller";
 import { UiInputs } from "./ui-inputs";
-=======
-import Overrides from "#app/overrides";
-import {InputsController} from "./inputs-controller";
-import {UiInputs} from "./ui-inputs";
->>>>>>> 8a883ea0
 import { NewArenaEvent } from "./events/battle-scene";
 import { ArenaFlyout } from "./ui/arena-flyout";
 import { EaseType } from "#enums/ease-type";
@@ -72,16 +66,13 @@
 import { UiTheme } from "#enums/ui-theme";
 import { TimedEventManager } from "#app/timed-event-manager.js";
 import i18next from "i18next";
-<<<<<<< HEAD
+import {TrainerType} from "#enums/trainer-type";
 import IMysteryEncounter from "./data/mystery-encounters/mystery-encounter";
 import { allMysteryEncounters, AVERAGE_ENCOUNTERS_PER_RUN_TARGET, BASE_MYSTERY_ENCOUNTER_SPAWN_WEIGHT, mysteryEncountersByBiome, WEIGHT_INCREMENT_ON_SPAWN_MISS } from "./data/mystery-encounters/mystery-encounters";
 import { MysteryEncounterData } from "#app/data/mystery-encounters/mystery-encounter-data";
 import { MysteryEncounterType } from "#enums/mystery-encounter-type";
 import { MysteryEncounterMode } from "#enums/mystery-encounter-mode";
 import { MysteryEncounterTier } from "#enums/mystery-encounter-tier";
-=======
-import {TrainerType} from "#enums/trainer-type";
->>>>>>> 8a883ea0
 
 export const bypassLogin = import.meta.env.VITE_BYPASS_LOGIN === "1";
 
@@ -1207,12 +1198,7 @@
         this.arena.updatePoolsForTimeOfDay();
       }
       if (resetArenaState) {
-<<<<<<< HEAD
-        this.arena.removeAllTags();
-=======
         this.arena.resetArenaEffects();
-        playerField.forEach((_, p) => this.unshiftPhase(new ReturnPhase(this, p)));
->>>>>>> 8a883ea0
 
         // If last battle was mystery encounter and no battle occurred, skip return phases
         if (lastBattle?.mysteryEncounter?.encounterMode !== MysteryEncounterMode.NO_BATTLE) {
