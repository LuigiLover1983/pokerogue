import Phaser from "phaser";
import UI from "./ui/ui";
<<<<<<< HEAD
import { LevelCapPhase, LoginPhase, MessagePhase, MovePhase, NewBiomeEncounterPhase, NextEncounterPhase, ReturnPhase, SelectBiomePhase, ShowTrainerPhase, SwitchPhase, TitlePhase, TurnInitPhase } from "./phases";
import Pokemon, { EnemyPokemon, PlayerPokemon } from "./field/pokemon";
import PokemonSpecies, { allSpecies, getPokemonSpecies, PokemonSpeciesFilter } from "./data/pokemon-species";
import { Constructor, isNullOrUndefined } from "#app/utils";
import * as Utils from "./utils";
import { ConsumableModifier, ConsumablePokemonModifier, DoubleBattleChanceBoosterModifier, FusePokemonModifier, HealingBoosterModifier, Modifier, ModifierBar, ModifierPredicate, overrideHeldItems, overrideModifiers, PersistentModifier, PokemonFormChangeItemModifier, PokemonHeldItemModifier, PokemonHpRestoreModifier, TerastallizeModifier } from "./modifier/modifier";
=======
import { NextEncounterPhase, NewBiomeEncounterPhase, SelectBiomePhase, MessagePhase, TurnInitPhase, ReturnPhase, LevelCapPhase, ShowTrainerPhase, LoginPhase, MovePhase, TitlePhase, SwitchPhase, SummonPhase, ToggleDoublePositionPhase } from "./phases";
import Pokemon, { PlayerPokemon, EnemyPokemon } from "./field/pokemon";
import PokemonSpecies, { PokemonSpeciesFilter, allSpecies, getPokemonSpecies } from "./data/pokemon-species";
import { Constructor } from "#app/utils";
import * as Utils from "./utils";
import { Modifier, ModifierBar, ConsumablePokemonModifier, ConsumableModifier, PokemonHpRestoreModifier, TurnHeldItemTransferModifier, HealingBoosterModifier, PersistentModifier, PokemonHeldItemModifier, ModifierPredicate, DoubleBattleChanceBoosterModifier, FusePokemonModifier, PokemonFormChangeItemModifier, TerastallizeModifier, overrideModifiers, overrideHeldItems } from "./modifier/modifier";
>>>>>>> bdde03b0
import { PokeballType } from "./data/pokeball";
import { initCommonAnims, initMoveAnim, loadCommonAnimAssets, loadMoveAnimAssets, populateAnims } from "./data/battle-anims";
import { Phase } from "./phase";
import { initGameSpeed } from "./system/game-speed";
import { Arena, ArenaBase } from "./field/arena";
import { GameData } from "./system/game-data";
import { addTextObject, getTextColor, TextStyle } from "./ui/text";
import { allMoves } from "./data/move";
<<<<<<< HEAD
import { getDefaultModifierTypeForTier, getEnemyModifierTypesForWave, getLuckString, getLuckTextTint, getModifierPoolForType, getPartyLuckValue, ModifierPoolType } from "./modifier/modifier-type";
import AbilityBar from "./ui/ability-bar";
import { allAbilities, applyAbAttrs, applyPostBattleInitAbAttrs, BlockItemTheftAbAttr, DoubleBattleChanceAbAttr, IncrementMovePriorityAbAttr, PostBattleInitAbAttr } from "./data/ability";
=======
import { ModifierPoolType, getDefaultModifierTypeForTier, getEnemyModifierTypesForWave, getLuckString, getLuckTextTint, getModifierPoolForType, getModifierType, getPartyLuckValue, modifierTypes } from "./modifier/modifier-type";
import AbilityBar from "./ui/ability-bar";
import { BlockItemTheftAbAttr, DoubleBattleChanceAbAttr, ChangeMovePriorityAbAttr, PostBattleInitAbAttr, applyAbAttrs, applyPostBattleInitAbAttrs } from "./data/ability";
import { allAbilities } from "./data/ability";
>>>>>>> bdde03b0
import Battle, { BattleType, FixedBattleConfig } from "./battle";
import { GameMode, GameModes, getGameMode } from "./game-mode";
import FieldSpritePipeline from "./pipelines/field-sprite";
import SpritePipeline from "./pipelines/sprite";
import PartyExpBar from "./ui/party-exp-bar";
import { trainerConfigs, TrainerSlot } from "./data/trainer-config";
import Trainer, { TrainerVariant } from "./field/trainer";
import TrainerData from "./system/trainer-data";
import SoundFade from "phaser3-rex-plugins/plugins/soundfade";
import { pokemonPrevolutions } from "./data/pokemon-evolutions";
import PokeballTray from "./ui/pokeball-tray";
import InvertPostFX from "./pipelines/invert";
import { Achv, achvs, ModifierAchv, MoneyAchv } from "./system/achv";
import { Voucher, vouchers } from "./system/voucher";
import { Gender } from "./data/gender";
import UIPlugin from "phaser3-rex-plugins/templates/ui/ui-plugin";
import { addUiThemeOverrides } from "./ui/ui-theme";
import PokemonData from "./system/pokemon-data";
import { Nature } from "./data/nature";
<<<<<<< HEAD
import { pokemonFormChanges, SpeciesFormChangeManualTrigger, SpeciesFormChangeTimeOfDayTrigger, SpeciesFormChangeTrigger } from "./data/pokemon-forms";
=======
import { SpeciesFormChangeManualTrigger, SpeciesFormChangeTimeOfDayTrigger, SpeciesFormChangeTrigger, pokemonFormChanges, FormChangeItem, SpeciesFormChange } from "./data/pokemon-forms";
>>>>>>> bdde03b0
import { FormChangePhase, QuietFormChangePhase } from "./form-change-phase";
import { getTypeRgb } from "./data/type";
import PokemonSpriteSparkleHandler from "./field/pokemon-sprite-sparkle-handler";
import CharSprite from "./ui/char-sprite";
import DamageNumberHandler from "./field/damage-number-handler";
import PokemonInfoContainer from "./ui/pokemon-info-container";
import { biomeDepths, getBiomeName } from "./data/biomes";
import { SceneBase } from "./scene-base";
import CandyBar from "./ui/candy-bar";
import { Variant, variantData } from "./data/variant";
import { Localizable } from "#app/interfaces/locales";
import Overrides from "#app/overrides";
import { InputsController } from "./inputs-controller";
import { UiInputs } from "./ui-inputs";
import { NewArenaEvent } from "./events/battle-scene";
import { ArenaFlyout } from "./ui/arena-flyout";
import { EaseType } from "#enums/ease-type";
import { BattleSpec } from "#enums/battle-spec";
import { BattleStyle } from "#enums/battle-style";
import { Biome } from "#enums/biome";
import { ExpNotification } from "#enums/exp-notification";
import { MoneyFormat } from "#enums/money-format";
import { Moves } from "#enums/moves";
import { PlayerGender } from "#enums/player-gender";
import { Species } from "#enums/species";
import { UiTheme } from "#enums/ui-theme";
import { TimedEventManager } from "#app/timed-event-manager.js";
import i18next from "i18next";
<<<<<<< HEAD
import { TrainerType } from "#enums/trainer-type";
import MysteryEncounter from "./data/mystery-encounters/mystery-encounter";
import { allMysteryEncounters, AVERAGE_ENCOUNTERS_PER_RUN_TARGET, BASE_MYSTERY_ENCOUNTER_SPAWN_WEIGHT, mysteryEncountersByBiome, WEIGHT_INCREMENT_ON_SPAWN_MISS } from "./data/mystery-encounters/mystery-encounters";
import { MysteryEncounterData } from "#app/data/mystery-encounters/mystery-encounter-data";
import { MysteryEncounterType } from "#enums/mystery-encounter-type";
import { MysteryEncounterMode } from "#enums/mystery-encounter-mode";
import { MysteryEncounterTier } from "#enums/mystery-encounter-tier";
import HeldModifierConfig from "#app/interfaces/held-modifier-config";
=======
import {TrainerType} from "#enums/trainer-type";
import { battleSpecDialogue } from "./data/dialogue";
import { LoadingScene } from "./loading-scene";
>>>>>>> bdde03b0

export const bypassLogin = import.meta.env.VITE_BYPASS_LOGIN === "1";

const DEBUG_RNG = false;

const OPP_IVS_OVERRIDE_VALIDATED : integer[] = (
  Array.isArray(Overrides.OPP_IVS_OVERRIDE) ?
    Overrides.OPP_IVS_OVERRIDE :
    new Array(6).fill(Overrides.OPP_IVS_OVERRIDE)
).map(iv => isNaN(iv) || iv === null || iv > 31 ? -1 : iv);

export const startingWave = Overrides.STARTING_WAVE_OVERRIDE || 1;

const expSpriteKeys: string[] = [];

export let starterColors: StarterColors;
interface StarterColors {
    [key: string]: [string, string]
}

export interface PokeballCounts {
    [pb: string]: integer;
}

export type AnySound = Phaser.Sound.WebAudioSound | Phaser.Sound.HTML5AudioSound | Phaser.Sound.NoAudioSound;

export interface InfoToggle {
    toggleInfo(force?: boolean): void;
    isActive(): boolean;
}

export default class BattleScene extends SceneBase {
  public rexUI: UIPlugin;
  public inputController: InputsController;
  public uiInputs: UiInputs;

  public sessionPlayTime: integer | null = null;
  public lastSavePlayTime: integer | null = null;
  public masterVolume: number = 0.5;
  public bgmVolume: number = 1;
  public seVolume: number = 1;
  public gameSpeed: integer = 1;
  public damageNumbersMode: integer = 0;
  public reroll: boolean = false;
  public showMovesetFlyout: boolean = true;
  public showArenaFlyout: boolean = true;
  public showTimeOfDayWidget: boolean = true;
  public timeOfDayAnimation: EaseType = EaseType.NONE;
  public showLevelUpStats: boolean = true;
  public enableTutorials: boolean = import.meta.env.VITE_BYPASS_TUTORIAL === "1";
  public enableMoveInfo: boolean = true;
  public enableRetries: boolean = false;
  public hideIvs: boolean = false;
  /**
   * Determines the condition for a notification should be shown for Candy Upgrades
   * - 0 = 'Off'
   * - 1 = 'Passives Only'
   * - 2 = 'On'
   */
  public candyUpgradeNotification: integer = 0;
  /**
   * Determines what type of notification is used for Candy Upgrades
   * - 0 = 'Icon'
   * - 1 = 'Animation'
   */
  public candyUpgradeDisplay: integer = 0;
  public moneyFormat: MoneyFormat = MoneyFormat.NORMAL;
  public uiTheme: UiTheme = UiTheme.DEFAULT;
  public windowType: integer = 0;
  public experimentalSprites: boolean = false;
  public musicPreference: integer = 0;
  public moveAnimations: boolean = true;
  public expGainsSpeed: integer = 0;
  public skipSeenDialogues: boolean = false;

  /**
     * Defines the experience gain display mode.
     *
     * @remarks
     * The `expParty` can have several modes:
     * - `0` - Default: The normal experience gain display, nothing changed.
     * - `1` - Level Up Notification: Displays the level up in the small frame instead of a message.
     * - `2` - Skip: No level up frame nor message.
     *
     * Modes `1` and `2` are still compatible with stats display, level up, new move, etc.
     * @default 0 - Uses the default normal experience gain display.
     */
  public expParty: ExpNotification = 0;
  public hpBarSpeed: integer = 0;
  public fusionPaletteSwaps: boolean = true;
  public enableTouchControls: boolean = false;
  public enableVibration: boolean = false;
  public showBgmBar: boolean = true;

  /**
   * Determines the selected battle style.
   * - 0 = 'Switch'
   * - 1 = 'Set' - The option to switch the active pokemon at the start of a battle will not display.
   */
  public battleStyle: integer = BattleStyle.SWITCH;

  /**
  * Defines whether or not to show type effectiveness hints
  * - true: No hints
  * - false: Show hints for moves
   */
  public typeHints: boolean = false;

  public disableMenu: boolean = false;

  public gameData: GameData;
  public sessionSlotId: integer;

  /** PhaseQueue: dequeue/remove the first element to get the next phase */
  public phaseQueue: Phase[];
  public conditionalQueue: Array<[() => boolean, Phase]>;
  /** PhaseQueuePrepend: is a temp storage of what will be added to PhaseQueue */
  private phaseQueuePrepend: Phase[];

  /** overrides default of inserting phases to end of phaseQueuePrepend array, useful or inserting Phases "out of order" */
  private phaseQueuePrependSpliceIndex: integer;
  private nextCommandPhaseQueue: Phase[];

  private currentPhase: Phase | null;
  private standbyPhase: Phase | null;
  public field: Phaser.GameObjects.Container;
  public fieldUI: Phaser.GameObjects.Container;
  public charSprite: CharSprite;
  public pbTray: PokeballTray;
  public pbTrayEnemy: PokeballTray;
  public abilityBar: AbilityBar;
  public partyExpBar: PartyExpBar;
  public candyBar: CandyBar;
  public arenaBg: Phaser.GameObjects.Sprite;
  public arenaBgTransition: Phaser.GameObjects.Sprite;
  public arenaPlayer: ArenaBase;
  public arenaPlayerTransition: ArenaBase;
  public arenaEnemy: ArenaBase;
  public arenaNextEnemy: ArenaBase;
  public arena: Arena;
  public gameMode: GameMode;
  public score: integer;
  public lockModifierTiers: boolean;
  public trainer: Phaser.GameObjects.Sprite;
  public lastEnemyTrainer: Trainer | null;
  public currentBattle: Battle;
  public pokeballCounts: PokeballCounts;
  public money: integer;
  public pokemonInfoContainer: PokemonInfoContainer;
  private party: PlayerPokemon[];
  public mysteryEncounterData: MysteryEncounterData = new MysteryEncounterData(null);
  public lastMysteryEncounter: MysteryEncounter;
  /** Combined Biome and Wave count text */
  private biomeWaveText: Phaser.GameObjects.Text;
  private moneyText: Phaser.GameObjects.Text;
  private scoreText: Phaser.GameObjects.Text;
  private luckLabelText: Phaser.GameObjects.Text;
  private luckText: Phaser.GameObjects.Text;
  private modifierBar: ModifierBar;
  private enemyModifierBar: ModifierBar;
  public arenaFlyout: ArenaFlyout;

  private fieldOverlay: Phaser.GameObjects.Rectangle;
  private shopOverlay: Phaser.GameObjects.Rectangle;
  private shopOverlayShown: boolean = false;
  private shopOverlayOpacity: number = .8;

  public modifiers: PersistentModifier[];
  private enemyModifiers: PersistentModifier[];
  public uiContainer: Phaser.GameObjects.Container;
  public ui: UI;

  public seed: string;
  public waveSeed: string;
  public waveCycleOffset: integer;
  public offsetGym: boolean;

  public damageNumberHandler: DamageNumberHandler;
  private spriteSparkleHandler: PokemonSpriteSparkleHandler;

  public fieldSpritePipeline: FieldSpritePipeline;
  public spritePipeline: SpritePipeline;

  private bgm: AnySound;
  private bgmResumeTimer: Phaser.Time.TimerEvent | null;
  private bgmCache: Set<string> = new Set();
  private playTimeTimer: Phaser.Time.TimerEvent;

  public rngCounter: integer = 0;
  public rngSeedOverride: string = "";
  public rngOffset: integer = 0;

  public inputMethod: string;
  private infoToggles: InfoToggle[] = [];

  public eventManager: TimedEventManager;

  /**
   * Allows subscribers to listen for events
   *
   * Current Events:
   * - {@linkcode BattleSceneEventType.MOVE_USED} {@linkcode MoveUsedEvent}
   * - {@linkcode BattleSceneEventType.TURN_INIT} {@linkcode TurnInitEvent}
   * - {@linkcode BattleSceneEventType.TURN_END} {@linkcode TurnEndEvent}
   * - {@linkcode BattleSceneEventType.NEW_ARENA} {@linkcode NewArenaEvent}
   */
  public readonly eventTarget: EventTarget = new EventTarget();

  constructor() {
    super("battle");
    this.phaseQueue = [];
    this.phaseQueuePrepend = [];
    this.conditionalQueue = [];
    this.phaseQueuePrependSpliceIndex = -1;
    this.nextCommandPhaseQueue = [];
    this.updateGameInfo();
  }

  loadPokemonAtlas(key: string, atlasPath: string, experimental?: boolean) {
    if (experimental === undefined) {
      experimental = this.experimentalSprites;
    }
    const variant = atlasPath.includes("variant/") || /_[0-3]$/.test(atlasPath);
    if (experimental) {
      experimental = this.hasExpSprite(key);
    }
    if (variant) {
      atlasPath = atlasPath.replace("variant/", "");
    }
    this.load.atlas(key, `images/pokemon/${variant ? "variant/" : ""}${experimental ? "exp/" : ""}${atlasPath}.png`,  `images/pokemon/${variant ? "variant/" : ""}${experimental ? "exp/" : ""}${atlasPath}.json`);
  }

  async preload() {
    if (DEBUG_RNG) {
      const scene = this;
      const originalRealInRange = Phaser.Math.RND.realInRange;
      Phaser.Math.RND.realInRange = function (min: number, max: number): number {
        const ret = originalRealInRange.apply(this, [ min, max ]);
        const args = [ "RNG", ++scene.rngCounter, ret / (max - min), `min: ${min} / max: ${max}` ];
        args.push(`seed: ${scene.rngSeedOverride || scene.waveSeed || scene.seed}`);
        if (scene.rngOffset) {
          args.push(`offset: ${scene.rngOffset}`);
        }
        console.log(...args);
        return ret;
      };
    }

    populateAnims();

    await this.initVariantData();
  }

  create() {
    this.scene.remove(LoadingScene.KEY);
    initGameSpeed.apply(this);
    this.inputController = new InputsController(this);
    this.uiInputs = new UiInputs(this, this.inputController);

    this.gameData = new GameData(this);

    addUiThemeOverrides(this);

    this.load.setBaseURL();

    this.spritePipeline = new SpritePipeline(this.game);
    (this.renderer as Phaser.Renderer.WebGL.WebGLRenderer).pipelines.add("Sprite", this.spritePipeline);

    this.fieldSpritePipeline = new FieldSpritePipeline(this.game);
    (this.renderer as Phaser.Renderer.WebGL.WebGLRenderer).pipelines.add("FieldSprite", this.fieldSpritePipeline);
    this.eventManager = new TimedEventManager();

    this.launchBattle();
  }

  update() {
    this.ui?.update();
  }

  launchBattle() {
    this.arenaBg = this.add.sprite(0, 0, "plains_bg");
    this.arenaBg.setName("sprite-arena-bg");
    this.arenaBgTransition = this.add.sprite(0, 0, "plains_bg");
    this.arenaBgTransition.setName("sprite-arena-bg-transition");

    [ this.arenaBgTransition, this.arenaBg ].forEach(a => {
      a.setPipeline(this.fieldSpritePipeline);
      a.setScale(6);
      a.setOrigin(0);
      a.setSize(320, 240);
    });

    const field = this.add.container(0, 0);
    field.setName("field");
    field.setScale(6);

    this.field = field;

    const fieldUI = this.add.container(0, this.game.canvas.height);
    fieldUI.setName("field-ui");
    fieldUI.setDepth(1);
    fieldUI.setScale(6);

    this.fieldUI = fieldUI;

    const transition = this.make.rexTransitionImagePack({
      x: 0,
      y: 0,
      scale: 6,
      key: "loading_bg",
      origin: { x: 0, y: 0 }
    }, true);

    //@ts-ignore (the defined types in the package are incromplete...)
    transition.transit({
      mode: "blinds",
      ease: "Cubic.easeInOut",
      duration: 1250,
    });
    transition.once("complete", () => {
      transition.destroy();
    });

    this.add.existing(transition);

    const uiContainer = this.add.container(0, 0);
    uiContainer.setName("ui");
    uiContainer.setDepth(2);
    uiContainer.setScale(6);

    this.uiContainer = uiContainer;

    const overlayWidth = this.game.canvas.width / 6;
    const overlayHeight = (this.game.canvas.height / 6) - 48;
    this.fieldOverlay = this.add.rectangle(0, overlayHeight * -1 - 48, overlayWidth, overlayHeight, 0x424242);
    this.fieldOverlay.setName("rect-field-overlay");
    this.fieldOverlay.setOrigin(0, 0);
    this.fieldOverlay.setAlpha(0);
    this.fieldUI.add(this.fieldOverlay);

    this.shopOverlay = this.add.rectangle(0, overlayHeight * -1 - 48, overlayWidth, overlayHeight, 0x070707);
    this.shopOverlay.setName("rect-shop-overlay");
    this.shopOverlay.setOrigin(0, 0);
    this.shopOverlay.setAlpha(0);
    this.fieldUI.add(this.shopOverlay);

    this.modifiers = [];
    this.enemyModifiers = [];

    this.modifierBar = new ModifierBar(this);
    this.modifierBar.setName("modifier-bar");
    this.add.existing(this.modifierBar);
    uiContainer.add(this.modifierBar);

    this.enemyModifierBar = new ModifierBar(this, true);
    this.enemyModifierBar.setName("enemy-modifier-bar");
    this.add.existing(this.enemyModifierBar);
    uiContainer.add(this.enemyModifierBar);

    this.charSprite = new CharSprite(this);
    this.charSprite.setName("sprite-char");
    this.charSprite.setup();

    this.fieldUI.add(this.charSprite);

    this.pbTray = new PokeballTray(this, true);
    this.pbTray.setName("pb-tray");
    this.pbTray.setup();

    this.pbTrayEnemy = new PokeballTray(this, false);
    this.pbTrayEnemy.setName("enemy-pb-tray");
    this.pbTrayEnemy.setup();

    this.fieldUI.add(this.pbTray);
    this.fieldUI.add(this.pbTrayEnemy);

    this.abilityBar = new AbilityBar(this);
    this.abilityBar.setName("ability-bar");
    this.abilityBar.setup();
    this.fieldUI.add(this.abilityBar);

    this.partyExpBar = new PartyExpBar(this);
    this.partyExpBar.setName("party-exp-bar");
    this.partyExpBar.setup();
    this.fieldUI.add(this.partyExpBar);

    this.candyBar = new CandyBar(this);
    this.candyBar.setName("candy-bar");
    this.candyBar.setup();
    this.fieldUI.add(this.candyBar);

    this.biomeWaveText = addTextObject(this, (this.game.canvas.width / 6) - 2, 0, startingWave.toString(), TextStyle.BATTLE_INFO);
    this.biomeWaveText.setName("text-biome-wave");
    this.biomeWaveText.setOrigin(1, 0.5);
    this.fieldUI.add(this.biomeWaveText);

    this.moneyText = addTextObject(this, (this.game.canvas.width / 6) - 2, 0, "", TextStyle.MONEY);
    this.moneyText.setName("text-money");
    this.moneyText.setOrigin(1, 0.5);
    this.fieldUI.add(this.moneyText);

    this.scoreText = addTextObject(this, (this.game.canvas.width / 6) - 2, 0, "", TextStyle.PARTY, { fontSize: "54px" });
    this.scoreText.setName("text-score");
    this.scoreText.setOrigin(1, 0.5);
    this.fieldUI.add(this.scoreText);

    this.luckText = addTextObject(this, (this.game.canvas.width / 6) - 2, 0, "", TextStyle.PARTY, { fontSize: "54px" });
    this.luckText.setName("text-luck");
    this.luckText.setOrigin(1, 0.5);
    this.luckText.setVisible(false);
    this.fieldUI.add(this.luckText);

    this.luckLabelText = addTextObject(this, (this.game.canvas.width / 6) - 2, 0, i18next.t("common:luckIndicator"), TextStyle.PARTY, { fontSize: "54px" });
    this.luckLabelText.setName("text-luck-label");
    this.luckLabelText.setOrigin(1, 0.5);
    this.luckLabelText.setVisible(false);
    this.fieldUI.add(this.luckLabelText);

    this.arenaFlyout = new ArenaFlyout(this);
    this.fieldUI.add(this.arenaFlyout);
    this.fieldUI.moveBelow<Phaser.GameObjects.GameObject>(this.arenaFlyout, this.fieldOverlay);

    this.updateUIPositions();

    this.damageNumberHandler = new DamageNumberHandler();

    this.spriteSparkleHandler = new PokemonSpriteSparkleHandler();
    this.spriteSparkleHandler.setup(this);

    this.pokemonInfoContainer = new PokemonInfoContainer(this, (this.game.canvas.width / 6) + 52, -(this.game.canvas.height / 6) + 66);
    this.pokemonInfoContainer.setup();

    this.fieldUI.add(this.pokemonInfoContainer);

    this.party = [];

    const loadPokemonAssets = [];

    this.arenaPlayer = new ArenaBase(this, true);
    this.arenaPlayer.setName("arena-player");
    this.arenaPlayerTransition = new ArenaBase(this, true);
    this.arenaPlayerTransition.setName("arena-player-transition");
    this.arenaEnemy = new ArenaBase(this, false);
    this.arenaEnemy.setName("arena-enemy");
    this.arenaNextEnemy = new ArenaBase(this, false);
    this.arenaNextEnemy.setName("arena-next-enemy");

    this.arenaBgTransition.setVisible(false);
    this.arenaPlayerTransition.setVisible(false);
    this.arenaNextEnemy.setVisible(false);

    [ this.arenaPlayer, this.arenaPlayerTransition, this.arenaEnemy, this.arenaNextEnemy ].forEach(a => {
      if (a instanceof Phaser.GameObjects.Sprite) {
        a.setOrigin(0, 0);
      }
      field.add(a);
    });

    const trainer = this.addFieldSprite(0, 0, `trainer_${this.gameData.gender === PlayerGender.FEMALE ? "f" : "m"}_back`);
    trainer.setOrigin(0.5, 1);
    trainer.setName("sprite-trainer");

    field.add(trainer);

    this.trainer = trainer;

    this.anims.create({
      key: "prompt",
      frames: this.anims.generateFrameNumbers("prompt", { start: 1, end: 4 }),
      frameRate: 6,
      repeat: -1,
      showOnStart: true
    });

    this.anims.create({
      key: "tera_sparkle",
      frames: this.anims.generateFrameNumbers("tera_sparkle", { start: 0, end: 12 }),
      frameRate: 18,
      repeat: 0,
      showOnStart: true,
      hideOnComplete: true
    });

    this.reset(false, false, true);

    const ui = new UI(this);
    this.uiContainer.add(ui);

    this.ui = ui;

    ui.setup();

    const defaultMoves = [ Moves.TACKLE, Moves.TAIL_WHIP, Moves.FOCUS_ENERGY, Moves.STRUGGLE ];

    Promise.all([
      Promise.all(loadPokemonAssets),
      initCommonAnims(this).then(() => loadCommonAnimAssets(this, true)),
      Promise.all([ Moves.TACKLE, Moves.TAIL_WHIP, Moves.FOCUS_ENERGY, Moves.STRUGGLE ].map(m => initMoveAnim(this, m))).then(() => loadMoveAnimAssets(this, defaultMoves, true)),
      this.initStarterColors()
    ]).then(() => {
      this.pushPhase(new LoginPhase(this));
      this.pushPhase(new TitlePhase(this));

      this.shiftPhase();
    });
  }

  initSession(): void {
    if (this.sessionPlayTime === null) {
      this.sessionPlayTime = 0;
    }
    if (this.lastSavePlayTime === null) {
      this.lastSavePlayTime = 0;
    }

    if (this.playTimeTimer) {
      this.playTimeTimer.destroy();
    }

    this.playTimeTimer = this.time.addEvent({
      delay: Utils.fixedInt(1000),
      repeat: -1,
      callback: () => {
        if (this.gameData) {
          this.gameData.gameStats.playTime++;
        }
        if (this.sessionPlayTime !== null) {
          this.sessionPlayTime++;
        }
        if (this.lastSavePlayTime !== null) {
          this.lastSavePlayTime++;
        }
      }
    });

    this.updateBiomeWaveText();
    this.updateMoneyText();
    this.updateScoreText();
  }

  async initExpSprites(): Promise<void> {
    if (expSpriteKeys.length) {
      return;
    }
    this.cachedFetch("./exp-sprites.json").then(res => res.json()).then(keys => {
      if (Array.isArray(keys)) {
        expSpriteKeys.push(...keys);
      }
      Promise.resolve();
    });
  }

  async initVariantData(): Promise<void> {
    Object.keys(variantData).forEach(key => delete variantData[key]);
    await this.cachedFetch("./images/pokemon/variant/_masterlist.json").then(res => res.json())
      .then(v => {
        Object.keys(v).forEach(k => variantData[k] = v[k]);
        if (this.experimentalSprites) {
          const expVariantData = variantData["exp"];
          const traverseVariantData = (keys: string[]) => {
            let variantTree = variantData;
            let expTree = expVariantData;
            keys.map((k: string, i: integer) => {
              if (i < keys.length - 1) {
                variantTree = variantTree[k];
                expTree = expTree[k];
              } else if (variantTree.hasOwnProperty(k) && expTree.hasOwnProperty(k)) {
                if ([ "back", "female" ].includes(k)) {
                  traverseVariantData(keys.concat(k));
                } else {
                  variantTree[k] = expTree[k];
                }
              }
            });
          };
          Object.keys(expVariantData).forEach(ek => traverseVariantData([ ek ]));
        }
        Promise.resolve();
      });
  }

  cachedFetch(url: string, init?: RequestInit): Promise<Response> {
    const manifest = this.game["manifest"];
    if (manifest) {
      const timestamp = manifest[`/${url.replace("./", "")}`];
      if (timestamp) {
        url += `?t=${timestamp}`;
      }
    }
    return fetch(url, init);
  }

  initStarterColors(): Promise<void> {
    return new Promise(resolve => {
      if (starterColors) {
        return resolve();
      }

      this.cachedFetch("./starter-colors.json").then(res => res.json()).then(sc => {
        starterColors = {};
        Object.keys(sc).forEach(key => {
          starterColors[key] = sc[key];
        });

        /*const loadPokemonAssets: Promise<void>[] = [];

                for (let s of Object.keys(speciesStarters)) {
                    const species = getPokemonSpecies(parseInt(s));
                    loadPokemonAssets.push(species.loadAssets(this, false, 0, false));
                }

                Promise.all(loadPokemonAssets).then(() => {
                    const starterCandyColors = {};
                    const rgbaToHexFunc = (r, g, b) => [r, g, b].map(x => x.toString(16).padStart(2, '0')).join('');

                    for (let s of Object.keys(speciesStarters)) {
                        const species = getPokemonSpecies(parseInt(s));

                        starterCandyColors[species.speciesId] = species.generateCandyColors(this).map(c => rgbaToHexFunc(c[0], c[1], c[2]));
                    }

                    console.log(JSON.stringify(starterCandyColors));

                    resolve();
                });*/

        resolve();
      });
    });
  }

  hasExpSprite(key: string): boolean {
    const keyMatch = /^pkmn__?(back__)?(shiny__)?(female__)?(\d+)(\-.*?)?(?:_[1-3])?$/g.exec(key);
    if (!keyMatch) {
      return false;
    }

    let k = keyMatch[4]!;
    if (keyMatch[2]) {
      k += "s";
    }
    if (keyMatch[1]) {
      k += "b";
    }
    if (keyMatch[3]) {
      k += "f";
    }
    if (keyMatch[5]) {
      k += keyMatch[5];
    }
    if (!expSpriteKeys.includes(k)) {
      return false;
    }
    return true;
  }

  getParty(): PlayerPokemon[] {
    return this.party;
  }

  getPlayerPokemon(): PlayerPokemon | undefined {
    return this.getPlayerField().find(p => p.isActive());
  }

  /**
   * Returns an array of PlayerPokemon of length 1 or 2 depending on if double battles or not
   * @returns array of {@linkcode PlayerPokemon}
   */
  getPlayerField(): PlayerPokemon[] {
    const party = this.getParty();
    return party.slice(0, Math.min(party.length, this.currentBattle?.double ? 2 : 1));
  }

  getEnemyParty(): EnemyPokemon[] {
    return this.currentBattle?.enemyParty || [];
  }

  getEnemyPokemon(): EnemyPokemon | undefined {
    return this.getEnemyField().find(p => p.isActive());
  }

  /**
   * Returns an array of EnemyPokemon of length 1 or 2 depending on if double battles or not
   * @returns array of {@linkcode EnemyPokemon}
   */
  getEnemyField(): EnemyPokemon[] {
    const party = this.getEnemyParty();
    return party.slice(0, Math.min(party.length, this.currentBattle?.double ? 2 : 1));
  }

  getField(activeOnly: boolean = false): Pokemon[] {
    const ret = new Array(4).fill(null);
    const playerField = this.getPlayerField();
    const enemyField = this.getEnemyField();
    ret.splice(0, playerField.length, ...playerField);
    ret.splice(2, enemyField.length, ...enemyField);
    return activeOnly
      ? ret.filter(p => p?.isActive())
      : ret;
  }

  /**
   * Used in doubles battles to redirect moves from one pokemon to another when one faints or is removed from the field
   * @param removedPokemon {@linkcode Pokemon} the pokemon that is being removed from the field (flee, faint), moves to be redirected FROM
   * @param allyPokemon {@linkcode Pokemon} the pokemon that will have the moves be redirected TO
   */
  redirectPokemonMoves(removedPokemon: Pokemon, allyPokemon: Pokemon): void {
    // failsafe: if not a double battle just return
    if (this.currentBattle.double === false) {
      return;
    }
    if (allyPokemon?.isActive(true)) {
      let targetingMovePhase: MovePhase;
      do {
        targetingMovePhase = this.findPhase(mp => mp instanceof MovePhase && mp.targets.length === 1 && mp.targets[0] === removedPokemon.getBattlerIndex() && mp.pokemon.isPlayer() !== allyPokemon.isPlayer()) as MovePhase;
        if (targetingMovePhase && targetingMovePhase.targets[0] !== allyPokemon.getBattlerIndex()) {
          targetingMovePhase.targets[0] = allyPokemon.getBattlerIndex();
        }
      } while (targetingMovePhase);
    }
  }

  /**
   * Returns the ModifierBar of this scene, which is declared private and therefore not accessible elsewhere
   * @param isEnemy Whether to return the enemy's modifier bar
   * @returns {ModifierBar}
   */
  getModifierBar(isEnemy?: boolean): ModifierBar {
    return isEnemy ? this.enemyModifierBar : this.modifierBar;
  }

  // store info toggles to be accessible by the ui
  addInfoToggle(infoToggle: InfoToggle): void {
    this.infoToggles.push(infoToggle);
  }

  // return the stored info toggles; used by ui-inputs
  getInfoToggles(activeOnly: boolean = false): InfoToggle[] {
    return activeOnly ? this.infoToggles.filter(t => t?.isActive()) : this.infoToggles;
  }

  getPokemonById(pokemonId: integer): Pokemon | null {
    const findInParty = (party: Pokemon[]) => party.find(p => p.id === pokemonId);
    return (findInParty(this.getParty()) || findInParty(this.getEnemyParty())) ?? null;
  }

  addPlayerPokemon(species: PokemonSpecies, level: integer, abilityIndex?: integer, formIndex?: integer, gender?: Gender, shiny?: boolean, variant?: Variant, ivs?: integer[], nature?: Nature, dataSource?: Pokemon | PokemonData, postProcess?: (playerPokemon: PlayerPokemon) => void): PlayerPokemon {
    const pokemon = new PlayerPokemon(this, species, level, abilityIndex, formIndex, gender, shiny, variant, ivs, nature, dataSource);
    if (postProcess) {
      postProcess(pokemon);
    }
    pokemon.init();
    return pokemon;
  }

  addEnemyPokemon(species: PokemonSpecies, level: integer, trainerSlot: TrainerSlot, boss: boolean = false, dataSource?: PokemonData, postProcess?: (enemyPokemon: EnemyPokemon) => void): EnemyPokemon {
    if (Overrides.OPP_SPECIES_OVERRIDE) {
      species = getPokemonSpecies(Overrides.OPP_SPECIES_OVERRIDE);
    }
    const pokemon = new EnemyPokemon(this, species, level, trainerSlot, boss, dataSource);
    if (Overrides.OPP_LEVEL_OVERRIDE !== 0) {
      pokemon.level = Overrides.OPP_LEVEL_OVERRIDE;
    }

    if (Overrides.OPP_GENDER_OVERRIDE !== null) {
      pokemon.gender = Overrides.OPP_GENDER_OVERRIDE;
    }
    overrideModifiers(this, false);
    overrideHeldItems(this, pokemon, false);
    if (boss && !dataSource) {
      const secondaryIvs = Utils.getIvsFromId(Utils.randSeedInt(4294967295));

      for (let s = 0; s < pokemon.ivs.length; s++) {
        pokemon.ivs[s] = Math.round(Phaser.Math.Linear(Math.min(pokemon.ivs[s], secondaryIvs[s]), Math.max(pokemon.ivs[s], secondaryIvs[s]), 0.75));
      }
    }
    if (postProcess) {
      postProcess(pokemon);
    }

    for (let i = 0; i < pokemon.ivs.length; i++) {
      if (OPP_IVS_OVERRIDE_VALIDATED[i] > -1) {
        pokemon.ivs[i] = OPP_IVS_OVERRIDE_VALIDATED[i];
      }
    }

    pokemon.init();
    return pokemon;
  }

  removePokemonFromPlayerParty(pokemon: PlayerPokemon, destroy: boolean = true) {
    if (!pokemon) {
      return;
    }

    const partyIndex = this.party.indexOf(pokemon);
    this.party.splice(partyIndex, 1);
    if (destroy) {
      this.field.remove(pokemon, true);
      pokemon.destroy();
    }
    this.updateModifiers(true);
  }

  addPokemonIcon(pokemon: Pokemon, x: number, y: number, originX: number = 0.5, originY: number = 0.5, ignoreOverride: boolean = false): Phaser.GameObjects.Container {
    const container = this.add.container(x, y);
    container.setName(`${pokemon.name}-icon`);

    const icon = this.add.sprite(0, 0, pokemon.getIconAtlasKey(ignoreOverride));
    icon.setName(`sprite-${pokemon.name}-icon`);
    icon.setFrame(pokemon.getIconId(true));
    // Temporary fix to show pokemon's default icon if variant icon doesn't exist
    if (icon.frame.name !== pokemon.getIconId(true)) {
      console.log(`${pokemon.name}'s variant icon does not exist. Replacing with default.`);
      const temp = pokemon.shiny;
      pokemon.shiny = false;
      icon.setTexture(pokemon.getIconAtlasKey(ignoreOverride));
      icon.setFrame(pokemon.getIconId(true));
      pokemon.shiny = temp;
    }
    icon.setOrigin(0.5, 0);

    container.add(icon);

    if (pokemon.isFusion()) {
      const fusionIcon = this.add.sprite(0, 0, pokemon.getFusionIconAtlasKey(ignoreOverride));
      fusionIcon.setName("sprite-fusion-icon");
      fusionIcon.setOrigin(0.5, 0);
      fusionIcon.setFrame(pokemon.getFusionIconId(true));

      const originalWidth = icon.width;
      const originalHeight = icon.height;
      const originalFrame = icon.frame;

      const iconHeight = (icon.frame.cutHeight <= fusionIcon.frame.cutHeight ? Math.ceil : Math.floor)((icon.frame.cutHeight + fusionIcon.frame.cutHeight) / 4);

      // Inefficient, but for some reason didn't work with only the unique properties as part of the name
      const iconFrameId = `${icon.frame.name}f${fusionIcon.frame.name}`;

      if (!icon.frame.texture.has(iconFrameId)) {
        icon.frame.texture.add(iconFrameId, icon.frame.sourceIndex, icon.frame.cutX, icon.frame.cutY, icon.frame.cutWidth, iconHeight);
      }

      icon.setFrame(iconFrameId);

      fusionIcon.y = icon.frame.cutHeight;

      const originalFusionFrame = fusionIcon.frame;

      const fusionIconY = fusionIcon.frame.cutY + icon.frame.cutHeight;
      const fusionIconHeight = fusionIcon.frame.cutHeight - icon.frame.cutHeight;

      // Inefficient, but for some reason didn't work with only the unique properties as part of the name
      const fusionIconFrameId = `${fusionIcon.frame.name}f${icon.frame.name}`;

      if (!fusionIcon.frame.texture.has(fusionIconFrameId)) {
        fusionIcon.frame.texture.add(fusionIconFrameId, fusionIcon.frame.sourceIndex, fusionIcon.frame.cutX, fusionIconY, fusionIcon.frame.cutWidth, fusionIconHeight);
      }
      fusionIcon.setFrame(fusionIconFrameId);

      const frameY = (originalFrame.y + originalFusionFrame.y) / 2;
      icon.frame.y = fusionIcon.frame.y = frameY;

      container.add(fusionIcon);

      if (originX !== 0.5) {
        container.x -= originalWidth * (originX - 0.5);
      }
      if (originY !== 0) {
        container.y -= (originalHeight) * originY;
      }
    } else {
      if (originX !== 0.5) {
        container.x -= icon.width * (originX - 0.5);
      }
      if (originY !== 0) {
        container.y -= icon.height * originY;
      }
    }

    return container;
  }

  setSeed(seed: string): void {
    this.seed = seed;
    this.rngCounter = 0;
    this.waveCycleOffset = this.getGeneratedWaveCycleOffset();
    this.offsetGym = this.gameMode.isClassic && this.getGeneratedOffsetGym();
  }

  randBattleSeedInt(range: integer, min: integer = 0): integer {
    return this.currentBattle?.randSeedInt(this, range, min);
  }

  reset(clearScene: boolean = false, clearData: boolean = false, reloadI18n: boolean = false): void {
    if (clearData) {
      this.gameData = new GameData(this);
    }

    this.gameMode = getGameMode(GameModes.CLASSIC);

    this.setSeed(Overrides.SEED_OVERRIDE || Utils.randomString(24));
    console.log("Seed:", this.seed);

    this.disableMenu = false;

    this.score = 0;
    this.money = 0;

    this.lockModifierTiers = false;

    this.pokeballCounts = Object.fromEntries(Utils.getEnumValues(PokeballType).filter(p => p <= PokeballType.MASTER_BALL).map(t => [ t, 0 ]));
    this.pokeballCounts[PokeballType.POKEBALL] += 5;
    if (Overrides.POKEBALL_OVERRIDE.active) {
      this.pokeballCounts = Overrides.POKEBALL_OVERRIDE.pokeballs;
    }

    this.modifiers = [];
    this.enemyModifiers = [];
    this.modifierBar.removeAll(true);
    this.enemyModifierBar.removeAll(true);

    for (const p of this.getParty()) {
      p.destroy();
    }
    this.party = [];
    for (const p of this.getEnemyParty()) {
      p.destroy();
    }

    //@ts-ignore  - allowing `null` for currentBattle causes a lot of trouble
    this.currentBattle = null; // TODO: resolve ts-ignore

    this.biomeWaveText.setText(startingWave.toString());
    this.biomeWaveText.setVisible(false);

    this.updateMoneyText();
    this.moneyText.setVisible(false);

    this.updateScoreText();
    this.scoreText.setVisible(false);

    [ this.luckLabelText, this.luckText ].map(t => t.setVisible(false));

    this.newArena(Overrides.STARTING_BIOME_OVERRIDE || Biome.TOWN);

    this.field.setVisible(true);

    this.arenaBgTransition.setPosition(0, 0);
    this.arenaPlayer.setPosition(300, 0);
    this.arenaPlayerTransition.setPosition(0, 0);
    [ this.arenaEnemy, this.arenaNextEnemy ].forEach(a => a.setPosition(-280, 0));
    this.arenaNextEnemy.setVisible(false);

    this.arena.init();

    this.trainer.setTexture(`trainer_${this.gameData.gender === PlayerGender.FEMALE ? "f" : "m"}_back`);
    this.trainer.setPosition(406, 186);
    this.trainer.setVisible(true);

    this.updateGameInfo();

    if (reloadI18n) {
      const localizable: Localizable[] = [
        ...allSpecies,
        ...allMoves,
        ...allAbilities,
        ...Utils.getEnumValues(ModifierPoolType).map(mpt => getModifierPoolForType(mpt)).map(mp => Object.values(mp).flat().map(mt => mt.modifierType).filter(mt => "localize" in mt).map(lpb => lpb as unknown as Localizable)).flat()
      ];
      for (const item of localizable) {
        item.localize();
      }
    }

    if (clearScene) {
      // Reload variant data in case sprite set has changed
      this.initVariantData();

      this.fadeOutBgm(250, false);
      this.tweens.add({
        targets: [ this.uiContainer ],
        alpha: 0,
        duration: 250,
        ease: "Sine.easeInOut",
        onComplete: () => {
          this.clearPhaseQueue();

          this.children.removeAll(true);
          this.game.domContainer.innerHTML = "";
          this.launchBattle();
        }
      });
    }
  }

<<<<<<< HEAD
  newBattle(waveIndex?: integer, battleType?: BattleType, trainerData?: TrainerData, double?: boolean, mysteryEncounter?: MysteryEncounter): Battle {
=======
  newBattle(waveIndex?: integer, battleType?: BattleType, trainerData?: TrainerData, double?: boolean): Battle | null {
>>>>>>> bdde03b0
    const _startingWave = Overrides.STARTING_WAVE_OVERRIDE || startingWave;
    const newWaveIndex = waveIndex || ((this.currentBattle?.waveIndex || (_startingWave - 1)) + 1);
    let newDouble: boolean | undefined;
    let newBattleType: BattleType;
    let newTrainer: Trainer | undefined;

    let battleConfig: FixedBattleConfig | null = null;

    this.resetSeed(newWaveIndex);

    const playerField = this.getPlayerField();

    if (this.gameMode.isFixedBattle(newWaveIndex) && trainerData === undefined) {
      battleConfig = this.gameMode.getFixedBattle(newWaveIndex);
      newDouble = battleConfig.double;
      newBattleType = battleConfig.battleType;
      this.executeWithSeedOffset(() => newTrainer = battleConfig?.getTrainer(this), (battleConfig.seedOffsetWaveIndex || newWaveIndex) << 8);
      if (newTrainer) {
        this.field.add(newTrainer);
      }
    } else {
      if (!this.gameMode.hasTrainers) {
        newBattleType = BattleType.WILD;
      } else if (battleType === undefined) {
        newBattleType = this.gameMode.isWaveTrainer(newWaveIndex, this.arena) ? BattleType.TRAINER : BattleType.WILD;
      } else {
        newBattleType = battleType;
      }

      if (newBattleType === BattleType.TRAINER) {
        const trainerType = this.arena.randomTrainerType(newWaveIndex);
        let doubleTrainer = false;
        if (trainerConfigs[trainerType].doubleOnly) {
          doubleTrainer = true;
        } else if (trainerConfigs[trainerType].hasDouble) {
          const doubleChance = new Utils.IntegerHolder(newWaveIndex % 10 === 0 ? 32 : 8);
          this.applyModifiers(DoubleBattleChanceBoosterModifier, true, doubleChance);
          playerField.forEach(p => applyAbAttrs(DoubleBattleChanceAbAttr, p, null, doubleChance));
          doubleTrainer = !Utils.randSeedInt(doubleChance.value);
          // Add a check that special trainers can't be double except for tate and liza - they should use the normal double chance
          if (trainerConfigs[trainerType].trainerTypeDouble && ![ TrainerType.TATE, TrainerType.LIZA ].includes(trainerType)) {
            doubleTrainer = false;
          }
        }
        newTrainer = trainerData !== undefined ? trainerData.toTrainer(this) : new Trainer(this, trainerType, doubleTrainer ? TrainerVariant.DOUBLE : Utils.randSeedInt(2) ? TrainerVariant.FEMALE : TrainerVariant.DEFAULT);
        this.field.add(newTrainer);
      }

      // TODO: remove these once ME spawn rates are finalized
      // let testStartingWeight = 0;
      // while (testStartingWeight < 3) {
      //   calculateMEAggregateStats(this, testStartingWeight);
      //   testStartingWeight += 2;
      // }
      // calculateRareSpawnAggregateStats(this, 14);

      // Check for mystery encounter
      // Can only occur in place of a standard wild battle, waves 10-180
      if (this.gameMode.hasMysteryEncounters && newBattleType === BattleType.WILD && !this.gameMode.isBoss(newWaveIndex) && newWaveIndex < 180 && newWaveIndex > 10) {
        const roll = Utils.randSeedInt(256);

        // Base spawn weight is 1/256, and increases by 5/256 for each missed attempt at spawning an encounter on a valid floor
        const sessionEncounterRate = !isNullOrUndefined(this.mysteryEncounterData?.encounterSpawnChance) ? this.mysteryEncounterData.encounterSpawnChance : BASE_MYSTERY_ENCOUNTER_SPAWN_WEIGHT;

        // If total number of encounters is lower than expected for the run, slightly favor a new encounter spawn
        // Do the reverse as well
        // Reduces occurrence of runs with very few (<6) and a ton (>10) of encounters
        const expectedEncountersByFloor = AVERAGE_ENCOUNTERS_PER_RUN_TARGET / (180 - 10) * newWaveIndex;
        const currentRunDiffFromAvg = expectedEncountersByFloor - (this.mysteryEncounterData?.encounteredEvents?.length || 0);
        const favoredEncounterRate = sessionEncounterRate + currentRunDiffFromAvg * 5;

        const successRate = isNullOrUndefined(Overrides.MYSTERY_ENCOUNTER_RATE_OVERRIDE) ? favoredEncounterRate : Overrides.MYSTERY_ENCOUNTER_RATE_OVERRIDE;

        if (roll < successRate) {
          newBattleType = BattleType.MYSTERY_ENCOUNTER;
          // Reset base spawn weight
          this.mysteryEncounterData.encounterSpawnChance = BASE_MYSTERY_ENCOUNTER_SPAWN_WEIGHT;
        } else {
          this.mysteryEncounterData.encounterSpawnChance = sessionEncounterRate + WEIGHT_INCREMENT_ON_SPAWN_MISS;
        }
      }
    }

    if (double === undefined && newWaveIndex > 1) {
      if (newBattleType === BattleType.WILD && !this.gameMode.isWaveFinal(newWaveIndex)) {
        const doubleChance = new Utils.IntegerHolder(newWaveIndex % 10 === 0 ? 32 : 8);
        this.applyModifiers(DoubleBattleChanceBoosterModifier, true, doubleChance);
        playerField.forEach(p => applyAbAttrs(DoubleBattleChanceAbAttr, p, null, doubleChance));
        newDouble = !Utils.randSeedInt(doubleChance.value);
      } else if (newBattleType === BattleType.TRAINER) {
        newDouble = newTrainer?.variant === TrainerVariant.DOUBLE;
      }
    } else if (!battleConfig) {
      newDouble = !!double;
    }

    if (Overrides.BATTLE_TYPE_OVERRIDE === "double") {
      newDouble = true;
    }
    /* Override battles into single only if not fighting with trainers */
    if (newBattleType !== BattleType.TRAINER && Overrides.BATTLE_TYPE_OVERRIDE === "single") {
      newDouble = false;
    }

    const lastBattle = this.currentBattle;

    if (lastBattle?.double && !newDouble) {
      this.tryRemovePhase(p => p instanceof SwitchPhase);
    }

    const maxExpLevel = this.getMaxExpLevel();

    this.lastEnemyTrainer = lastBattle?.trainer ?? null;
    this.lastMysteryEncounter = lastBattle?.mysteryEncounter ?? null;

    this.executeWithSeedOffset(() => {
      this.currentBattle = new Battle(this.gameMode, newWaveIndex, newBattleType, newTrainer, newDouble);
    }, newWaveIndex << 3, this.waveSeed);
    this.currentBattle.incrementTurn(this);

    if (newBattleType === BattleType.MYSTERY_ENCOUNTER) {
      // Disable double battle on mystery encounters (it may be re-enabled as part of encounter)
      this.currentBattle.double = false;
      this.executeWithSeedOffset(() => {
        this.currentBattle.mysteryEncounter = this.getMysteryEncounter(mysteryEncounter);
      }, this.currentBattle.waveIndex << 4);
    }

    //this.pushPhase(new TrainerMessageTestPhase(this, TrainerType.RIVAL, TrainerType.RIVAL_2, TrainerType.RIVAL_3, TrainerType.RIVAL_4, TrainerType.RIVAL_5, TrainerType.RIVAL_6));

    if (!waveIndex && lastBattle) {
<<<<<<< HEAD
      let isNewBiome = !(lastBattle.waveIndex % 10) || ((this.gameMode.hasShortBiomes || this.gameMode.isDaily) && (lastBattle.waveIndex % 50) === 49);
      if (!isNewBiome && this.gameMode.hasShortBiomes && (lastBattle.waveIndex % 10) < 9) {
        let w = lastBattle.waveIndex - ((lastBattle.waveIndex % 10) - 1);
        let biomeWaves = 1;
        while (w < lastBattle.waveIndex) {
          let wasNewBiome = false;
          this.executeWithSeedOffset(() => {
            wasNewBiome = !Utils.randSeedInt(6 - biomeWaves);
          }, w << 4);
          if (wasNewBiome) {
            biomeWaves = 1;
          } else {
            biomeWaves++;
          }
          w++;
        }

        this.executeWithSeedOffset(() => {
          isNewBiome = !Utils.randSeedInt(6 - biomeWaves);
        }, lastBattle.waveIndex << 4);
      }


      const resetArenaState = isNewBiome || this.currentBattle.battleType === BattleType.TRAINER || this.currentBattle.battleType === BattleType.MYSTERY_ENCOUNTER || this.currentBattle.battleSpec === BattleSpec.FINAL_BOSS;
=======
      const isWaveIndexMultipleOfTen = !(lastBattle.waveIndex % 10);
      const isEndlessOrDaily = this.gameMode.hasShortBiomes || this.gameMode.isDaily;
      const isEndlessFifthWave = this.gameMode.hasShortBiomes && (lastBattle.waveIndex % 5) === 0;
      const isWaveIndexMultipleOfFiftyMinusOne = (lastBattle.waveIndex % 50) === 49;
      const isNewBiome = isWaveIndexMultipleOfTen || isEndlessFifthWave || (isEndlessOrDaily && isWaveIndexMultipleOfFiftyMinusOne);
      const resetArenaState = isNewBiome || this.currentBattle.battleType === BattleType.TRAINER || this.currentBattle.battleSpec === BattleSpec.FINAL_BOSS;
>>>>>>> bdde03b0
      this.getEnemyParty().forEach(enemyPokemon => enemyPokemon.destroy());
      this.trySpreadPokerus();
      if (!isNewBiome && (newWaveIndex % 10) === 5) {
        this.arena.updatePoolsForTimeOfDay();
      }
      if (resetArenaState) {
        this.arena.resetArenaEffects();
<<<<<<< HEAD

        // If last battle was mystery encounter and no battle occurred, skip return phases
        if (lastBattle?.mysteryEncounter?.encounterMode !== MysteryEncounterMode.NO_BATTLE) {
          playerField.forEach((_, p) => this.unshiftPhase(new ReturnPhase(this, p)));

          for (const pokemon of this.getParty()) {
            // Only trigger form change when Eiscue is in Noice form
            // Hardcoded Eiscue for now in case it is fused with another pokemon
            if (pokemon.species.speciesId === Species.EISCUE && pokemon.hasAbility(Abilities.ICE_FACE) && pokemon.formIndex === 1) {
              this.triggerPokemonFormChange(pokemon, SpeciesFormChangeManualTrigger);
            }

            pokemon.resetBattleData();
            applyPostBattleInitAbAttrs(PostBattleInitAbAttr, pokemon);
          }

          this.unshiftPhase(new ShowTrainerPhase(this));
        }
=======
        playerField.forEach((_, p) => this.pushPhase(new ReturnPhase(this, p)));

        for (const pokemon of this.getParty()) {
          pokemon.resetBattleData();
          applyPostBattleInitAbAttrs(PostBattleInitAbAttr, pokemon);
        }

        this.pushPhase(new ShowTrainerPhase(this));
>>>>>>> bdde03b0
      }

      for (const pokemon of this.getParty()) {
        this.triggerPokemonFormChange(pokemon, SpeciesFormChangeTimeOfDayTrigger);
      }

      if (!this.gameMode.hasRandomBiomes && !isNewBiome) {
        this.pushPhase(new NextEncounterPhase(this));
      } else {
        this.pushPhase(new SelectBiomePhase(this));
        this.pushPhase(new NewBiomeEncounterPhase(this));

        const newMaxExpLevel = this.getMaxExpLevel();
        if (newMaxExpLevel > maxExpLevel) {
          this.pushPhase(new LevelCapPhase(this));
        }
      }
    }

    return this.currentBattle;
  }

  newArena(biome: Biome): Arena {
    this.arena = new Arena(this, biome, Biome[biome].toLowerCase());
    this.eventTarget.dispatchEvent(new NewArenaEvent());

    this.arenaBg.pipelineData = { terrainColorRatio: this.arena.getBgTerrainColorRatioForBiome() };

    return this.arena;
  }

  updateFieldScale(): Promise<void> {
    return new Promise(resolve => {
      const fieldScale = Math.floor(Math.pow(1 / this.getField(true)
        .map(p => p.getSpriteScale())
        .reduce((highestScale: number, scale: number) => highestScale = Math.max(scale, highestScale), 0), 0.7) * 40
      ) / 40;
      this.setFieldScale(fieldScale).then(() => resolve());
    });
  }

  setFieldScale(scale: number, instant: boolean = false): Promise<void> {
    return new Promise(resolve => {
      scale *= 6;
      if (this.field.scale === scale) {
        return resolve();
      }

      const defaultWidth = this.arenaBg.width * 6;
      const defaultHeight = 132 * 6;
      const scaledWidth = this.arenaBg.width * scale;
      const scaledHeight = 132 * scale;

      this.tweens.add({
        targets: this.field,
        scale: scale,
        x: (defaultWidth - scaledWidth) / 2,
        y: defaultHeight - scaledHeight,
        duration: !instant ? Utils.fixedInt(Math.abs(this.field.scale - scale) * 200) : 0,
        ease: "Sine.easeInOut",
        onComplete: () => resolve()
      });
    });
  }

  getSpeciesFormIndex(species: PokemonSpecies, gender?: Gender, nature?: Nature, ignoreArena?: boolean): integer {
    if (!species.forms?.length) {
      return 0;
    }

    switch (species.speciesId) {
    case Species.UNOWN:
    case Species.SHELLOS:
    case Species.GASTRODON:
    case Species.BASCULIN:
    case Species.DEERLING:
    case Species.SAWSBUCK:
    case Species.FROAKIE:
    case Species.FROGADIER:
    case Species.SCATTERBUG:
    case Species.SPEWPA:
    case Species.VIVILLON:
    case Species.FLABEBE:
    case Species.FLOETTE:
    case Species.FLORGES:
    case Species.FURFROU:
    case Species.PUMPKABOO:
    case Species.GOURGEIST:
    case Species.ORICORIO:
    case Species.MAGEARNA:
    case Species.ZARUDE:
    case Species.SQUAWKABILLY:
    case Species.TATSUGIRI:
    case Species.GIMMIGHOUL:
    case Species.PALDEA_TAUROS:
      return Utils.randSeedInt(species.forms.length);
    case Species.PIKACHU:
      return Utils.randSeedInt(8);
    case Species.EEVEE:
      return Utils.randSeedInt(2);
    case Species.GRENINJA:
      return Utils.randSeedInt(2);
    case Species.ZYGARDE:
      return Utils.randSeedInt(3);
    case Species.MINIOR:
      return Utils.randSeedInt(6);
    case Species.ALCREMIE:
      return Utils.randSeedInt(9);
    case Species.MEOWSTIC:
    case Species.INDEEDEE:
    case Species.BASCULEGION:
    case Species.OINKOLOGNE:
      return gender === Gender.FEMALE ? 1 : 0;
    case Species.TOXTRICITY:
      const lowkeyNatures = [ Nature.LONELY, Nature.BOLD, Nature.RELAXED, Nature.TIMID, Nature.SERIOUS, Nature.MODEST, Nature.MILD, Nature.QUIET, Nature.BASHFUL, Nature.CALM, Nature.GENTLE, Nature.CAREFUL ];
      if (nature !== undefined && lowkeyNatures.indexOf(nature) > -1) {
        return 1;
      }
      return 0;
    }

    if (ignoreArena) {
      switch (species.speciesId) {
      case Species.BURMY:
      case Species.WORMADAM:
      case Species.ROTOM:
      case Species.LYCANROC:
        return Utils.randSeedInt(species.forms.length);
      }
      return 0;
    }

    return this.arena.getSpeciesFormIndex(species);
  }

  private getGeneratedOffsetGym(): boolean {
    let ret = false;
    this.executeWithSeedOffset(() => {
      ret = !Utils.randSeedInt(2);
    }, 0, this.seed.toString());
    return ret;
  }

  private getGeneratedWaveCycleOffset(): integer {
    let ret = 0;
    this.executeWithSeedOffset(() => {
      ret = Utils.randSeedInt(8) * 5;
    }, 0, this.seed.toString());
    return ret;
  }

  getEncounterBossSegments(waveIndex: integer, level: integer, species?: PokemonSpecies, forceBoss: boolean = false): integer {
    if (this.gameMode.isDaily && this.gameMode.isWaveFinal(waveIndex)) {
      return 5;
    }

    let isBoss: boolean | undefined;
    if (forceBoss || (species && (species.subLegendary || species.legendary || species.mythical))) {
      isBoss = true;
    } else {
      this.executeWithSeedOffset(() => {
        isBoss = waveIndex % 10 === 0 || (this.gameMode.hasRandomBosses && Utils.randSeedInt(100) < Math.min(Math.max(Math.ceil((waveIndex - 250) / 50), 0) * 2, 30));
      }, waveIndex << 2);
    }
    if (!isBoss) {
      return 0;
    }

    let ret: integer = 2;

    if (level >= 100) {
      ret++;
    }
    if (species) {
      if (species.baseTotal >= 670) {
        ret++;
      }
    }
    ret += Math.floor(waveIndex / 250);

    return ret;
  }

  trySpreadPokerus(): void {
    const party = this.getParty();
    const infectedIndexes: integer[] = [];
    const spread = (index: number, spreadTo: number) => {
      const partyMember = party[index + spreadTo];
      if (!partyMember.pokerus && !Utils.randSeedInt(10)) {
        partyMember.pokerus = true;
        infectedIndexes.push(index + spreadTo);
      }
    };
    party.forEach((pokemon, p) => {
      if (!pokemon.pokerus || infectedIndexes.indexOf(p) > -1) {
        return;
      }

      this.executeWithSeedOffset(() => {
        if (p) {
          spread(p, -1);
        }
        if (p < party.length - 1) {
          spread(p, 1);
        }
      }, this.currentBattle.waveIndex + (p << 8));
    });
  }

  resetSeed(waveIndex?: integer): void {
    const wave = waveIndex || this.currentBattle?.waveIndex || 0;
    this.waveSeed = Utils.shiftCharCodes(this.seed, wave);
    Phaser.Math.RND.sow([ this.waveSeed ]);
    console.log("Wave Seed:", this.waveSeed, wave);
    this.rngCounter = 0;
  }

  executeWithSeedOffset(func: Function, offset: integer, seedOverride?: string): void {
    if (!func) {
      return;
    }
    const tempRngCounter = this.rngCounter;
    const tempRngOffset = this.rngOffset;
    const tempRngSeedOverride = this.rngSeedOverride;
    const state = Phaser.Math.RND.state();
    Phaser.Math.RND.sow([ Utils.shiftCharCodes(seedOverride || this.seed, offset) ]);
    this.rngCounter = 0;
    this.rngOffset = offset;
    this.rngSeedOverride = seedOverride || "";
    func();
    Phaser.Math.RND.state(state);
    this.rngCounter = tempRngCounter;
    this.rngOffset = tempRngOffset;
    this.rngSeedOverride = tempRngSeedOverride;
  }

  addFieldSprite(x: number, y: number, texture: string | Phaser.Textures.Texture, frame?: string | number, terrainColorRatio: number = 0): Phaser.GameObjects.Sprite {
    const ret = this.add.sprite(x, y, texture, frame);
    ret.setPipeline(this.fieldSpritePipeline);
    if (terrainColorRatio) {
      ret.pipelineData["terrainColorRatio"] = terrainColorRatio;
    }

    return ret;
  }

  addPokemonSprite(pokemon: Pokemon, x: number, y: number, texture: string | Phaser.Textures.Texture, frame?: string | number, hasShadow: boolean = false, ignoreOverride: boolean = false): Phaser.GameObjects.Sprite {
    const ret = this.addFieldSprite(x, y, texture, frame);
    this.initPokemonSprite(ret, pokemon, hasShadow, ignoreOverride);
    return ret;
  }

  initPokemonSprite(sprite: Phaser.GameObjects.Sprite, pokemon?: Pokemon, hasShadow: boolean = false, ignoreOverride: boolean = false): Phaser.GameObjects.Sprite {
    sprite.setPipeline(this.spritePipeline, { tone: [ 0.0, 0.0, 0.0, 0.0 ], hasShadow: hasShadow, ignoreOverride: ignoreOverride, teraColor: pokemon ? getTypeRgb(pokemon.getTeraType()) : undefined });
    this.spriteSparkleHandler.add(sprite);
    return sprite;
  }

  moveBelowOverlay<T extends Phaser.GameObjects.GameObject>(gameObject: T) {
    this.fieldUI.moveBelow<any>(gameObject, this.fieldOverlay);
  }
  processInfoButton(pressed: boolean): void {
    this.arenaFlyout.toggleFlyout(pressed);
  }

  showFieldOverlay(duration: integer): Promise<void> {
    return new Promise(resolve => {
      this.tweens.add({
        targets: this.fieldOverlay,
        alpha: 0.5,
        ease: "Sine.easeOut",
        duration: duration,
        onComplete: () => resolve()
      });
    });
  }

  hideFieldOverlay(duration: integer): Promise<void> {
    return new Promise(resolve => {
      this.tweens.add({
        targets: this.fieldOverlay,
        alpha: 0,
        duration: duration,
        ease: "Cubic.easeIn",
        onComplete: () => resolve()
      });
    });
  }

  updateShopOverlayOpacity(value: number): void {
    this.shopOverlayOpacity = value;

    if (this.shopOverlayShown) {
      this.shopOverlay.setAlpha(this.shopOverlayOpacity);
    }
  }

  showShopOverlay(duration: integer): Promise<void> {
    this.shopOverlayShown = true;
    return new Promise(resolve => {
      this.tweens.add({
        targets: this.shopOverlay,
        alpha: this.shopOverlayOpacity,
        ease: "Sine.easeOut",
        duration,
        onComplete: () => resolve()
      });
    });
  }

  hideShopOverlay(duration: integer): Promise<void> {
    this.shopOverlayShown = false;
    return new Promise(resolve => {
      this.tweens.add({
        targets: this.shopOverlay,
        alpha: 0,
        duration: duration,
        ease: "Cubic.easeIn",
        onComplete: () => resolve()
      });
    });
  }

  showEnemyModifierBar(): void {
    this.enemyModifierBar.setVisible(true);
  }

  hideEnemyModifierBar(): void {
    this.enemyModifierBar.setVisible(false);
  }

  updateBiomeWaveText(): void {
    const isBoss = !(this.currentBattle.waveIndex % 10);
    const biomeString: string = getBiomeName(this.arena.biomeType);
    this.fieldUI.moveAbove(this.biomeWaveText, this.luckText);
    this.biomeWaveText.setText( biomeString + " - " + this.currentBattle.waveIndex.toString());
    this.biomeWaveText.setColor(!isBoss ? "#ffffff" : "#f89890");
    this.biomeWaveText.setShadowColor(!isBoss ? "#636363" : "#984038");
    this.biomeWaveText.setVisible(true);
  }

  updateMoneyText(forceVisible: boolean = true): void {
    if (this.money === undefined) {
      return;
    }
    const formattedMoney = Utils.formatMoney(this.moneyFormat, this.money);
    this.moneyText.setText(`₽${formattedMoney}`);
    this.fieldUI.moveAbove(this.moneyText, this.luckText);
    if (forceVisible) {
      this.moneyText.setVisible(true);
    }
  }

  animateMoneyChanged(positiveChange: boolean): void {
    if (this.tweens.getTweensOf(this.moneyText).length > 0) {
      return;
    }
    const deltaScale = this.moneyText.scale * 0.14 * (positiveChange ? 1 : -1);
    this.moneyText.setShadowColor(positiveChange ? "#008000" : "#FF0000");
    this.tweens.add({
      targets: this.moneyText,
      duration: 250,
      scale: this.moneyText.scale + deltaScale,
      loop: 0,
      yoyo: true,
      onComplete: (_) => this.moneyText.setShadowColor(getTextColor(TextStyle.MONEY, true)),
    });
  }

  updateScoreText(): void {
    this.scoreText.setText(`Score: ${this.score.toString()}`);
    this.scoreText.setVisible(this.gameMode.isDaily);
  }

  updateAndShowText(duration: integer): void {
    const labels = [ this.luckLabelText, this.luckText ];
    labels.forEach(t => t.setAlpha(0));
    const luckValue = getPartyLuckValue(this.getParty());
    this.luckText.setText(getLuckString(luckValue));
    if (luckValue < 14) {
      this.luckText.setTint(getLuckTextTint(luckValue));
    } else {
      this.luckText.setTint(0xffef5c, 0x47ff69, 0x6b6bff, 0xff6969);
    }
    this.luckLabelText.setX((this.game.canvas.width / 6) - 2 - (this.luckText.displayWidth + 2));
    this.tweens.add({
      targets: labels,
      duration: duration,
      alpha: 1,
      onComplete: () => {
        labels.forEach(t => t.setVisible(true));
      }
    });
  }

  hideLuckText(duration: integer): void {
    if (this.reroll) {
      return;
    }
    const labels = [ this.luckLabelText, this.luckText ];
    this.tweens.add({
      targets: labels,
      duration: duration,
      alpha: 0,
      onComplete: () => {
        labels.forEach(l => l.setVisible(false));
      }
    });
  }

  updateUIPositions(): void {
    const enemyModifierCount = this.enemyModifiers.filter(m => m.isIconVisible(this)).length;
    const biomeWaveTextHeight = this.biomeWaveText.getBottomLeft().y - this.biomeWaveText.getTopLeft().y;
    this.biomeWaveText.setY(
      -(this.game.canvas.height / 6) + (enemyModifierCount ? enemyModifierCount <= 12 ? 15 : 24 : 0) + (biomeWaveTextHeight / 2)
    );
    this.moneyText.setY(this.biomeWaveText.y + 10);
    this.scoreText.setY(this.moneyText.y + 10);
    [ this.luckLabelText, this.luckText ].map(l => l.setY((this.scoreText.visible ? this.scoreText : this.moneyText).y + 10));
    const offsetY = (this.scoreText.visible ? this.scoreText : this.moneyText).y + 15;
    this.partyExpBar.setY(offsetY);
    this.candyBar.setY(offsetY + 15);
    this.ui?.achvBar.setY(this.game.canvas.height / 6 + offsetY);
  }

  /**
   * Pushes all {@linkcode Phaser.GameObjects.Text} objects in the top right to the bottom of the canvas
   */
  sendTextToBack(): void {
    this.fieldUI.sendToBack(this.biomeWaveText);
    this.fieldUI.sendToBack(this.moneyText);
    this.fieldUI.sendToBack(this.scoreText);
  }

  addFaintedEnemyScore(enemy: EnemyPokemon): void {
    let scoreIncrease = enemy.getSpeciesForm().getBaseExp() * (enemy.level / this.getMaxExpLevel()) * ((enemy.ivs.reduce((iv: integer, total: integer) => total += iv, 0) / 93) * 0.2 + 0.8);
    this.findModifiers(m => m instanceof PokemonHeldItemModifier && m.pokemonId === enemy.id, false).map(m => scoreIncrease *= (m as PokemonHeldItemModifier).getScoreMultiplier());
    if (enemy.isBoss()) {
      scoreIncrease *= Math.sqrt(enemy.bossSegments);
    }
    this.currentBattle.battleScore += Math.ceil(scoreIncrease);
  }

  getMaxExpLevel(ignoreLevelCap?: boolean): integer {
    if (ignoreLevelCap) {
      return Number.MAX_SAFE_INTEGER;
    }
    const waveIndex = Math.ceil((this.currentBattle?.waveIndex || 1) / 10) * 10;
    const difficultyWaveIndex = this.gameMode.getWaveForDifficulty(waveIndex);
    const baseLevel = (1 + difficultyWaveIndex / 2 + Math.pow(difficultyWaveIndex / 25, 2)) * 1.2;
    return Math.ceil(baseLevel / 2) * 2 + 2;
  }

  randomSpecies(waveIndex: integer, level: integer, fromArenaPool?: boolean, speciesFilter?: PokemonSpeciesFilter, filterAllEvolutions?: boolean): PokemonSpecies {
    if (fromArenaPool) {
      return this.arena.randomSpecies(waveIndex, level, undefined , getPartyLuckValue(this.party));
    }
    const filteredSpecies = speciesFilter ? [...new Set(allSpecies.filter(s => s.isCatchable()).filter(speciesFilter).map(s => {
      if (!filterAllEvolutions) {
        while (pokemonPrevolutions.hasOwnProperty(s.speciesId)) {
          s = getPokemonSpecies(pokemonPrevolutions[s.speciesId]);
        }
      }
      return s;
    }))] : allSpecies.filter(s => s.isCatchable());
    return filteredSpecies[Utils.randSeedInt(filteredSpecies.length)];
  }

  generateRandomBiome(waveIndex: integer): Biome {
    const relWave = waveIndex % 250;
    const biomes = Utils.getEnumValues(Biome).slice(1, Utils.getEnumValues(Biome).filter(b => b >= 40).length * -1);
    const maxDepth = biomeDepths[Biome.END][0] - 2;
    const depthWeights = new Array(maxDepth + 1).fill(null)
      .map((_, i: integer) => ((1 - Math.min(Math.abs((i / (maxDepth - 1)) - (relWave / 250)) + 0.25, 1)) / 0.75) * 250);
    const biomeThresholds: integer[] = [];
    let totalWeight = 0;
    for (const biome of biomes) {
      totalWeight += Math.ceil(depthWeights[biomeDepths[biome][0] - 1] / biomeDepths[biome][1]);
      biomeThresholds.push(totalWeight);
    }

    const randInt = Utils.randSeedInt(totalWeight);

    for (const biome of biomes) {
      if (randInt < biomeThresholds[biome]) {
        return biome;
      }
    }

    return biomes[Utils.randSeedInt(biomes.length)];
  }

  isBgmPlaying(): boolean {
    return this.bgm && this.bgm.isPlaying;
  }

  playBgm(bgmName?: string, fadeOut?: boolean): void {
    if (bgmName === undefined) {
      bgmName = this.currentBattle?.getBgmOverride(this) || this.arena?.bgm;
    }
    if (this.bgm && bgmName === this.bgm.key) {
      if (!this.bgm.isPlaying) {
        this.bgm.play({
          volume: this.masterVolume * this.bgmVolume
        });
      }
      return;
    }
    if (fadeOut && !this.bgm) {
      fadeOut = false;
    }
    this.bgmCache.add(bgmName);
    this.loadBgm(bgmName);
    let loopPoint = 0;
    loopPoint = bgmName === this.arena.bgm
      ? this.arena.getBgmLoopPoint()
      : this.getBgmLoopPoint(bgmName);
    let loaded = false;
    const playNewBgm = () => {
      this.ui.bgmBar.setBgmToBgmBar(bgmName);
      if (bgmName === null && this.bgm && !this.bgm.pendingRemove) {
        this.bgm.play({
          volume: this.masterVolume * this.bgmVolume
        });
        return;
      }
      if (this.bgm && !this.bgm.pendingRemove && this.bgm.isPlaying) {
        this.bgm.stop();
      }
      this.bgm = this.sound.add(bgmName, { loop: true });
      this.bgm.play({
        volume: this.masterVolume * this.bgmVolume
      });
      if (loopPoint) {
        this.bgm.on("looped", () => this.bgm.play({ seek: loopPoint }));
      }
    };
    this.load.once(Phaser.Loader.Events.COMPLETE, () => {
      loaded = true;
      if (!fadeOut || !this.bgm.isPlaying) {
        playNewBgm();
      }
    });
    if (fadeOut) {
      const onBgmFaded = () => {
        if (loaded && (!this.bgm.isPlaying || this.bgm.pendingRemove)) {
          playNewBgm();
        }
      };
      this.time.delayedCall(this.fadeOutBgm(500, true) ? 750 : 250, onBgmFaded);
    }
    if (!this.load.isLoading()) {
      this.load.start();
    }
  }

  pauseBgm(): boolean {
    if (this.bgm && !this.bgm.pendingRemove && this.bgm.isPlaying) {
      this.bgm.pause();
      return true;
    }
    return false;
  }

  resumeBgm(): boolean {
    if (this.bgm && !this.bgm.pendingRemove && this.bgm.isPaused) {
      this.bgm.resume();
      return true;
    }
    return false;
  }

  updateSoundVolume(): void {
    if (this.sound) {
      for (const sound of this.sound.getAllPlaying()) {
        (sound as AnySound).setVolume(this.masterVolume * (this.bgmCache.has(sound.key) ? this.bgmVolume : this.seVolume));
      }
    }
  }

  fadeOutBgm(duration: integer = 500, destroy: boolean = true): boolean {
    if (!this.bgm) {
      return false;
    }
    const bgm = this.sound.getAllPlaying().find(bgm => bgm.key === this.bgm.key);
    if (bgm) {
      SoundFade.fadeOut(this, this.bgm, duration, destroy);
      return true;
    }

    return false;
  }

  playSound(sound: string | AnySound, config?: object): AnySound {
    if (config) {
      if (config.hasOwnProperty("volume")) {
        config["volume"] *= this.masterVolume * this.seVolume;
      } else {
        config["volume"] = this.masterVolume * this.seVolume;
      }
    } else {
      config = { volume: this.masterVolume * this.seVolume };
    }
    // PRSFX sounds are mixed too loud
    if ((typeof sound === "string" ? sound : sound.key).startsWith("PRSFX- ")) {
      config["volume"] *= 0.5;
    }
    if (typeof sound === "string") {
      this.sound.play(sound, config);
      return this.sound.get(sound) as AnySound;
    } else {
      sound.play(config);
      return sound;
    }
  }

  playSoundWithoutBgm(soundName: string, pauseDuration?: integer): AnySound {
    this.bgmCache.add(soundName);
    const resumeBgm = this.pauseBgm();
    this.playSound(soundName);
    const sound = this.sound.get(soundName) as AnySound;
    if (this.bgmResumeTimer) {
      this.bgmResumeTimer.destroy();
    }
    if (resumeBgm) {
      this.bgmResumeTimer = this.time.delayedCall((pauseDuration || Utils.fixedInt(sound.totalDuration * 1000)), () => {
        this.resumeBgm();
        this.bgmResumeTimer = null;
      });
    }
    return sound;
  }

  getBgmLoopPoint(bgmName: string): number {
    switch (bgmName) {
    case "battle_kanto_champion": //B2W2 Kanto Champion Battle
      return 13.950;
    case "battle_johto_champion": //B2W2 Johto Champion Battle
      return 23.498;
    case "battle_hoenn_champion_g5": //B2W2 Hoenn Champion Battle
      return 11.328;
    case "battle_hoenn_champion_g6": //ORAS Hoenn Champion Battle
      return 11.762;
    case "battle_sinnoh_champion": //B2W2 Sinnoh Champion Battle
      return 12.235;
    case "battle_champion_alder": //BW Unova Champion Battle
      return 27.653;
    case "battle_champion_iris": //B2W2 Unova Champion Battle
      return 10.145;
    case "battle_kalos_champion": //XY Kalos Champion Battle
      return 10.380;
    case "battle_alola_champion": //USUM Alola Champion Battle
      return 13.025;
    case "battle_galar_champion": //SWSH Galar Champion Battle
      return 61.635;
    case "battle_champion_geeta": //SV Champion Geeta Battle
      return 37.447;
    case "battle_champion_nemona": //SV Champion Nemona Battle
      return 14.914;
    case "battle_champion_kieran": //SV Champion Kieran Battle
      return 7.206;
    case "battle_hoenn_elite": //ORAS Elite Four Battle
      return 11.350;
    case "battle_unova_elite": //BW Elite Four Battle
      return 17.730;
    case "battle_kalos_elite": //XY Elite Four Battle
      return 12.340;
    case "battle_alola_elite": //SM Elite Four Battle
      return 19.212;
    case "battle_galar_elite": //SWSH League Tournament Battle
      return 164.069;
    case "battle_paldea_elite": //SV Elite Four Battle
      return 12.770;
    case "battle_bb_elite": //SV BB League Elite Four Battle
      return 19.434;
    case "battle_final_encounter": //PMD RTDX Rayquaza's Domain
      return 19.159;
    case "battle_final": //BW Ghetsis Battle
      return 16.453;
    case "battle_kanto_gym": //B2W2 Kanto Gym Battle
      return 13.857;
    case "battle_johto_gym": //B2W2 Johto Gym Battle
      return 12.911;
    case "battle_hoenn_gym": //B2W2 Hoenn Gym Battle
      return 12.379;
    case "battle_sinnoh_gym": //B2W2 Sinnoh Gym Battle
      return 13.122;
    case "battle_unova_gym": //BW Unova Gym Battle
      return 19.145;
    case "battle_kalos_gym": //XY Kalos Gym Battle
      return 44.810;
    case "battle_galar_gym": //SWSH Galar Gym Battle
      return 171.262;
    case "battle_paldea_gym": //SV Paldea Gym Battle
      return 127.489;
    case "battle_legendary_kanto": //XY Kanto Legendary Battle
      return 32.966;
    case "battle_legendary_raikou": //HGSS Raikou Battle
      return 12.632;
    case "battle_legendary_entei": //HGSS Entei Battle
      return 2.905;
    case "battle_legendary_suicune": //HGSS Suicune Battle
      return 12.636;
    case "battle_legendary_lugia": //HGSS Lugia Battle
      return 19.770;
    case "battle_legendary_ho_oh": //HGSS Ho-oh Battle
      return 17.668;
    case "battle_legendary_regis_g5": //B2W2 Legendary Titan Battle
      return 49.500;
    case "battle_legendary_regis_g6": //ORAS Legendary Titan Battle
      return 21.130;
    case "battle_legendary_gro_kyo": //ORAS Groudon & Kyogre Battle
      return 10.547;
    case "battle_legendary_rayquaza": //ORAS Rayquaza Battle
      return 10.495;
    case "battle_legendary_deoxys": //ORAS Deoxys Battle
      return 13.333;
    case "battle_legendary_lake_trio": //ORAS Lake Guardians Battle
      return 16.887;
    case "battle_legendary_sinnoh": //ORAS Sinnoh Legendary Battle
      return 22.770;
    case "battle_legendary_dia_pal": //ORAS Dialga & Palkia Battle
      return 16.009;
    case "battle_legendary_giratina": //ORAS Giratina Battle
      return 10.451;
    case "battle_legendary_arceus": //HGSS Arceus Battle
      return 9.595;
    case "battle_legendary_unova": //BW Unova Legendary Battle
      return 13.855;
    case "battle_legendary_kyurem": //BW Kyurem Battle
      return 18.314;
    case "battle_legendary_res_zek": //BW Reshiram & Zekrom Battle
      return 18.329;
    case "battle_legendary_xern_yvel": //XY Xerneas & Yveltal Battle
      return 26.468;
    case "battle_legendary_tapu": //SM Tapu Battle
      return 0.000;
    case "battle_legendary_sol_lun": //SM Solgaleo & Lunala Battle
      return 6.525;
    case "battle_legendary_ub": //SM Ultra Beast Battle
      return 9.818;
    case "battle_legendary_dusk_dawn": //USUM Dusk Mane & Dawn Wings Necrozma Battle
      return 5.211;
    case "battle_legendary_ultra_nec": //USUM Ultra Necrozma Battle
      return 10.344;
    case "battle_legendary_zac_zam": //SWSH Zacian & Zamazenta Battle
      return 11.424;
    case "battle_legendary_glas_spec": //SWSH Glastrier & Spectrier Battle
      return 12.503;
    case "battle_legendary_calyrex": //SWSH Calyrex Battle
      return 50.641;
    case "battle_legendary_birds_galar": //SWSH Galarian Legendary Birds Battle
      return 0.175;
    case "battle_legendary_ruinous": //SV Treasures of Ruin Battle
      return 6.333;
    case "battle_legendary_kor_mir": //SV Depths of Area Zero Battle
      return 6.442;
    case "battle_legendary_loyal_three": //SV Loyal Three Battle
      return 6.500;
    case "battle_legendary_ogerpon": //SV Ogerpon Battle
      return 14.335;
    case "battle_legendary_terapagos": //SV Terapagos Battle
      return 24.377;
    case "battle_legendary_pecharunt": //SV Pecharunt Battle
      return 6.508;
    case "battle_rival": //BW Rival Battle
      return 14.110;
    case "battle_rival_2": //BW N Battle
      return 17.714;
    case "battle_rival_3": //BW Final N Battle
      return 17.586;
    case "battle_trainer": //BW Trainer Battle
      return 13.686;
    case "battle_wild": //BW Wild Battle
      return 12.703;
    case "battle_wild_strong": //BW Strong Wild Battle
      return 13.940;
    case "end_summit": //PMD RTDX Sky Tower Summit
      return 30.025;
    case "battle_rocket_grunt": //HGSS Team Rocket Battle
      return 12.707;
    case "battle_aqua_magma_grunt": //ORAS Team Aqua & Magma Battle
      return 12.062;
    case "battle_galactic_grunt": //BDSP Team Galactic Battle
      return 13.043;
    case "battle_plasma_grunt": //BW Team Plasma Battle
      return 12.974;
    case "battle_flare_grunt": //XY Team Flare Battle
      return 4.228;
    case "battle_rocket_boss": //USUM Giovanni Battle
      return 9.115;
    case "battle_aqua_magma_boss": //ORAS Archie & Maxie Battle
      return 14.847;
    case "battle_galactic_boss": //BDSP Cyrus Battle
      return 106.962;
    case "battle_plasma_boss": //B2W2 Ghetsis Battle
      return 25.624;
    case "battle_flare_boss": //XY Lysandre Battle
      return 8.085;
    }

    return 0;
  }

  toggleInvert(invert: boolean): void {
    if (invert) {
      this.cameras.main.setPostPipeline(InvertPostFX);
    } else {
      this.cameras.main.removePostPipeline("InvertPostFX");
    }
  }

  /* Phase Functions */
  getCurrentPhase(): Phase | null {
    return this.currentPhase;
  }

  getStandbyPhase(): Phase | null {
    return this.standbyPhase;
  }


  /**
   * Adds a phase to the conditional queue and ensures it is executed only when the specified condition is met.
   *
   * This method allows deferring the execution of a phase until certain conditions are met, which is useful for handling
   * situations like abilities and entry hazards that depend on specific game states.
   *
   * @param {Phase} phase - The phase to be added to the conditional queue.
   * @param {() => boolean} condition - A function that returns a boolean indicating whether the phase should be executed.
   *
   */
  pushConditionalPhase(phase: Phase, condition: () => boolean): void {
    this.conditionalQueue.push([condition, phase]);
  }

  /**
   * Adds a phase to nextCommandPhaseQueue, as long as boolean passed in is false
   * @param phase {@linkcode Phase} the phase to add
   * @param defer boolean on which queue to add to, defaults to false, and adds to phaseQueue
   */
  pushPhase(phase: Phase, defer: boolean = false): void {
    (!defer ? this.phaseQueue : this.nextCommandPhaseQueue).push(phase);
  }

  /**
   * Adds Phase to the end of phaseQueuePrepend, or at phaseQueuePrependSpliceIndex
   * @param phase {@linkcode Phase} the phase to add
   */
  unshiftPhase(phase: Phase): void {
    if (this.phaseQueuePrependSpliceIndex === -1) {
      this.phaseQueuePrepend.push(phase);
    } else {
      this.phaseQueuePrepend.splice(this.phaseQueuePrependSpliceIndex, 0, phase);
    }
  }

  /**
   * Clears the phaseQueue
   */
  clearPhaseQueue(): void {
    this.phaseQueue.splice(0, this.phaseQueue.length);
  }

  /**
   * Used by function unshiftPhase(), sets index to start inserting at current length instead of the end of the array, useful if phaseQueuePrepend gets longer with Phases
   */
  setPhaseQueueSplice(): void {
    this.phaseQueuePrependSpliceIndex = this.phaseQueuePrepend.length;
  }

  /**
   * Resets phaseQueuePrependSpliceIndex to -1, implies that calls to unshiftPhase will insert at end of phaseQueuePrepend
   */
  clearPhaseQueueSplice(): void {
    this.phaseQueuePrependSpliceIndex = -1;
  }

  /**
   * Is called by each Phase implementations "end()" by default
   * We dump everything from phaseQueuePrepend to the start of of phaseQueue
   * then removes first Phase and starts it
   */
  shiftPhase(): void {
    if (this.standbyPhase) {
      this.currentPhase = this.standbyPhase;
      this.standbyPhase = null;
      return;
    }

    if (this.phaseQueuePrependSpliceIndex > -1) {
      this.clearPhaseQueueSplice();
    }
    if (this.phaseQueuePrepend.length) {
      while (this.phaseQueuePrepend.length) {
        const poppedPhase = this.phaseQueuePrepend.pop();
        if (poppedPhase) {
          this.phaseQueue.unshift(poppedPhase);
        }
      }
    }
    if (!this.phaseQueue.length) {
      this.populatePhaseQueue();
      // Clear the conditionalQueue if there are no phases left in the phaseQueue
      this.conditionalQueue = [];
    }

    this.currentPhase = this.phaseQueue.shift() ?? null;

    // Check if there are any conditional phases queued
    if (this.conditionalQueue?.length) {
      // Retrieve the first conditional phase from the queue
      const conditionalPhase = this.conditionalQueue.shift();
      // Evaluate the condition associated with the phase
      if (conditionalPhase?.[0]()) {
        // If the condition is met, add the phase to the phase queue
        this.pushPhase(conditionalPhase[1]);
      } else if (conditionalPhase) {
        // If the condition is not met, re-add the phase back to the front of the conditional queue
        this.conditionalQueue.unshift(conditionalPhase);
      } else {
        console.warn("condition phase is undefined/null!", conditionalPhase);
      }
    }

    this.currentPhase?.start();
  }

  overridePhase(phase: Phase): boolean {
    if (this.standbyPhase) {
      return false;
    }

    this.standbyPhase = this.currentPhase;
    this.currentPhase = phase;
    phase.start();

    return true;
  }

  findPhase(phaseFilter: (phase: Phase) => boolean): Phase | undefined {
    return this.phaseQueue.find(phaseFilter);
  }

  tryReplacePhase(phaseFilter: (phase: Phase) => boolean, phase: Phase): boolean {
    const phaseIndex = this.phaseQueue.findIndex(phaseFilter);
    if (phaseIndex > -1) {
      this.phaseQueue[phaseIndex] = phase;
      return true;
    }
    return false;
  }

  tryRemovePhase(phaseFilter: (phase: Phase) => boolean): boolean {
    const phaseIndex = this.phaseQueue.findIndex(phaseFilter);
    if (phaseIndex > -1) {
      this.phaseQueue.splice(phaseIndex, 1);
      return true;
    }
    return false;
  }

  pushMovePhase(movePhase: MovePhase, priorityOverride?: integer): void {
    const movePriority = new Utils.IntegerHolder(priorityOverride !== undefined ? priorityOverride : movePhase.move.getMove().priority);
    applyAbAttrs(ChangeMovePriorityAbAttr, movePhase.pokemon, null, movePhase.move.getMove(), movePriority);
    const lowerPriorityPhase = this.phaseQueue.find(p => p instanceof MovePhase && p.move.getMove().priority < movePriority.value);
    if (lowerPriorityPhase) {
      this.phaseQueue.splice(this.phaseQueue.indexOf(lowerPriorityPhase), 0, movePhase);
    } else {
      this.pushPhase(movePhase);
    }
  }

  /**
   * Tries to add the input phase to index before target phase in the phaseQueue, else simply calls unshiftPhase()
   * @param phase {@linkcode Phase} the phase to be added
   * @param targetPhase {@linkcode Phase} the type of phase to search for in phaseQueue
   * @returns boolean if a targetPhase was found and added
   */
  prependToPhase(phase: Phase, targetPhase: Constructor<Phase>): boolean {
    const targetIndex = this.phaseQueue.findIndex(ph => ph instanceof targetPhase);

    if (targetIndex !== -1) {
      this.phaseQueue.splice(targetIndex, 0, phase);
      return true;
    } else {
      this.unshiftPhase(phase);
      return false;
    }
  }

  /**
   * Adds a MessagePhase, either to PhaseQueuePrepend or nextCommandPhaseQueue
   * @param message string for MessagePhase
   * @param callbackDelay optional param for MessagePhase constructor
   * @param prompt optional param for MessagePhase constructor
   * @param promptDelay optional param for MessagePhase constructor
   * @param defer boolean for which queue to add it to, false -> add to PhaseQueuePrepend, true -> nextCommandPhaseQueue
   */
  queueMessage(message: string, callbackDelay?: integer | null, prompt?: boolean | null, promptDelay?: integer | null, defer?: boolean | null) {
    const phase = new MessagePhase(this, message, callbackDelay, prompt, promptDelay);
    if (!defer) {
      // adds to the end of PhaseQueuePrepend
      this.unshiftPhase(phase);
    } else {
      //remember that pushPhase adds it to nextCommandPhaseQueue
      this.pushPhase(phase);
    }
  }

  /**
   * Moves everything from nextCommandPhaseQueue to phaseQueue (keeping order)
   */
  populatePhaseQueue(): void {
    if (this.nextCommandPhaseQueue.length) {
      this.phaseQueue.push(...this.nextCommandPhaseQueue);
      this.nextCommandPhaseQueue.splice(0, this.nextCommandPhaseQueue.length);
    }
    this.phaseQueue.push(new TurnInitPhase(this));
  }

  addMoney(amount: integer): void {
    this.money = Math.min(this.money + amount, Number.MAX_SAFE_INTEGER);
    this.updateMoneyText();
    this.animateMoneyChanged(true);
    this.validateAchvs(MoneyAchv);
  }

  getWaveMoneyAmount(moneyMultiplier: number): integer {
    const waveIndex = this.currentBattle.waveIndex;
    const waveSetIndex = Math.ceil(waveIndex / 10) - 1;
    const moneyValue = Math.pow((waveSetIndex + 1 + (0.75 + (((waveIndex - 1) % 10) + 1) / 10)) * 100, 1 + 0.005 * waveSetIndex) * moneyMultiplier;
    return Math.floor(moneyValue / 10) * 10;
  }

  addModifier(modifier: Modifier | null, ignoreUpdate?: boolean, playSound?: boolean, virtual?: boolean, instant?: boolean): Promise<boolean> {
    if (!modifier) {
      return Promise.resolve(false);
    }
    return new Promise(resolve => {
      let success = false;
      const soundName = modifier.type.soundName;
      this.validateAchvs(ModifierAchv, modifier);
      const modifiersToRemove: PersistentModifier[] = [];
      const modifierPromises: Promise<boolean>[] = [];
      if (modifier instanceof PersistentModifier) {
        if (modifier instanceof TerastallizeModifier) {
          modifiersToRemove.push(...(this.findModifiers(m => m instanceof TerastallizeModifier && m.pokemonId === modifier.pokemonId)));
        }
        if ((modifier as PersistentModifier).add(this.modifiers, !!virtual, this)) {
          if (modifier instanceof PokemonFormChangeItemModifier || modifier instanceof TerastallizeModifier) {
            success = modifier.apply([ this.getPokemonById(modifier.pokemonId), true ]);
          }
          if (playSound && !this.sound.get(soundName)) {
            this.playSound(soundName);
          }
        } else if (!virtual) {
          const defaultModifierType = getDefaultModifierTypeForTier(modifier.type.tier);
          this.queueMessage(i18next.t("battle:itemStackFull", { fullItemName: modifier.type.name, itemName: defaultModifierType.name }), undefined, true);
          return this.addModifier(defaultModifierType.newModifier(), ignoreUpdate, playSound, false, instant).then(success => resolve(success));
        }

        for (const rm of modifiersToRemove) {
          this.removeModifier(rm);
        }

        if (!ignoreUpdate && !virtual) {
          return this.updateModifiers(true, instant).then(() => resolve(success));
        }
      } else if (modifier instanceof ConsumableModifier) {
        if (playSound && !this.sound.get(soundName)) {
          this.playSound(soundName);
        }

        if (modifier instanceof ConsumablePokemonModifier) {
          for (const p in this.party) {
            const pokemon = this.party[p];

            const args: any[] = [ pokemon ];
            if (modifier instanceof PokemonHpRestoreModifier) {
              if (!(modifier as PokemonHpRestoreModifier).fainted) {
                const hpRestoreMultiplier = new Utils.IntegerHolder(1);
                this.applyModifiers(HealingBoosterModifier, true, hpRestoreMultiplier);
                args.push(hpRestoreMultiplier.value);
              } else {
                args.push(1);
              }
            } else if (modifier instanceof FusePokemonModifier) {
              args.push(this.getPokemonById(modifier.fusePokemonId) as PlayerPokemon);
            }

            if (modifier.shouldApply(args)) {
              const result = modifier.apply(args);
              if (result instanceof Promise) {
                modifierPromises.push(result.then(s => success ||= s));
              } else {
                success ||= result;
              }
            }
          }

          return Promise.allSettled([this.party.map(p => p.updateInfo(instant)), ...modifierPromises]).then(() => resolve(success));
        } else {
          const args = [ this ];
          if (modifier.shouldApply(args)) {
            const result = modifier.apply(args);
            if (result instanceof Promise) {
              return result.then(success => resolve(success));
            } else {
              success ||= result;
            }
          }
        }
      }

      resolve(success);
    });
  }

  addEnemyModifier(modifier: PersistentModifier, ignoreUpdate?: boolean, instant?: boolean): Promise<void> {
    return new Promise(resolve => {
      const modifiersToRemove: PersistentModifier[] = [];
      if (modifier instanceof TerastallizeModifier) {
        modifiersToRemove.push(...(this.findModifiers(m => m instanceof TerastallizeModifier && m.pokemonId === modifier.pokemonId, false)));
      }
      if ((modifier as PersistentModifier).add(this.enemyModifiers, false, this)) {
        if (modifier instanceof PokemonFormChangeItemModifier || modifier instanceof TerastallizeModifier) {
          modifier.apply([ this.getPokemonById(modifier.pokemonId), true ]);
        }
        for (const rm of modifiersToRemove) {
          this.removeModifier(rm, true);
        }
      }
      if (!ignoreUpdate) {
        this.updateModifiers(false, instant).then(() => resolve());
      } else {
        resolve();
      }
    });
  }

  /**
   * Try to transfer a held item to another pokemon.
   * If the recepient already has the maximum amount allowed for this item, the transfer is cancelled.
   * The quantity to transfer is automatically capped at how much the recepient can take before reaching the maximum stack size for the item.
   * A transfer that moves a quantity smaller than what is specified in the transferQuantity parameter is still considered successful.
   * @param itemModifier {@linkcode PokemonHeldItemModifier} item to transfer (represents the whole stack)
   * @param target {@linkcode Pokemon} pokemon recepient in this transfer
   * @param playSound {boolean}
   * @param transferQuantity {@linkcode integer} how many items of the stack to transfer. Optional, defaults to 1
   * @param instant {boolean}
   * @param ignoreUpdate {boolean}
   * @returns true if the transfer was successful
   */
  tryTransferHeldItemModifier(itemModifier: PokemonHeldItemModifier, target: Pokemon, playSound: boolean, transferQuantity: integer = 1, instant?: boolean, ignoreUpdate?: boolean): Promise<boolean> {
    return new Promise(resolve => {
      const source = itemModifier.pokemonId ? itemModifier.getPokemon(target.scene) : null;
      const cancelled = new Utils.BooleanHolder(false);
      Utils.executeIf(!!source && source.isPlayer() !== target.isPlayer(), () => applyAbAttrs(BlockItemTheftAbAttr, source! /* checked in condition*/, cancelled)).then(() => {
        if (cancelled.value) {
          return resolve(false);
        }
        const newItemModifier = itemModifier.clone() as PokemonHeldItemModifier;
        newItemModifier.pokemonId = target.id;
        const matchingModifier = target.scene.findModifier(m => m instanceof PokemonHeldItemModifier
                    && (m as PokemonHeldItemModifier).matchType(itemModifier) && m.pokemonId === target.id, target.isPlayer()) as PokemonHeldItemModifier;
        let removeOld = true;
        if (matchingModifier) {
          const maxStackCount = matchingModifier.getMaxStackCount(target.scene);
          if (matchingModifier.stackCount >= maxStackCount) {
            return resolve(false);
          }
          const countTaken = Math.min(transferQuantity, itemModifier.stackCount, maxStackCount - matchingModifier.stackCount);
          itemModifier.stackCount -= countTaken;
          newItemModifier.stackCount = matchingModifier.stackCount + countTaken;
          removeOld = !itemModifier.stackCount;
        } else {
          const countTaken = Math.min(transferQuantity, itemModifier.stackCount);
          itemModifier.stackCount -= countTaken;
          newItemModifier.stackCount = countTaken;
        }
        removeOld = !itemModifier.stackCount;
        if (!removeOld || !source || this.removeModifier(itemModifier, !source.isPlayer())) {
          const addModifier = () => {
            if (!matchingModifier || this.removeModifier(matchingModifier, !target.isPlayer())) {
              if (target.isPlayer()) {
                this.addModifier(newItemModifier, ignoreUpdate, playSound, false, instant).then(() => resolve(true));
              } else {
                this.addEnemyModifier(newItemModifier, ignoreUpdate, instant).then(() => resolve(true));
              }
            } else {
              resolve(false);
            }
          };
          if (source && source.isPlayer() !== target.isPlayer() && !ignoreUpdate) {
            this.updateModifiers(source.isPlayer(), instant).then(() => addModifier());
          } else {
            addModifier();
          }
          return;
        }
        resolve(false);
      });
    });
  }

  removePartyMemberModifiers(partyMemberIndex: integer): Promise<void> {
    return new Promise(resolve => {
      const pokemonId = this.getParty()[partyMemberIndex].id;
      const modifiersToRemove = this.modifiers.filter(m => m instanceof PokemonHeldItemModifier && (m as PokemonHeldItemModifier).pokemonId === pokemonId);
      for (const m of modifiersToRemove) {
        this.modifiers.splice(this.modifiers.indexOf(m), 1);
      }
      this.updateModifiers().then(() => resolve());
    });
  }

  generateEnemyModifiers(heldModifiersConfigs?: HeldModifierConfig[][]): Promise<void> {
    return new Promise(resolve => {
      if (this.currentBattle.battleSpec === BattleSpec.FINAL_BOSS) {
        return resolve();
      }
      const difficultyWaveIndex = this.gameMode.getWaveForDifficulty(this.currentBattle.waveIndex);
      const isFinalBoss = this.gameMode.isWaveFinal(this.currentBattle.waveIndex);
      let chances = Math.ceil(difficultyWaveIndex / 10);
      if (isFinalBoss) {
        chances = Math.ceil(chances * 2.5);
      }

      const party = this.getEnemyParty();

      if (this.currentBattle.trainer) {
        const modifiers = this.currentBattle.trainer.genModifiers(party);
        for (const modifier of modifiers) {
          this.addEnemyModifier(modifier, true, true);
        }
      }

<<<<<<< HEAD
      party.every((enemyPokemon: EnemyPokemon, i: integer) => {
        if (heldModifiersConfigs && i < heldModifiersConfigs.length && heldModifiersConfigs[i] && heldModifiersConfigs[i].length > 0) {
          heldModifiersConfigs[i].forEach(mt => {
            const stackCount = mt.stackCount ?? 1;
            // const isTransferable = mt.isTransferable ?? true;
            const modifier = mt.modifierType.newModifier(enemyPokemon);
            modifier.stackCount = stackCount;
            // TODO: set isTransferable
            // modifier.setIsTransferable(isTransferable);
            this.addEnemyModifier(modifier, false, true);
          });
          return true;
        }

        const isBoss = enemyPokemon.isBoss() || (this.currentBattle.battleType === BattleType.TRAINER && this.currentBattle.trainer.config.isBoss);
=======
      party.forEach((enemyPokemon: EnemyPokemon, i: integer) => {
        const isBoss = enemyPokemon.isBoss() || (this.currentBattle.battleType === BattleType.TRAINER && !!this.currentBattle.trainer?.config.isBoss);
>>>>>>> bdde03b0
        let upgradeChance = 32;
        if (isBoss) {
          upgradeChance /= 2;
        }
        if (isFinalBoss) {
          upgradeChance /= 8;
        }
        const modifierChance = this.gameMode.getEnemyModifierChance(isBoss);
        let pokemonModifierChance = modifierChance;
        if (this.currentBattle.battleType === BattleType.TRAINER && this.currentBattle.trainer)
          pokemonModifierChance = Math.ceil(pokemonModifierChance * this.currentBattle.trainer.getPartyMemberModifierChanceMultiplier(i)); // eslint-disable-line
        let count = 0;
        for (let c = 0; c < chances; c++) {
          if (!Utils.randSeedInt(modifierChance)) {
            count++;
          }
        }
        if (isBoss) {
          count = Math.max(count, Math.floor(chances / 2));
        }
        getEnemyModifierTypesForWave(difficultyWaveIndex, count, [ enemyPokemon ], this.currentBattle.battleType === BattleType.TRAINER ? ModifierPoolType.TRAINER : ModifierPoolType.WILD, upgradeChance)
          .map(mt => mt.newModifier(enemyPokemon).add(this.enemyModifiers, false, this));

        return true;
      });
      this.updateModifiers(false).then(() => resolve());
    });
  }

  /**
    * Removes all modifiers from enemy of PersistentModifier type
    */
  clearEnemyModifiers(): void {
    const modifiersToRemove = this.enemyModifiers.filter(m => m instanceof PersistentModifier);
    for (const m of modifiersToRemove) {
      this.enemyModifiers.splice(this.enemyModifiers.indexOf(m), 1);
    }
    this.updateModifiers(false).then(() => this.updateUIPositions());
  }

  /**
    * Removes all modifiers from enemy of PokemonHeldItemModifier type
    */
  clearEnemyHeldItemModifiers(): void {
    const modifiersToRemove = this.enemyModifiers.filter(m => m instanceof PokemonHeldItemModifier);
    for (const m of modifiersToRemove) {
      this.enemyModifiers.splice(this.enemyModifiers.indexOf(m), 1);
    }
    this.updateModifiers(false).then(() => this.updateUIPositions());
  }

  setModifiersVisible(visible: boolean) {
    [ this.modifierBar, this.enemyModifierBar ].map(m => m.setVisible(visible));
  }

  updateModifiers(player?: boolean, instant?: boolean): Promise<void> {
    if (player === undefined) {
      player = true;
    }
    return new Promise(resolve => {
      const modifiers = player ? this.modifiers : this.enemyModifiers as PersistentModifier[];
      for (let m = 0; m < modifiers.length; m++) {
        const modifier = modifiers[m];
        if (modifier instanceof PokemonHeldItemModifier && !this.getPokemonById((modifier as PokemonHeldItemModifier).pokemonId)) {
          modifiers.splice(m--, 1);
        }
      }
      for (const modifier of modifiers) {
        if (modifier instanceof PersistentModifier) {
          (modifier as PersistentModifier).virtualStackCount = 0;
        }
      }

      const modifiersClone = modifiers.slice(0);
      for (const modifier of modifiersClone) {
        if (!modifier.getStackCount()) {
          modifiers.splice(modifiers.indexOf(modifier), 1);
        }
      }

      this.updatePartyForModifiers(player ? this.getParty() : this.getEnemyParty(), instant).then(() => {
        (player ? this.modifierBar : this.enemyModifierBar).updateModifiers(modifiers);
        if (!player) {
          this.updateUIPositions();
        }
        resolve();
      });
    });
  }

  updatePartyForModifiers(party: Pokemon[], instant?: boolean): Promise<void> {
    return new Promise(resolve => {
      Promise.allSettled(party.map(p => {
        if (p.scene) {
          p.calculateStats();
        }
        return p.updateInfo(instant);
      })).then(() => resolve());
    });
  }

  removeModifier(modifier: PersistentModifier, enemy?: boolean): boolean {
    const modifiers = !enemy ? this.modifiers : this.enemyModifiers;
    const modifierIndex = modifiers.indexOf(modifier);
    if (modifierIndex > -1) {
      modifiers.splice(modifierIndex, 1);
      if (modifier instanceof PokemonFormChangeItemModifier || modifier instanceof TerastallizeModifier) {
        modifier.apply([ this.getPokemonById(modifier.pokemonId), false ]);
      }
      return true;
    }

    return false;
  }

  /**
   * Get all of the modifiers that match `modifierType`
   * @param modifierType The type of modifier to apply; must extend {@linkcode PersistentModifier}
   * @param player Whether to search the player (`true`) or the enemy (`false`); Defaults to `true`
   * @returns the list of all modifiers that matched `modifierType`.
   */
  getModifiers<T extends PersistentModifier>(modifierType: Constructor<T>, player: boolean = true): T[] {
    return (player ? this.modifiers : this.enemyModifiers).filter((m): m is T => m instanceof modifierType);
  }

  findModifiers(modifierFilter: ModifierPredicate, player: boolean = true): PersistentModifier[] {
    return (player ? this.modifiers : this.enemyModifiers).filter(m => (modifierFilter as ModifierPredicate)(m));
  }

  findModifier(modifierFilter: ModifierPredicate, player: boolean = true): PersistentModifier | undefined {
    return (player ? this.modifiers : this.enemyModifiers).find(m => (modifierFilter as ModifierPredicate)(m));
  }

  applyShuffledModifiers(scene: BattleScene, modifierType: Constructor<Modifier>, player: boolean = true, ...args: any[]): PersistentModifier[] {
    let modifiers = (player ? this.modifiers : this.enemyModifiers).filter(m => m instanceof modifierType && m.shouldApply(args));
    scene.executeWithSeedOffset(() => {
      const shuffleModifiers = mods => {
        if (mods.length < 1) {
          return mods;
        }
        const rand = Math.floor(Utils.randSeedInt(mods.length));
        return [mods[rand], ...shuffleModifiers(mods.filter((_, i) => i !== rand))];
      };
      modifiers = shuffleModifiers(modifiers);
    }, scene.currentBattle.turn << 4, scene.waveSeed);
    return this.applyModifiersInternal(modifiers, player, args);
  }

  applyModifiers(modifierType: Constructor<Modifier>, player: boolean = true, ...args: any[]): PersistentModifier[] {
    const modifiers = (player ? this.modifiers : this.enemyModifiers).filter(m => m instanceof modifierType && m.shouldApply(args));
    return this.applyModifiersInternal(modifiers, player, args);
  }

  applyModifiersInternal(modifiers: PersistentModifier[], player: boolean, args: any[]): PersistentModifier[] {
    const appliedModifiers: PersistentModifier[] = [];
    for (const modifier of modifiers) {
      if (modifier.apply(args)) {
        console.log("Applied", modifier.type.name, !player ? "(enemy)" : "");
        appliedModifiers.push(modifier);
      }
    }

    return appliedModifiers;
  }

  applyModifier(modifierType: Constructor<Modifier>, player: boolean = true, ...args: any[]): PersistentModifier | null {
    const modifiers = (player ? this.modifiers : this.enemyModifiers).filter(m => m instanceof modifierType && m.shouldApply(args));
    for (const modifier of modifiers) {
      if (modifier.apply(args)) {
        console.log("Applied", modifier.type.name, !player ? "(enemy)" : "");
        return modifier;
      }
    }

    return null;
  }

  triggerPokemonFormChange(pokemon: Pokemon, formChangeTriggerType: Constructor<SpeciesFormChangeTrigger>, delayed: boolean = false, modal: boolean = false): boolean {
    if (pokemonFormChanges.hasOwnProperty(pokemon.species.speciesId)) {

      // in case this is NECROZMA, determine which forms this
      const matchingFormChangeOpts = pokemonFormChanges[pokemon.species.speciesId].filter(fc => fc.findTrigger(formChangeTriggerType) && fc.canChange(pokemon));
      let matchingFormChange: SpeciesFormChange | null;
      if (pokemon.species.speciesId === Species.NECROZMA && matchingFormChangeOpts.length > 1) {
        // Ultra Necrozma is changing its form back, so we need to figure out into which form it devolves.
        const formChangeItemModifiers = (this.findModifiers(m => m instanceof PokemonFormChangeItemModifier && m.pokemonId === pokemon.id) as PokemonFormChangeItemModifier[]).filter(m => m.active).map(m => m.formChangeItem);


        matchingFormChange = formChangeItemModifiers.includes(FormChangeItem.N_LUNARIZER) ?
          matchingFormChangeOpts[0] :
          formChangeItemModifiers.includes(FormChangeItem.N_SOLARIZER) ?
            matchingFormChangeOpts[1] :
            null;
      } else {
        matchingFormChange = matchingFormChangeOpts[0];
      }
      if (matchingFormChange) {
        let phase: Phase;
        if (pokemon instanceof PlayerPokemon && !matchingFormChange.quiet) {
          phase = new FormChangePhase(this, pokemon, matchingFormChange, modal);
        } else {
          phase = new QuietFormChangePhase(this, pokemon, matchingFormChange);
        }
        if (pokemon instanceof PlayerPokemon && !matchingFormChange.quiet && modal) {
          this.overridePhase(phase);
        } else if (delayed) {
          this.pushPhase(phase);
        } else {
          this.unshiftPhase(phase);
        }
        return true;
      }
    }

    return false;
  }

  validateAchvs(achvType: Constructor<Achv>, ...args: unknown[]): void {
    const filteredAchvs = Object.values(achvs).filter(a => a instanceof achvType);
    for (const achv of filteredAchvs) {
      this.validateAchv(achv, args);
    }
  }

  validateAchv(achv: Achv, args?: any[]): boolean {
    if (!this.gameData.achvUnlocks.hasOwnProperty(achv.id) && achv.validate(this, args)) {
      this.gameData.achvUnlocks[achv.id] = new Date().getTime();
      this.ui.achvBar.showAchv(achv);
      if (vouchers.hasOwnProperty(achv.id)) {
        this.validateVoucher(vouchers[achv.id]);
      }
      return true;
    }

    return false;
  }

  validateVoucher(voucher: Voucher, args?: any[]): boolean {
    if (!this.gameData.voucherUnlocks.hasOwnProperty(voucher.id) && voucher.validate(this, args)) {
      this.gameData.voucherUnlocks[voucher.id] = new Date().getTime();
      this.ui.achvBar.showAchv(voucher);
      this.gameData.voucherCounts[voucher.voucherType]++;
      return true;
    }

    return false;
  }

  updateGameInfo(): void {
    const gameInfo = {
      playTime: this.sessionPlayTime ? this.sessionPlayTime : 0,
      gameMode: this.currentBattle ? this.gameMode.getName() : "Title",
      biome: this.currentBattle ? getBiomeName(this.arena.biomeType) : "",
      wave: this.currentBattle?.waveIndex || 0,
      party: this.party ? this.party.map(p => {
        return { name: p.name, level: p.level };
      }) : []
    };
    (window as any).gameInfo = gameInfo;
  }

  /**
<<<<<<< HEAD
   * Loads or generates a mystery encounter
   * @param override - used to load session encounter when restarting game, etc.
   * @returns
   */
  getMysteryEncounter(override: MysteryEncounter): MysteryEncounter {
    // Loading override or session encounter
    let encounter: MysteryEncounter;
    if (!isNullOrUndefined(Overrides.MYSTERY_ENCOUNTER_OVERRIDE) && allMysteryEncounters.hasOwnProperty(Overrides.MYSTERY_ENCOUNTER_OVERRIDE)) {
      encounter = allMysteryEncounters[Overrides.MYSTERY_ENCOUNTER_OVERRIDE];
    } else {
      encounter = override?.encounterType >= 0 ? allMysteryEncounters[override?.encounterType] : null;
    }

    // Check for queued encounters first
    if (!encounter && this.mysteryEncounterData?.nextEncounterQueue?.length > 0) {
      let i = 0;
      while (i < this.mysteryEncounterData.nextEncounterQueue.length && !!encounter) {
        const candidate = this.mysteryEncounterData.nextEncounterQueue[i];
        const forcedChance = candidate[1];
        if (Utils.randSeedInt(100) < forcedChance) {
          encounter = allMysteryEncounters[candidate[0]];
        }

        i++;
      }
    }

    if (encounter) {
      encounter = new MysteryEncounter(encounter);
      encounter.populateDialogueTokensFromRequirements(this);
      return encounter;
    }

    // See Enum values for base tier weights
    const tierWeights = [MysteryEncounterTier.COMMON, MysteryEncounterTier.GREAT, MysteryEncounterTier.ULTRA, MysteryEncounterTier.ROGUE];

    // Adjust tier weights by previously encountered events to lower odds of only common/uncommons in run
    this.mysteryEncounterData.encounteredEvents.forEach(val => {
      const tier = val[1];
      if (tier === MysteryEncounterTier.COMMON) {
        tierWeights[0] = tierWeights[0] - 6;
      } else if (tier === MysteryEncounterTier.GREAT) {
        tierWeights[1] = tierWeights[1] - 4;
      }
    });

    const totalWeight = tierWeights.reduce((a, b) => a + b);
    const tierValue = Utils.randSeedInt(totalWeight);
    const commonThreshold = totalWeight - tierWeights[0];
    const uncommonThreshold = totalWeight - tierWeights[0] - tierWeights[1];
    const rareThreshold = totalWeight - tierWeights[0] - tierWeights[1] - tierWeights[2];
    let tier = tierValue > commonThreshold ? MysteryEncounterTier.COMMON : tierValue > uncommonThreshold ? MysteryEncounterTier.GREAT : tierValue > rareThreshold ? MysteryEncounterTier.ULTRA : MysteryEncounterTier.ROGUE;

    if (!isNullOrUndefined(Overrides.MYSTERY_ENCOUNTER_TIER_OVERRIDE)) {
      tier = Overrides.MYSTERY_ENCOUNTER_TIER_OVERRIDE;
    }

    let availableEncounters: MysteryEncounter[] = [];
    // New encounter will never be the same as the most recent encounter
    const previousEncounter = this.mysteryEncounterData.encounteredEvents?.length > 0 ? this.mysteryEncounterData.encounteredEvents[this.mysteryEncounterData.encounteredEvents.length - 1][0] : null;
    const biomeMysteryEncounters = mysteryEncountersByBiome.get(this.arena.biomeType) ?? [];
    // If no valid encounters exist at tier, checks next tier down, continuing until there are some encounters available
    while (availableEncounters.length === 0 && tier !== null) {
      availableEncounters = biomeMysteryEncounters
        .filter((encounterType) => {
          const encounterCandidate = allMysteryEncounters[encounterType];
          if (!encounterCandidate) {
            return false;
          }
          if (encounterCandidate.encounterTier !== tier) { // Encounter is in tier
            return false;
          }
          if (!encounterCandidate.meetsRequirements(this)) { // Meets encounter requirements
            return false;
          }
          if (!isNullOrUndefined(previousEncounter) && encounterType === previousEncounter) { // Previous encounter was not this one
            return false;
          }
          if (this.mysteryEncounterData.encounteredEvents?.length > 0 && // Encounter has not exceeded max allowed encounters
            encounterCandidate.maxAllowedEncounters > 0
            && this.mysteryEncounterData.encounteredEvents.filter(e => e[0] === encounterType).length >= encounterCandidate.maxAllowedEncounters) {
            return false;
          }
          return true;
        })
        .map((m) => (allMysteryEncounters[m]));
      // Decrement tier
      if (tier === MysteryEncounterTier.ROGUE) {
        tier = MysteryEncounterTier.ULTRA;
      } else if (tier === MysteryEncounterTier.ULTRA) {
        tier = MysteryEncounterTier.GREAT;
      } else if (tier === MysteryEncounterTier.GREAT) {
        tier = MysteryEncounterTier.COMMON;
      } else {
        tier = null; // Ends loop
      }
    }

    // If absolutely no encounters are available, spawn 0th encounter
    if (availableEncounters.length === 0) {
      return allMysteryEncounters[MysteryEncounterType.MYSTERIOUS_CHALLENGERS];
    }
    encounter = availableEncounters[Utils.randSeedInt(availableEncounters.length)];
    // New encounter object to not dirty flags
    encounter = new MysteryEncounter(encounter);
    encounter.populateDialogueTokensFromRequirements(this);
    return encounter;
=======
   * Initialized the 2nd phase of the final boss (e.g. form-change for Eternatus)
   * @param pokemon The (enemy) pokemon
   */
  initFinalBossPhaseTwo(pokemon: Pokemon): void {
    if (pokemon instanceof EnemyPokemon && pokemon.isBoss() && !pokemon.formIndex && pokemon.bossSegmentIndex < 1) {
      this.fadeOutBgm(Utils.fixedInt(2000), false);
      this.ui.showDialogue(battleSpecDialogue[BattleSpec.FINAL_BOSS].firstStageWin, pokemon.species.name, undefined, () => {
        const finalBossMBH = getModifierType(modifierTypes.MINI_BLACK_HOLE).newModifier(pokemon) as TurnHeldItemTransferModifier;
        finalBossMBH.setTransferrableFalse();
        this.addEnemyModifier(finalBossMBH, false, true);
        pokemon.generateAndPopulateMoveset(1);
        this.setFieldScale(0.75);
        this.triggerPokemonFormChange(pokemon, SpeciesFormChangeManualTrigger, false);
        this.currentBattle.double = true;
        const availablePartyMembers = this.getParty().filter((p) => p.isAllowedInBattle());
        if (availablePartyMembers.length > 1) {
          this.pushPhase(new ToggleDoublePositionPhase(this, true));
          if (!availablePartyMembers[1].isOnField()) {
            this.pushPhase(new SummonPhase(this, 1));
          }
        }

        this.shiftPhase();
      });
      return;
    }

    this.shiftPhase();
>>>>>>> bdde03b0
  }
}<|MERGE_RESOLUTION|>--- conflicted
+++ resolved
@@ -1,20 +1,11 @@
 import Phaser from "phaser";
 import UI from "./ui/ui";
-<<<<<<< HEAD
-import { LevelCapPhase, LoginPhase, MessagePhase, MovePhase, NewBiomeEncounterPhase, NextEncounterPhase, ReturnPhase, SelectBiomePhase, ShowTrainerPhase, SwitchPhase, TitlePhase, TurnInitPhase } from "./phases";
-import Pokemon, { EnemyPokemon, PlayerPokemon } from "./field/pokemon";
-import PokemonSpecies, { allSpecies, getPokemonSpecies, PokemonSpeciesFilter } from "./data/pokemon-species";
-import { Constructor, isNullOrUndefined } from "#app/utils";
-import * as Utils from "./utils";
-import { ConsumableModifier, ConsumablePokemonModifier, DoubleBattleChanceBoosterModifier, FusePokemonModifier, HealingBoosterModifier, Modifier, ModifierBar, ModifierPredicate, overrideHeldItems, overrideModifiers, PersistentModifier, PokemonFormChangeItemModifier, PokemonHeldItemModifier, PokemonHpRestoreModifier, TerastallizeModifier } from "./modifier/modifier";
-=======
 import { NextEncounterPhase, NewBiomeEncounterPhase, SelectBiomePhase, MessagePhase, TurnInitPhase, ReturnPhase, LevelCapPhase, ShowTrainerPhase, LoginPhase, MovePhase, TitlePhase, SwitchPhase, SummonPhase, ToggleDoublePositionPhase } from "./phases";
 import Pokemon, { PlayerPokemon, EnemyPokemon } from "./field/pokemon";
 import PokemonSpecies, { PokemonSpeciesFilter, allSpecies, getPokemonSpecies } from "./data/pokemon-species";
-import { Constructor } from "#app/utils";
+import { Constructor, isNullOrUndefined } from "#app/utils";
 import * as Utils from "./utils";
 import { Modifier, ModifierBar, ConsumablePokemonModifier, ConsumableModifier, PokemonHpRestoreModifier, TurnHeldItemTransferModifier, HealingBoosterModifier, PersistentModifier, PokemonHeldItemModifier, ModifierPredicate, DoubleBattleChanceBoosterModifier, FusePokemonModifier, PokemonFormChangeItemModifier, TerastallizeModifier, overrideModifiers, overrideHeldItems } from "./modifier/modifier";
->>>>>>> bdde03b0
 import { PokeballType } from "./data/pokeball";
 import { initCommonAnims, initMoveAnim, loadCommonAnimAssets, loadMoveAnimAssets, populateAnims } from "./data/battle-anims";
 import { Phase } from "./phase";
@@ -23,16 +14,10 @@
 import { GameData } from "./system/game-data";
 import { addTextObject, getTextColor, TextStyle } from "./ui/text";
 import { allMoves } from "./data/move";
-<<<<<<< HEAD
-import { getDefaultModifierTypeForTier, getEnemyModifierTypesForWave, getLuckString, getLuckTextTint, getModifierPoolForType, getPartyLuckValue, ModifierPoolType } from "./modifier/modifier-type";
-import AbilityBar from "./ui/ability-bar";
-import { allAbilities, applyAbAttrs, applyPostBattleInitAbAttrs, BlockItemTheftAbAttr, DoubleBattleChanceAbAttr, IncrementMovePriorityAbAttr, PostBattleInitAbAttr } from "./data/ability";
-=======
 import { ModifierPoolType, getDefaultModifierTypeForTier, getEnemyModifierTypesForWave, getLuckString, getLuckTextTint, getModifierPoolForType, getModifierType, getPartyLuckValue, modifierTypes } from "./modifier/modifier-type";
 import AbilityBar from "./ui/ability-bar";
 import { BlockItemTheftAbAttr, DoubleBattleChanceAbAttr, ChangeMovePriorityAbAttr, PostBattleInitAbAttr, applyAbAttrs, applyPostBattleInitAbAttrs } from "./data/ability";
 import { allAbilities } from "./data/ability";
->>>>>>> bdde03b0
 import Battle, { BattleType, FixedBattleConfig } from "./battle";
 import { GameMode, GameModes, getGameMode } from "./game-mode";
 import FieldSpritePipeline from "./pipelines/field-sprite";
@@ -52,11 +37,7 @@
 import { addUiThemeOverrides } from "./ui/ui-theme";
 import PokemonData from "./system/pokemon-data";
 import { Nature } from "./data/nature";
-<<<<<<< HEAD
-import { pokemonFormChanges, SpeciesFormChangeManualTrigger, SpeciesFormChangeTimeOfDayTrigger, SpeciesFormChangeTrigger } from "./data/pokemon-forms";
-=======
 import { SpeciesFormChangeManualTrigger, SpeciesFormChangeTimeOfDayTrigger, SpeciesFormChangeTrigger, pokemonFormChanges, FormChangeItem, SpeciesFormChange } from "./data/pokemon-forms";
->>>>>>> bdde03b0
 import { FormChangePhase, QuietFormChangePhase } from "./form-change-phase";
 import { getTypeRgb } from "./data/type";
 import PokemonSpriteSparkleHandler from "./field/pokemon-sprite-sparkle-handler";
@@ -85,8 +66,9 @@
 import { UiTheme } from "#enums/ui-theme";
 import { TimedEventManager } from "#app/timed-event-manager.js";
 import i18next from "i18next";
-<<<<<<< HEAD
 import { TrainerType } from "#enums/trainer-type";
+import { battleSpecDialogue } from "./data/dialogue";
+import { LoadingScene } from "./loading-scene";
 import MysteryEncounter from "./data/mystery-encounters/mystery-encounter";
 import { allMysteryEncounters, AVERAGE_ENCOUNTERS_PER_RUN_TARGET, BASE_MYSTERY_ENCOUNTER_SPAWN_WEIGHT, mysteryEncountersByBiome, WEIGHT_INCREMENT_ON_SPAWN_MISS } from "./data/mystery-encounters/mystery-encounters";
 import { MysteryEncounterData } from "#app/data/mystery-encounters/mystery-encounter-data";
@@ -94,11 +76,6 @@
 import { MysteryEncounterMode } from "#enums/mystery-encounter-mode";
 import { MysteryEncounterTier } from "#enums/mystery-encounter-tier";
 import HeldModifierConfig from "#app/interfaces/held-modifier-config";
-=======
-import {TrainerType} from "#enums/trainer-type";
-import { battleSpecDialogue } from "./data/dialogue";
-import { LoadingScene } from "./loading-scene";
->>>>>>> bdde03b0
 
 export const bypassLogin = import.meta.env.VITE_BYPASS_LOGIN === "1";
 
@@ -404,6 +381,7 @@
 
     this.fieldUI = fieldUI;
 
+    // @ts-ignore
     const transition = this.make.rexTransitionImagePack({
       x: 0,
       y: 0,
@@ -1094,11 +1072,7 @@
     }
   }
 
-<<<<<<< HEAD
-  newBattle(waveIndex?: integer, battleType?: BattleType, trainerData?: TrainerData, double?: boolean, mysteryEncounter?: MysteryEncounter): Battle {
-=======
-  newBattle(waveIndex?: integer, battleType?: BattleType, trainerData?: TrainerData, double?: boolean): Battle | null {
->>>>>>> bdde03b0
+  newBattle(waveIndex?: integer, battleType?: BattleType, trainerData?: TrainerData, double?: boolean, mysteryEncounter?: MysteryEncounter): Battle | null {
     const _startingWave = Overrides.STARTING_WAVE_OVERRIDE || startingWave;
     const newWaveIndex = waveIndex || ((this.currentBattle?.waveIndex || (_startingWave - 1)) + 1);
     let newDouble: boolean | undefined;
@@ -1170,7 +1144,7 @@
         const currentRunDiffFromAvg = expectedEncountersByFloor - (this.mysteryEncounterData?.encounteredEvents?.length || 0);
         const favoredEncounterRate = sessionEncounterRate + currentRunDiffFromAvg * 5;
 
-        const successRate = isNullOrUndefined(Overrides.MYSTERY_ENCOUNTER_RATE_OVERRIDE) ? favoredEncounterRate : Overrides.MYSTERY_ENCOUNTER_RATE_OVERRIDE;
+        const successRate = isNullOrUndefined(Overrides.MYSTERY_ENCOUNTER_RATE_OVERRIDE) ? favoredEncounterRate : Overrides.MYSTERY_ENCOUNTER_RATE_OVERRIDE!;
 
         if (roll < successRate) {
           newBattleType = BattleType.MYSTERY_ENCOUNTER;
@@ -1230,39 +1204,12 @@
     //this.pushPhase(new TrainerMessageTestPhase(this, TrainerType.RIVAL, TrainerType.RIVAL_2, TrainerType.RIVAL_3, TrainerType.RIVAL_4, TrainerType.RIVAL_5, TrainerType.RIVAL_6));
 
     if (!waveIndex && lastBattle) {
-<<<<<<< HEAD
-      let isNewBiome = !(lastBattle.waveIndex % 10) || ((this.gameMode.hasShortBiomes || this.gameMode.isDaily) && (lastBattle.waveIndex % 50) === 49);
-      if (!isNewBiome && this.gameMode.hasShortBiomes && (lastBattle.waveIndex % 10) < 9) {
-        let w = lastBattle.waveIndex - ((lastBattle.waveIndex % 10) - 1);
-        let biomeWaves = 1;
-        while (w < lastBattle.waveIndex) {
-          let wasNewBiome = false;
-          this.executeWithSeedOffset(() => {
-            wasNewBiome = !Utils.randSeedInt(6 - biomeWaves);
-          }, w << 4);
-          if (wasNewBiome) {
-            biomeWaves = 1;
-          } else {
-            biomeWaves++;
-          }
-          w++;
-        }
-
-        this.executeWithSeedOffset(() => {
-          isNewBiome = !Utils.randSeedInt(6 - biomeWaves);
-        }, lastBattle.waveIndex << 4);
-      }
-
-
-      const resetArenaState = isNewBiome || this.currentBattle.battleType === BattleType.TRAINER || this.currentBattle.battleType === BattleType.MYSTERY_ENCOUNTER || this.currentBattle.battleSpec === BattleSpec.FINAL_BOSS;
-=======
       const isWaveIndexMultipleOfTen = !(lastBattle.waveIndex % 10);
       const isEndlessOrDaily = this.gameMode.hasShortBiomes || this.gameMode.isDaily;
       const isEndlessFifthWave = this.gameMode.hasShortBiomes && (lastBattle.waveIndex % 5) === 0;
       const isWaveIndexMultipleOfFiftyMinusOne = (lastBattle.waveIndex % 50) === 49;
       const isNewBiome = isWaveIndexMultipleOfTen || isEndlessFifthWave || (isEndlessOrDaily && isWaveIndexMultipleOfFiftyMinusOne);
       const resetArenaState = isNewBiome || this.currentBattle.battleType === BattleType.TRAINER || this.currentBattle.battleSpec === BattleSpec.FINAL_BOSS;
->>>>>>> bdde03b0
       this.getEnemyParty().forEach(enemyPokemon => enemyPokemon.destroy());
       this.trySpreadPokerus();
       if (!isNewBiome && (newWaveIndex % 10) === 5) {
@@ -1270,35 +1217,16 @@
       }
       if (resetArenaState) {
         this.arena.resetArenaEffects();
-<<<<<<< HEAD
-
-        // If last battle was mystery encounter and no battle occurred, skip return phases
         if (lastBattle?.mysteryEncounter?.encounterMode !== MysteryEncounterMode.NO_BATTLE) {
-          playerField.forEach((_, p) => this.unshiftPhase(new ReturnPhase(this, p)));
+          playerField.forEach((_, p) => this.pushPhase(new ReturnPhase(this, p)));
 
           for (const pokemon of this.getParty()) {
-            // Only trigger form change when Eiscue is in Noice form
-            // Hardcoded Eiscue for now in case it is fused with another pokemon
-            if (pokemon.species.speciesId === Species.EISCUE && pokemon.hasAbility(Abilities.ICE_FACE) && pokemon.formIndex === 1) {
-              this.triggerPokemonFormChange(pokemon, SpeciesFormChangeManualTrigger);
-            }
-
             pokemon.resetBattleData();
             applyPostBattleInitAbAttrs(PostBattleInitAbAttr, pokemon);
           }
 
-          this.unshiftPhase(new ShowTrainerPhase(this));
-        }
-=======
-        playerField.forEach((_, p) => this.pushPhase(new ReturnPhase(this, p)));
-
-        for (const pokemon of this.getParty()) {
-          pokemon.resetBattleData();
-          applyPostBattleInitAbAttrs(PostBattleInitAbAttr, pokemon);
-        }
-
-        this.pushPhase(new ShowTrainerPhase(this));
->>>>>>> bdde03b0
+          this.pushPhase(new ShowTrainerPhase(this));
+        }
       }
 
       for (const pokemon of this.getParty()) {
@@ -2537,8 +2465,7 @@
         }
       }
 
-<<<<<<< HEAD
-      party.every((enemyPokemon: EnemyPokemon, i: integer) => {
+      party.forEach((enemyPokemon: EnemyPokemon, i: integer) => {
         if (heldModifiersConfigs && i < heldModifiersConfigs.length && heldModifiersConfigs[i] && heldModifiersConfigs[i].length > 0) {
           heldModifiersConfigs[i].forEach(mt => {
             const stackCount = mt.stackCount ?? 1;
@@ -2549,14 +2476,9 @@
             // modifier.setIsTransferable(isTransferable);
             this.addEnemyModifier(modifier, false, true);
           });
-          return true;
-        }
-
-        const isBoss = enemyPokemon.isBoss() || (this.currentBattle.battleType === BattleType.TRAINER && this.currentBattle.trainer.config.isBoss);
-=======
-      party.forEach((enemyPokemon: EnemyPokemon, i: integer) => {
+        }
+
         const isBoss = enemyPokemon.isBoss() || (this.currentBattle.battleType === BattleType.TRAINER && !!this.currentBattle.trainer?.config.isBoss);
->>>>>>> bdde03b0
         let upgradeChance = 32;
         if (isBoss) {
           upgradeChance /= 2;
@@ -2819,115 +2741,6 @@
   }
 
   /**
-<<<<<<< HEAD
-   * Loads or generates a mystery encounter
-   * @param override - used to load session encounter when restarting game, etc.
-   * @returns
-   */
-  getMysteryEncounter(override: MysteryEncounter): MysteryEncounter {
-    // Loading override or session encounter
-    let encounter: MysteryEncounter;
-    if (!isNullOrUndefined(Overrides.MYSTERY_ENCOUNTER_OVERRIDE) && allMysteryEncounters.hasOwnProperty(Overrides.MYSTERY_ENCOUNTER_OVERRIDE)) {
-      encounter = allMysteryEncounters[Overrides.MYSTERY_ENCOUNTER_OVERRIDE];
-    } else {
-      encounter = override?.encounterType >= 0 ? allMysteryEncounters[override?.encounterType] : null;
-    }
-
-    // Check for queued encounters first
-    if (!encounter && this.mysteryEncounterData?.nextEncounterQueue?.length > 0) {
-      let i = 0;
-      while (i < this.mysteryEncounterData.nextEncounterQueue.length && !!encounter) {
-        const candidate = this.mysteryEncounterData.nextEncounterQueue[i];
-        const forcedChance = candidate[1];
-        if (Utils.randSeedInt(100) < forcedChance) {
-          encounter = allMysteryEncounters[candidate[0]];
-        }
-
-        i++;
-      }
-    }
-
-    if (encounter) {
-      encounter = new MysteryEncounter(encounter);
-      encounter.populateDialogueTokensFromRequirements(this);
-      return encounter;
-    }
-
-    // See Enum values for base tier weights
-    const tierWeights = [MysteryEncounterTier.COMMON, MysteryEncounterTier.GREAT, MysteryEncounterTier.ULTRA, MysteryEncounterTier.ROGUE];
-
-    // Adjust tier weights by previously encountered events to lower odds of only common/uncommons in run
-    this.mysteryEncounterData.encounteredEvents.forEach(val => {
-      const tier = val[1];
-      if (tier === MysteryEncounterTier.COMMON) {
-        tierWeights[0] = tierWeights[0] - 6;
-      } else if (tier === MysteryEncounterTier.GREAT) {
-        tierWeights[1] = tierWeights[1] - 4;
-      }
-    });
-
-    const totalWeight = tierWeights.reduce((a, b) => a + b);
-    const tierValue = Utils.randSeedInt(totalWeight);
-    const commonThreshold = totalWeight - tierWeights[0];
-    const uncommonThreshold = totalWeight - tierWeights[0] - tierWeights[1];
-    const rareThreshold = totalWeight - tierWeights[0] - tierWeights[1] - tierWeights[2];
-    let tier = tierValue > commonThreshold ? MysteryEncounterTier.COMMON : tierValue > uncommonThreshold ? MysteryEncounterTier.GREAT : tierValue > rareThreshold ? MysteryEncounterTier.ULTRA : MysteryEncounterTier.ROGUE;
-
-    if (!isNullOrUndefined(Overrides.MYSTERY_ENCOUNTER_TIER_OVERRIDE)) {
-      tier = Overrides.MYSTERY_ENCOUNTER_TIER_OVERRIDE;
-    }
-
-    let availableEncounters: MysteryEncounter[] = [];
-    // New encounter will never be the same as the most recent encounter
-    const previousEncounter = this.mysteryEncounterData.encounteredEvents?.length > 0 ? this.mysteryEncounterData.encounteredEvents[this.mysteryEncounterData.encounteredEvents.length - 1][0] : null;
-    const biomeMysteryEncounters = mysteryEncountersByBiome.get(this.arena.biomeType) ?? [];
-    // If no valid encounters exist at tier, checks next tier down, continuing until there are some encounters available
-    while (availableEncounters.length === 0 && tier !== null) {
-      availableEncounters = biomeMysteryEncounters
-        .filter((encounterType) => {
-          const encounterCandidate = allMysteryEncounters[encounterType];
-          if (!encounterCandidate) {
-            return false;
-          }
-          if (encounterCandidate.encounterTier !== tier) { // Encounter is in tier
-            return false;
-          }
-          if (!encounterCandidate.meetsRequirements(this)) { // Meets encounter requirements
-            return false;
-          }
-          if (!isNullOrUndefined(previousEncounter) && encounterType === previousEncounter) { // Previous encounter was not this one
-            return false;
-          }
-          if (this.mysteryEncounterData.encounteredEvents?.length > 0 && // Encounter has not exceeded max allowed encounters
-            encounterCandidate.maxAllowedEncounters > 0
-            && this.mysteryEncounterData.encounteredEvents.filter(e => e[0] === encounterType).length >= encounterCandidate.maxAllowedEncounters) {
-            return false;
-          }
-          return true;
-        })
-        .map((m) => (allMysteryEncounters[m]));
-      // Decrement tier
-      if (tier === MysteryEncounterTier.ROGUE) {
-        tier = MysteryEncounterTier.ULTRA;
-      } else if (tier === MysteryEncounterTier.ULTRA) {
-        tier = MysteryEncounterTier.GREAT;
-      } else if (tier === MysteryEncounterTier.GREAT) {
-        tier = MysteryEncounterTier.COMMON;
-      } else {
-        tier = null; // Ends loop
-      }
-    }
-
-    // If absolutely no encounters are available, spawn 0th encounter
-    if (availableEncounters.length === 0) {
-      return allMysteryEncounters[MysteryEncounterType.MYSTERIOUS_CHALLENGERS];
-    }
-    encounter = availableEncounters[Utils.randSeedInt(availableEncounters.length)];
-    // New encounter object to not dirty flags
-    encounter = new MysteryEncounter(encounter);
-    encounter.populateDialogueTokensFromRequirements(this);
-    return encounter;
-=======
    * Initialized the 2nd phase of the final boss (e.g. form-change for Eternatus)
    * @param pokemon The (enemy) pokemon
    */
@@ -2956,6 +2769,115 @@
     }
 
     this.shiftPhase();
->>>>>>> bdde03b0
+  }
+
+  /**
+   * Loads or generates a mystery encounter
+   * @param override - used to load session encounter when restarting game, etc.
+   * @returns
+   */
+  getMysteryEncounter(override: MysteryEncounter | undefined): MysteryEncounter {
+    // Loading override or session encounter
+    let encounter: MysteryEncounter | null;
+    if (!isNullOrUndefined(Overrides.MYSTERY_ENCOUNTER_OVERRIDE) && allMysteryEncounters.hasOwnProperty(Overrides.MYSTERY_ENCOUNTER_OVERRIDE!)) {
+      encounter = allMysteryEncounters[Overrides.MYSTERY_ENCOUNTER_OVERRIDE!];
+    } else {
+      encounter = override?.encounterType && override.encounterType >= 0 ? allMysteryEncounters[override.encounterType] : null;
+    }
+
+    // Check for queued encounters first
+    if (!encounter && this.mysteryEncounterData?.nextEncounterQueue?.length > 0) {
+      let i = 0;
+      while (i < this.mysteryEncounterData.nextEncounterQueue.length && !!encounter) {
+        const candidate = this.mysteryEncounterData.nextEncounterQueue[i];
+        const forcedChance = candidate[1];
+        if (Utils.randSeedInt(100) < forcedChance) {
+          encounter = allMysteryEncounters[candidate[0]];
+        }
+
+        i++;
+      }
+    }
+
+    if (encounter) {
+      encounter = new MysteryEncounter(encounter);
+      encounter.populateDialogueTokensFromRequirements!(this);
+      return encounter;
+    }
+
+    // See Enum values for base tier weights
+    const tierWeights = [MysteryEncounterTier.COMMON, MysteryEncounterTier.GREAT, MysteryEncounterTier.ULTRA, MysteryEncounterTier.ROGUE];
+
+    // Adjust tier weights by previously encountered events to lower odds of only common/uncommons in run
+    this.mysteryEncounterData.encounteredEvents.forEach(val => {
+      const tier = val[1];
+      if (tier === MysteryEncounterTier.COMMON) {
+        tierWeights[0] = tierWeights[0] - 6;
+      } else if (tier === MysteryEncounterTier.GREAT) {
+        tierWeights[1] = tierWeights[1] - 4;
+      }
+    });
+
+    const totalWeight = tierWeights.reduce((a, b) => a + b);
+    const tierValue = Utils.randSeedInt(totalWeight);
+    const commonThreshold = totalWeight - tierWeights[0];
+    const uncommonThreshold = totalWeight - tierWeights[0] - tierWeights[1];
+    const rareThreshold = totalWeight - tierWeights[0] - tierWeights[1] - tierWeights[2];
+    let tier: MysteryEncounterTier | null = tierValue > commonThreshold ? MysteryEncounterTier.COMMON : tierValue > uncommonThreshold ? MysteryEncounterTier.GREAT : tierValue > rareThreshold ? MysteryEncounterTier.ULTRA : MysteryEncounterTier.ROGUE;
+
+    if (!isNullOrUndefined(Overrides.MYSTERY_ENCOUNTER_TIER_OVERRIDE)) {
+      tier = Overrides.MYSTERY_ENCOUNTER_TIER_OVERRIDE!;
+    }
+
+    let availableEncounters: MysteryEncounter[] = [];
+    // New encounter will never be the same as the most recent encounter
+    const previousEncounter = this.mysteryEncounterData.encounteredEvents?.length > 0 ? this.mysteryEncounterData.encounteredEvents[this.mysteryEncounterData.encounteredEvents.length - 1][0] : null;
+    const biomeMysteryEncounters = mysteryEncountersByBiome.get(this.arena.biomeType) ?? [];
+    // If no valid encounters exist at tier, checks next tier down, continuing until there are some encounters available
+    while (availableEncounters.length === 0 && tier !== null) {
+      availableEncounters = biomeMysteryEncounters
+        .filter((encounterType) => {
+          const encounterCandidate = allMysteryEncounters[encounterType];
+          if (!encounterCandidate) {
+            return false;
+          }
+          if (encounterCandidate.encounterTier !== tier) { // Encounter is in tier
+            return false;
+          }
+          if (!encounterCandidate.meetsRequirements!(this)) { // Meets encounter requirements
+            return false;
+          }
+          if (!isNullOrUndefined(previousEncounter) && encounterType === previousEncounter) { // Previous encounter was not this one
+            return false;
+          }
+          if (this.mysteryEncounterData.encounteredEvents?.length > 0 && // Encounter has not exceeded max allowed encounters
+            (encounterCandidate.maxAllowedEncounters && encounterCandidate.maxAllowedEncounters > 0)
+            && this.mysteryEncounterData.encounteredEvents.filter(e => e[0] === encounterType).length >= encounterCandidate.maxAllowedEncounters) {
+            return false;
+          }
+          return true;
+        })
+        .map((m) => (allMysteryEncounters[m]));
+      // Decrement tier
+      if (tier === MysteryEncounterTier.ROGUE) {
+        tier = MysteryEncounterTier.ULTRA;
+      } else if (tier === MysteryEncounterTier.ULTRA) {
+        tier = MysteryEncounterTier.GREAT;
+      } else if (tier === MysteryEncounterTier.GREAT) {
+        tier = MysteryEncounterTier.COMMON;
+      } else {
+        tier = null; // Ends loop
+      }
+    }
+
+    // If absolutely no encounters are available, spawn 0th encounter
+    if (availableEncounters.length === 0) {
+      return allMysteryEncounters[MysteryEncounterType.MYSTERIOUS_CHALLENGERS];
+    }
+    encounter = availableEncounters[Utils.randSeedInt(availableEncounters.length)];
+    // New encounter object to not dirty flags
+    encounter = new MysteryEncounter(encounter);
+    encounter.populateDialogueTokensFromRequirements!(this);
+    return encounter;
   }
 }