import BattleScene from "./battle-scene";
import { EnemyPokemon, PlayerPokemon, QueuedMove } from "./field/pokemon";
import { Command } from "./ui/command-ui-handler";
import * as Utils from "./utils";
import Trainer, { TrainerVariant } from "./field/trainer";
import { GameMode } from "./game-mode";
import { MoneyMultiplierModifier, PokemonHeldItemModifier } from "./modifier/modifier";
import { PokeballType } from "./data/pokeball";
import { trainerConfigs } from "#app/data/trainer-config";
import { ArenaTagType } from "#enums/arena-tag-type";
import { BattleSpec } from "#enums/battle-spec";
import { Moves } from "#enums/moves";
import { PlayerGender } from "#enums/player-gender";
import { Species } from "#enums/species";
import { TrainerType } from "#enums/trainer-type";
import i18next from "#app/plugins/i18n";
import MysteryEncounter from "./data/mystery-encounters/mystery-encounter";
import { MysteryEncounterMode } from "#enums/mystery-encounter-mode";

export enum BattleType {
  WILD,
  TRAINER,
  CLEAR,
  MYSTERY_ENCOUNTER
}

export enum BattlerIndex {
  ATTACKER = -1,
  PLAYER,
  PLAYER_2,
  ENEMY,
  ENEMY_2
}

export interface TurnCommand {
<<<<<<< HEAD
  command: Command;
  cursor?: integer;
  move?: QueuedMove;
  targets?: BattlerIndex[];
  skip?: boolean;
  args?: any[];
}

interface TurnCommands {
  [key: integer]: TurnCommand | null
=======
    command: Command;
    cursor?: number;
    move?: QueuedMove;
    targets?: BattlerIndex[];
    skip?: boolean;
    args?: any[];
}

interface TurnCommands {
    [key: number]: TurnCommand | null
>>>>>>> 01eb0546
}

export default class Battle {
  protected gameMode: GameMode;
  public waveIndex: number;
  public battleType: BattleType;
  public battleSpec: BattleSpec;
  public trainer: Trainer | null;
  public enemyLevels: number[] | undefined;
  public enemyParty: EnemyPokemon[] = [];
  public seenEnemyPartyMemberIds: Set<number> = new Set<number>();
  public double: boolean;
  public started: boolean = false;
  public enemySwitchCounter: number = 0;
  public turn: number = 0;
  public turnCommands: TurnCommands;
  public playerParticipantIds: Set<number> = new Set<number>();
  public battleScore: number = 0;
  public postBattleLoot: PokemonHeldItemModifier[] = [];
  public escapeAttempts: number = 0;
  public lastMove: Moves;
<<<<<<< HEAD
  public battleSeed: string;
  private battleSeedState: string | null;
  public moneyScattered: number;
  public lastUsedPokeball: PokeballType | null;
  public playerFaints: number; // The amount of times pokemon on the players side have fainted
  public enemyFaints: number; // The amount of times pokemon on the enemies side have fainted
  public mysteryEncounter?: MysteryEncounter;

  private rngCounter: integer = 0;

  constructor(gameMode: GameMode, waveIndex: integer, battleType: BattleType, trainer?: Trainer, double?: boolean) {
=======
  public battleSeed: string = Utils.randomString(16, true);
  private battleSeedState: string | null = null;
  public moneyScattered: number = 0;
  public lastUsedPokeball: PokeballType | null = null;
  /** The number of times a Pokemon on the player's side has fainted this battle */
  public playerFaints: number = 0;
  /** The number of times a Pokemon on the enemy's side has fainted this battle */
  public enemyFaints: number = 0;

  private rngCounter: number = 0;

  constructor(gameMode: GameMode, waveIndex: number, battleType: BattleType, trainer?: Trainer, double?: boolean) {
>>>>>>> 01eb0546
    this.gameMode = gameMode;
    this.waveIndex = waveIndex;
    this.battleType = battleType;
    this.trainer = trainer ?? null;
    this.initBattleSpec();
    this.enemyLevels = battleType !== BattleType.TRAINER
      ? new Array(double ? 2 : 1).fill(null).map(() => this.getLevelForWave())
      : trainer?.getPartyLevels(this.waveIndex);
    this.double = double ?? false;
  }

  private initBattleSpec(): void {
    let spec = BattleSpec.DEFAULT;
    if (this.gameMode.isWaveFinal(this.waveIndex) && this.gameMode.isClassic) {
      spec = BattleSpec.FINAL_BOSS;
    }
    this.battleSpec = spec;
  }

<<<<<<< HEAD
  public getLevelForWave(): integer {
=======
  private getLevelForWave(): number {
>>>>>>> 01eb0546
    const levelWaveIndex = this.gameMode.getWaveForDifficulty(this.waveIndex);
    const baseLevel = 1 + levelWaveIndex / 2 + Math.pow(levelWaveIndex / 25, 2);
    const bossMultiplier = 1.2;

    if (this.gameMode.isBoss(this.waveIndex)) {
      const ret = Math.floor(baseLevel * bossMultiplier);
      if (this.battleSpec === BattleSpec.FINAL_BOSS || !(this.waveIndex % 250)) {
        return Math.ceil(ret / 25) * 25;
      }
      let levelOffset = 0;
      if (!this.gameMode.isWaveFinal(this.waveIndex)) {
        levelOffset = Math.round(Phaser.Math.RND.realInRange(-1, 1) * Math.floor(levelWaveIndex / 10));
      }
      return ret + levelOffset;
    }

    let levelOffset = 0;

    const deviation = 10 / levelWaveIndex;
    levelOffset = Math.abs(this.randSeedGaussForLevel(deviation));

    return Math.max(Math.round(baseLevel + levelOffset), 1);
  }

  randSeedGaussForLevel(value: number): number {
    let rand = 0;
    for (let i = value; i > 0; i--) {
      rand += Phaser.Math.RND.realInRange(0, 1);
    }
    return rand / value;
  }

  getBattlerCount(): number {
    return this.double ? 2 : 1;
  }

  incrementTurn(scene: BattleScene): void {
    this.turn++;
    this.turnCommands = Object.fromEntries(Utils.getEnumValues(BattlerIndex).map(bt => [ bt, null ]));
    this.battleSeedState = null;
  }

  addParticipant(playerPokemon: PlayerPokemon): void {
    this.playerParticipantIds.add(playerPokemon.id);
  }

  removeFaintedParticipant(playerPokemon: PlayerPokemon): void {
    this.playerParticipantIds.delete(playerPokemon.id);
  }

  addPostBattleLoot(enemyPokemon: EnemyPokemon): void {
    this.postBattleLoot.push(...enemyPokemon.scene.findModifiers(m => m instanceof PokemonHeldItemModifier && m.pokemonId === enemyPokemon.id && m.isTransferrable, false).map(i => {
      const ret = i as PokemonHeldItemModifier;
      //@ts-ignore - this is awful to fix/change
      ret.pokemonId = null;
      return ret;
    }));
  }

  pickUpScatteredMoney(scene: BattleScene): void {
    const moneyAmount = new Utils.IntegerHolder(scene.currentBattle.moneyScattered);
    scene.applyModifiers(MoneyMultiplierModifier, true, moneyAmount);

    if (scene.arena.getTag(ArenaTagType.HAPPY_HOUR)) {
      moneyAmount.value *= 2;
    }

    scene.addMoney(moneyAmount.value);

    const userLocale = navigator.language || "en-US";
    const formattedMoneyAmount = moneyAmount.value.toLocaleString(userLocale);
    const message = i18next.t("battle:moneyPickedUp", { moneyAmount: formattedMoneyAmount });
    scene.queueMessage(message, undefined, true);

    scene.currentBattle.moneyScattered = 0;
  }

  addBattleScore(scene: BattleScene): void {
    let partyMemberTurnMultiplier = scene.getEnemyParty().length / 2 + 0.5;
    if (this.double) {
      partyMemberTurnMultiplier /= 1.5;
    }
    for (const p of scene.getEnemyParty()) {
      if (p.isBoss()) {
        partyMemberTurnMultiplier *= (p.bossSegments / 1.5) / scene.getEnemyParty().length;
      }
    }
    const turnMultiplier = Phaser.Tweens.Builders.GetEaseFunction("Sine.easeIn")(1 - Math.min(this.turn - 2, 10 * partyMemberTurnMultiplier) / (10 * partyMemberTurnMultiplier));
    const finalBattleScore = Math.ceil(this.battleScore * turnMultiplier);
    scene.score += finalBattleScore;
    console.log(`Battle Score: ${finalBattleScore} (${this.turn - 1} Turns x${Math.floor(turnMultiplier * 100) / 100})`);
    console.log(`Total Score: ${scene.score}`);
    scene.updateScoreText();
  }

  getBgmOverride(scene: BattleScene): string | null {
    const battlers = this.enemyParty.slice(0, this.getBattlerCount());
    if (this.battleType === BattleType.TRAINER || this.mysteryEncounter?.encounterMode === MysteryEncounterMode.TRAINER_BATTLE) {
      if (!this.started && this.trainer?.config.encounterBgm && this.trainer?.getEncounterMessages()?.length) {
        return `encounter_${this.trainer?.getEncounterBgm()}`;
      }
      if (scene.musicPreference === 0) {
        return this.trainer?.getBattleBgm() ?? null;
      } else {
        return this.trainer?.getMixedBattleBgm() ?? null;
      }
    } else if (this.gameMode.isClassic && this.waveIndex > 195 && this.battleSpec !== BattleSpec.FINAL_BOSS) {
      return "end_summit";
    }
    for (const pokemon of battlers) {
      if (this.battleSpec === BattleSpec.FINAL_BOSS) {
        if (pokemon.formIndex) {
          return "battle_final";
        }
        return "battle_final_encounter";
      }
      if (pokemon.species.legendary || pokemon.species.subLegendary || pokemon.species.mythical) {
        if (scene.musicPreference === 0) {
          if (pokemon.species.speciesId === Species.REGIROCK || pokemon.species.speciesId === Species.REGICE || pokemon.species.speciesId === Species.REGISTEEL || pokemon.species.speciesId === Species.REGIGIGAS || pokemon.species.speciesId === Species.REGIELEKI || pokemon.species.speciesId === Species.REGIDRAGO) {
            return "battle_legendary_regis_g5";
          }
          if (pokemon.species.speciesId === Species.COBALION || pokemon.species.speciesId === Species.TERRAKION || pokemon.species.speciesId === Species.VIRIZION || pokemon.species.speciesId === Species.TORNADUS || pokemon.species.speciesId === Species.THUNDURUS || pokemon.species.speciesId === Species.LANDORUS || pokemon.species.speciesId === Species.KELDEO || pokemon.species.speciesId === Species.MELOETTA || pokemon.species.speciesId === Species.GENESECT) {
            return "battle_legendary_unova";
          }
          if (pokemon.species.speciesId === Species.KYUREM) {
            return "battle_legendary_kyurem";
          }
          if (pokemon.species.legendary) {
            return "battle_legendary_res_zek";
          }
          return "battle_legendary_unova";
        } else {
          if (pokemon.species.speciesId === Species.ARTICUNO || pokemon.species.speciesId === Species.ZAPDOS || pokemon.species.speciesId === Species.MOLTRES || pokemon.species.speciesId === Species.MEWTWO || pokemon.species.speciesId === Species.MEW) {
            return "battle_legendary_kanto";
          }
          if (pokemon.species.speciesId === Species.RAIKOU) {
            return "battle_legendary_raikou";
          }
          if (pokemon.species.speciesId === Species.ENTEI) {
            return "battle_legendary_entei";
          }
          if (pokemon.species.speciesId === Species.SUICUNE) {
            return "battle_legendary_suicune";
          }
          if (pokemon.species.speciesId === Species.LUGIA) {
            return "battle_legendary_lugia";
          }
          if (pokemon.species.speciesId === Species.HO_OH) {
            return "battle_legendary_ho_oh";
          }
          if (pokemon.species.speciesId === Species.REGIROCK || pokemon.species.speciesId === Species.REGICE || pokemon.species.speciesId === Species.REGISTEEL || pokemon.species.speciesId === Species.REGIGIGAS || pokemon.species.speciesId === Species.REGIELEKI || pokemon.species.speciesId === Species.REGIDRAGO) {
            return "battle_legendary_regis_g6";
          }
          if (pokemon.species.speciesId === Species.GROUDON || pokemon.species.speciesId === Species.KYOGRE) {
            return "battle_legendary_gro_kyo";
          }
          if (pokemon.species.speciesId === Species.RAYQUAZA) {
            return "battle_legendary_rayquaza";
          }
          if (pokemon.species.speciesId === Species.DEOXYS) {
            return "battle_legendary_deoxys";
          }
          if (pokemon.species.speciesId === Species.UXIE || pokemon.species.speciesId === Species.MESPRIT || pokemon.species.speciesId === Species.AZELF) {
            return "battle_legendary_lake_trio";
          }
          if (pokemon.species.speciesId === Species.HEATRAN || pokemon.species.speciesId === Species.CRESSELIA || pokemon.species.speciesId === Species.DARKRAI || pokemon.species.speciesId === Species.SHAYMIN) {
            return "battle_legendary_sinnoh";
          }
          if (pokemon.species.speciesId === Species.DIALGA || pokemon.species.speciesId === Species.PALKIA) {
            if (pokemon.getFormKey() === "") {
              return "battle_legendary_dia_pal";
            }
            if (pokemon.getFormKey() === "origin") {
              return "battle_legendary_origin_forme";
            }
          }
          if (pokemon.species.speciesId === Species.GIRATINA) {
            return "battle_legendary_giratina";
          }
          if (pokemon.species.speciesId === Species.ARCEUS) {
            return "battle_legendary_arceus";
          }
          if (pokemon.species.speciesId === Species.COBALION || pokemon.species.speciesId === Species.TERRAKION || pokemon.species.speciesId === Species.VIRIZION || pokemon.species.speciesId === Species.TORNADUS || pokemon.species.speciesId === Species.THUNDURUS || pokemon.species.speciesId === Species.LANDORUS || pokemon.species.speciesId === Species.KELDEO || pokemon.species.speciesId === Species.MELOETTA || pokemon.species.speciesId === Species.GENESECT) {
            return "battle_legendary_unova";
          }
          if (pokemon.species.speciesId === Species.KYUREM) {
            return "battle_legendary_kyurem";
          }
          if (pokemon.species.speciesId === Species.XERNEAS || pokemon.species.speciesId === Species.YVELTAL || pokemon.species.speciesId === Species.ZYGARDE) {
            return "battle_legendary_xern_yvel";
          }
          if (pokemon.species.speciesId === Species.TAPU_KOKO || pokemon.species.speciesId === Species.TAPU_LELE || pokemon.species.speciesId === Species.TAPU_BULU || pokemon.species.speciesId === Species.TAPU_FINI) {
            return "battle_legendary_tapu";
          }
          if ([ Species.COSMOG, Species.COSMOEM, Species.SOLGALEO, Species.LUNALA ].includes(pokemon.species.speciesId)) {
            return "battle_legendary_sol_lun";
          }
          if (pokemon.species.speciesId === Species.NECROZMA) {
            if (pokemon.getFormKey() === "") {
              return "battle_legendary_sol_lun";
            }
            if (pokemon.getFormKey() === "dusk-mane" || pokemon.getFormKey() === "dawn-wings") {
              return "battle_legendary_dusk_dawn";
            }
            if (pokemon.getFormKey() === "ultra") {
              return "battle_legendary_ultra_nec";
            }
          }
          if ([ Species.NIHILEGO, Species.BUZZWOLE, Species.PHEROMOSA, Species.XURKITREE, Species.CELESTEELA, Species.KARTANA, Species.GUZZLORD, Species.POIPOLE, Species.NAGANADEL, Species.STAKATAKA, Species.BLACEPHALON ].includes(pokemon.species.speciesId)) {
            return "battle_legendary_ub";
          }
          if (pokemon.species.speciesId === Species.ZACIAN || pokemon.species.speciesId === Species.ZAMAZENTA) {
            return "battle_legendary_zac_zam";
          }
          if (pokemon.species.speciesId === Species.GLASTRIER || pokemon.species.speciesId === Species.SPECTRIER) {
            return "battle_legendary_glas_spec";
          }
          if (pokemon.species.speciesId === Species.CALYREX) {
            if (pokemon.getFormKey() === "") {
              return "battle_legendary_calyrex";
            }
            if (pokemon.getFormKey() === "ice" || pokemon.getFormKey() === "shadow") {
              return "battle_legendary_riders";
            }
          }
          if (pokemon.species.speciesId === Species.GALAR_ARTICUNO || pokemon.species.speciesId === Species.GALAR_ZAPDOS || pokemon.species.speciesId === Species.GALAR_MOLTRES) {
            return "battle_legendary_birds_galar";
          }
          if (pokemon.species.speciesId === Species.WO_CHIEN || pokemon.species.speciesId === Species.CHIEN_PAO || pokemon.species.speciesId === Species.TING_LU || pokemon.species.speciesId === Species.CHI_YU) {
            return "battle_legendary_ruinous";
          }
          if (pokemon.species.speciesId === Species.KORAIDON || pokemon.species.speciesId === Species.MIRAIDON) {
            return "battle_legendary_kor_mir";
          }
          if (pokemon.species.speciesId === Species.OKIDOGI || pokemon.species.speciesId === Species.MUNKIDORI || pokemon.species.speciesId === Species.FEZANDIPITI) {
            return "battle_legendary_loyal_three";
          }
          if (pokemon.species.speciesId === Species.OGERPON) {
            return "battle_legendary_ogerpon";
          }
          if (pokemon.species.speciesId === Species.TERAPAGOS) {
            return "battle_legendary_terapagos";
          }
          if (pokemon.species.speciesId === Species.PECHARUNT) {
            return "battle_legendary_pecharunt";
          }
          if (pokemon.species.legendary) {
            return "battle_legendary_res_zek";
          }
          return "battle_legendary_unova";
        }
      }
    }

    if (scene.gameMode.isClassic && this.waveIndex <= 4) {
      return "battle_wild";
    }

    return null;
  }

  randSeedInt(scene: BattleScene, range: number, min: number = 0): number {
    if (range <= 1) {
      return min;
    }
    const tempRngCounter = scene.rngCounter;
    const tempSeedOverride = scene.rngSeedOverride;
    const state = Phaser.Math.RND.state();
    if (this.battleSeedState) {
      Phaser.Math.RND.state(this.battleSeedState);
    } else {
      Phaser.Math.RND.sow([ Utils.shiftCharCodes(this.battleSeed, this.turn << 6) ]);
      console.log("Battle Seed:", this.battleSeed);
    }
    scene.rngCounter = this.rngCounter++;
    scene.rngSeedOverride = this.battleSeed;
    const ret = Utils.randSeedInt(range, min);
    this.battleSeedState = Phaser.Math.RND.state();
    Phaser.Math.RND.state(state);
    scene.rngCounter = tempRngCounter;
    scene.rngSeedOverride = tempSeedOverride;
    return ret;
  }
}

export class FixedBattle extends Battle {
  constructor(scene: BattleScene, waveIndex: number, config: FixedBattleConfig) {
    super(scene.gameMode, waveIndex, config.battleType, config.battleType === BattleType.TRAINER ? config.getTrainer(scene) : undefined, config.double);
    if (config.getEnemyParty) {
      this.enemyParty = config.getEnemyParty(scene);
    }
  }
}

type GetTrainerFunc = (scene: BattleScene) => Trainer;
type GetEnemyPartyFunc = (scene: BattleScene) => EnemyPokemon[];

export class FixedBattleConfig {
  public battleType: BattleType;
  public double: boolean;
  public getTrainer: GetTrainerFunc;
  public getEnemyParty: GetEnemyPartyFunc;
  public seedOffsetWaveIndex: number;

  setBattleType(battleType: BattleType): FixedBattleConfig {
    this.battleType = battleType;
    return this;
  }

  setDouble(double: boolean): FixedBattleConfig {
    this.double = double;
    return this;
  }

  setGetTrainerFunc(getTrainerFunc: GetTrainerFunc): FixedBattleConfig {
    this.getTrainer = getTrainerFunc;
    return this;
  }

  setGetEnemyPartyFunc(getEnemyPartyFunc: GetEnemyPartyFunc): FixedBattleConfig {
    this.getEnemyParty = getEnemyPartyFunc;
    return this;
  }

  setSeedOffsetWave(seedOffsetWaveIndex: number): FixedBattleConfig {
    this.seedOffsetWaveIndex = seedOffsetWaveIndex;
    return this;
  }
}


/**
 * Helper function to generate a random trainer for evil team trainers and the elite 4/champion
 * @param trainerPool The TrainerType or list of TrainerTypes that can possibly be generated
 * @param randomGender whether or not to randomly (50%) generate a female trainer (for use with evil team grunts)
 * @param seedOffset the seed offset to use for the random generation of the trainer
 * @returns the generated trainer
 */
function getRandomTrainerFunc(trainerPool: (TrainerType | TrainerType[])[], randomGender: boolean = false, seedOffset: number  = 0): GetTrainerFunc {
  return (scene: BattleScene) => {
    const rand = Utils.randSeedInt(trainerPool.length);
    const trainerTypes: TrainerType[] = [];

    scene.executeWithSeedOffset(() => {
      for (const trainerPoolEntry of trainerPool) {
        const trainerType = Array.isArray(trainerPoolEntry)
          ? Utils.randSeedItem(trainerPoolEntry)
          : trainerPoolEntry;
        trainerTypes.push(trainerType);
      }
    }, seedOffset);

    let trainerGender = TrainerVariant.DEFAULT;
    if (randomGender) {
      trainerGender = (Utils.randInt(2) === 0) ? TrainerVariant.FEMALE : TrainerVariant.DEFAULT;
    }

    /* 1/3 chance for evil team grunts to be double battles */
    const evilTeamGrunts = [TrainerType.ROCKET_GRUNT, TrainerType.MAGMA_GRUNT, TrainerType.AQUA_GRUNT, TrainerType.GALACTIC_GRUNT, TrainerType.PLASMA_GRUNT, TrainerType.FLARE_GRUNT];
    const isEvilTeamGrunt = evilTeamGrunts.includes(trainerTypes[rand]);

    if (trainerConfigs[trainerTypes[rand]].hasDouble && isEvilTeamGrunt) {
      return new Trainer(scene, trainerTypes[rand], (Utils.randInt(3) === 0) ? TrainerVariant.DOUBLE : trainerGender);
    }

    return new Trainer(scene, trainerTypes[rand], trainerGender);
  };
}

export interface FixedBattleConfigs {
    [key: number]: FixedBattleConfig
}
/**
 * Youngster/Lass on 5
 * Rival on 8, 55, 95, 145, 195
 * Evil team grunts on 35, 62, 64, and 112
 * Evil team admin on 66 and 114
 * Evil leader on 115, 165
 * E4 on 182, 184, 186, 188
 * Champion on 190
 */
export const classicFixedBattles: FixedBattleConfigs = {
  [5]: new FixedBattleConfig().setBattleType(BattleType.TRAINER)
    .setGetTrainerFunc(scene => new Trainer(scene, TrainerType.YOUNGSTER, Utils.randSeedInt(2) ? TrainerVariant.FEMALE : TrainerVariant.DEFAULT)),
  [8]: new FixedBattleConfig().setBattleType(BattleType.TRAINER)
    .setGetTrainerFunc(scene => new Trainer(scene, TrainerType.RIVAL, scene.gameData.gender === PlayerGender.MALE ? TrainerVariant.FEMALE : TrainerVariant.DEFAULT)),
  [25]: new FixedBattleConfig().setBattleType(BattleType.TRAINER)
    .setGetTrainerFunc(scene => new Trainer(scene, TrainerType.RIVAL_2, scene.gameData.gender === PlayerGender.MALE ? TrainerVariant.FEMALE : TrainerVariant.DEFAULT)),
  [35]: new FixedBattleConfig().setBattleType(BattleType.TRAINER)
    .setGetTrainerFunc(getRandomTrainerFunc([ TrainerType.ROCKET_GRUNT, TrainerType.MAGMA_GRUNT, TrainerType.AQUA_GRUNT, TrainerType.GALACTIC_GRUNT, TrainerType.PLASMA_GRUNT, TrainerType.FLARE_GRUNT, TrainerType.AETHER_GRUNT, TrainerType.SKULL_GRUNT, TrainerType.MACRO_GRUNT ], true)),
  [55]: new FixedBattleConfig().setBattleType(BattleType.TRAINER)
    .setGetTrainerFunc(scene => new Trainer(scene, TrainerType.RIVAL_3, scene.gameData.gender === PlayerGender.MALE ? TrainerVariant.FEMALE : TrainerVariant.DEFAULT)),
  [62]: new FixedBattleConfig().setBattleType(BattleType.TRAINER).setSeedOffsetWave(35)
    .setGetTrainerFunc(getRandomTrainerFunc([ TrainerType.ROCKET_GRUNT, TrainerType.MAGMA_GRUNT, TrainerType.AQUA_GRUNT, TrainerType.GALACTIC_GRUNT, TrainerType.PLASMA_GRUNT, TrainerType.FLARE_GRUNT, TrainerType.AETHER_GRUNT, TrainerType.SKULL_GRUNT, TrainerType.MACRO_GRUNT ], true)),
  [64]: new FixedBattleConfig().setBattleType(BattleType.TRAINER).setSeedOffsetWave(35)
    .setGetTrainerFunc(getRandomTrainerFunc([ TrainerType.ROCKET_GRUNT, TrainerType.MAGMA_GRUNT, TrainerType.AQUA_GRUNT, TrainerType.GALACTIC_GRUNT, TrainerType.PLASMA_GRUNT, TrainerType.FLARE_GRUNT, TrainerType.AETHER_GRUNT, TrainerType.SKULL_GRUNT, TrainerType.MACRO_GRUNT ], true)),
  [66]: new FixedBattleConfig().setBattleType(BattleType.TRAINER).setSeedOffsetWave(35)
    .setGetTrainerFunc(getRandomTrainerFunc([[ TrainerType.ARCHER, TrainerType.ARIANA, TrainerType.PROTON, TrainerType.PETREL ], [ TrainerType.TABITHA, TrainerType.COURTNEY ], [ TrainerType.MATT, TrainerType.SHELLY ], [ TrainerType.JUPITER, TrainerType.MARS, TrainerType.SATURN ], [ TrainerType.ZINZOLIN, TrainerType.ROOD ], [ TrainerType.XEROSIC, TrainerType.BRYONY ], TrainerType.FABA, TrainerType.PLUMERIA, TrainerType.OLEANA ], true)),
  [95]: new FixedBattleConfig().setBattleType(BattleType.TRAINER)
    .setGetTrainerFunc(scene => new Trainer(scene, TrainerType.RIVAL_4, scene.gameData.gender === PlayerGender.MALE ? TrainerVariant.FEMALE : TrainerVariant.DEFAULT)),
  [112]: new FixedBattleConfig().setBattleType(BattleType.TRAINER).setSeedOffsetWave(35)
    .setGetTrainerFunc(getRandomTrainerFunc([ TrainerType.ROCKET_GRUNT, TrainerType.MAGMA_GRUNT, TrainerType.AQUA_GRUNT, TrainerType.GALACTIC_GRUNT, TrainerType.PLASMA_GRUNT, TrainerType.FLARE_GRUNT, TrainerType.AETHER_GRUNT, TrainerType.SKULL_GRUNT, TrainerType.MACRO_GRUNT ], true)),
  [114]: new FixedBattleConfig().setBattleType(BattleType.TRAINER).setSeedOffsetWave(35)
    .setGetTrainerFunc(getRandomTrainerFunc([[ TrainerType.ARCHER, TrainerType.ARIANA, TrainerType.PROTON, TrainerType.PETREL ], [ TrainerType.TABITHA, TrainerType.COURTNEY ], [ TrainerType.MATT, TrainerType.SHELLY ], [ TrainerType.JUPITER, TrainerType.MARS, TrainerType.SATURN ], [ TrainerType.ZINZOLIN, TrainerType.ROOD ], [ TrainerType.XEROSIC, TrainerType.BRYONY ], TrainerType.FABA, TrainerType.PLUMERIA, TrainerType.OLEANA ], true, 1)),
  [115]: new FixedBattleConfig().setBattleType(BattleType.TRAINER).setSeedOffsetWave(35)
    .setGetTrainerFunc(getRandomTrainerFunc([ TrainerType.ROCKET_BOSS_GIOVANNI_1, TrainerType.MAXIE, TrainerType.ARCHIE, TrainerType.CYRUS, TrainerType.GHETSIS, TrainerType.LYSANDRE, TrainerType.LUSAMINE, TrainerType.GUZMA, TrainerType.ROSE ])),
  [145]: new FixedBattleConfig().setBattleType(BattleType.TRAINER)
    .setGetTrainerFunc(scene => new Trainer(scene, TrainerType.RIVAL_5, scene.gameData.gender === PlayerGender.MALE ? TrainerVariant.FEMALE : TrainerVariant.DEFAULT)),
  [165]: new FixedBattleConfig().setBattleType(BattleType.TRAINER).setSeedOffsetWave(35)
    .setGetTrainerFunc(getRandomTrainerFunc([ TrainerType.ROCKET_BOSS_GIOVANNI_2, TrainerType.MAXIE_2, TrainerType.ARCHIE_2, TrainerType.CYRUS_2, TrainerType.GHETSIS_2, TrainerType.LYSANDRE_2, TrainerType.LUSAMINE_2, TrainerType.GUZMA_2, TrainerType.ROSE_2 ])),
  [182]: new FixedBattleConfig().setBattleType(BattleType.TRAINER)
    .setGetTrainerFunc(getRandomTrainerFunc([ TrainerType.LORELEI, TrainerType.WILL, TrainerType.SIDNEY, TrainerType.AARON, TrainerType.SHAUNTAL, TrainerType.MALVA, [ TrainerType.HALA, TrainerType.MOLAYNE ], TrainerType.MARNIE_ELITE, TrainerType.RIKA, TrainerType.CRISPIN ])),
  [184]: new FixedBattleConfig().setBattleType(BattleType.TRAINER).setSeedOffsetWave(182)
    .setGetTrainerFunc(getRandomTrainerFunc([ TrainerType.BRUNO, TrainerType.KOGA, TrainerType.PHOEBE, TrainerType.BERTHA, TrainerType.MARSHAL, TrainerType.SIEBOLD, TrainerType.OLIVIA, TrainerType.NESSA_ELITE, TrainerType.POPPY, TrainerType.AMARYS ])),
  [186]: new FixedBattleConfig().setBattleType(BattleType.TRAINER).setSeedOffsetWave(182)
    .setGetTrainerFunc(getRandomTrainerFunc([ TrainerType.AGATHA, TrainerType.BRUNO, TrainerType.GLACIA, TrainerType.FLINT, TrainerType.GRIMSLEY, TrainerType.WIKSTROM, TrainerType.ACEROLA, [ TrainerType.BEA_ELITE, TrainerType.ALLISTER_ELITE ], TrainerType.LARRY_ELITE, TrainerType.LACEY ])),
  [188]: new FixedBattleConfig().setBattleType(BattleType.TRAINER).setSeedOffsetWave(182)
    .setGetTrainerFunc(getRandomTrainerFunc([ TrainerType.LANCE, TrainerType.KAREN, TrainerType.DRAKE, TrainerType.LUCIAN, TrainerType.CAITLIN, TrainerType.DRASNA, TrainerType.KAHILI, TrainerType.RAIHAN_ELITE, TrainerType.HASSEL, TrainerType.DRAYTON ])),
  [190]: new FixedBattleConfig().setBattleType(BattleType.TRAINER).setSeedOffsetWave(182)
    .setGetTrainerFunc(getRandomTrainerFunc([ TrainerType.BLUE, [ TrainerType.RED, TrainerType.LANCE_CHAMPION ], [ TrainerType.STEVEN, TrainerType.WALLACE ], TrainerType.CYNTHIA, [ TrainerType.ALDER, TrainerType.IRIS ], TrainerType.DIANTHA, TrainerType.HAU, TrainerType.LEON, [ TrainerType.GEETA, TrainerType.NEMONA ], TrainerType.KIERAN ])),
  [195]: new FixedBattleConfig().setBattleType(BattleType.TRAINER)
    .setGetTrainerFunc(scene => new Trainer(scene, TrainerType.RIVAL_6, scene.gameData.gender === PlayerGender.MALE ? TrainerVariant.FEMALE : TrainerVariant.DEFAULT))
};<|MERGE_RESOLUTION|>--- conflicted
+++ resolved
@@ -33,9 +33,8 @@
 }
 
 export interface TurnCommand {
-<<<<<<< HEAD
   command: Command;
-  cursor?: integer;
+  cursor?: number;
   move?: QueuedMove;
   targets?: BattlerIndex[];
   skip?: boolean;
@@ -43,19 +42,7 @@
 }
 
 interface TurnCommands {
-  [key: integer]: TurnCommand | null
-=======
-    command: Command;
-    cursor?: number;
-    move?: QueuedMove;
-    targets?: BattlerIndex[];
-    skip?: boolean;
-    args?: any[];
-}
-
-interface TurnCommands {
-    [key: number]: TurnCommand | null
->>>>>>> 01eb0546
+  [key: number]: TurnCommand | null
 }
 
 export default class Battle {
@@ -77,19 +64,6 @@
   public postBattleLoot: PokemonHeldItemModifier[] = [];
   public escapeAttempts: number = 0;
   public lastMove: Moves;
-<<<<<<< HEAD
-  public battleSeed: string;
-  private battleSeedState: string | null;
-  public moneyScattered: number;
-  public lastUsedPokeball: PokeballType | null;
-  public playerFaints: number; // The amount of times pokemon on the players side have fainted
-  public enemyFaints: number; // The amount of times pokemon on the enemies side have fainted
-  public mysteryEncounter?: MysteryEncounter;
-
-  private rngCounter: integer = 0;
-
-  constructor(gameMode: GameMode, waveIndex: integer, battleType: BattleType, trainer?: Trainer, double?: boolean) {
-=======
   public battleSeed: string = Utils.randomString(16, true);
   private battleSeedState: string | null = null;
   public moneyScattered: number = 0;
@@ -98,11 +72,11 @@
   public playerFaints: number = 0;
   /** The number of times a Pokemon on the enemy's side has fainted this battle */
   public enemyFaints: number = 0;
+  public mysteryEncounter?: MysteryEncounter;
 
   private rngCounter: number = 0;
 
   constructor(gameMode: GameMode, waveIndex: number, battleType: BattleType, trainer?: Trainer, double?: boolean) {
->>>>>>> 01eb0546
     this.gameMode = gameMode;
     this.waveIndex = waveIndex;
     this.battleType = battleType;
@@ -122,11 +96,7 @@
     this.battleSpec = spec;
   }
 
-<<<<<<< HEAD
-  public getLevelForWave(): integer {
-=======
-  private getLevelForWave(): number {
->>>>>>> 01eb0546
+  public getLevelForWave(): number {
     const levelWaveIndex = this.gameMode.getWaveForDifficulty(this.waveIndex);
     const baseLevel = 1 + levelWaveIndex / 2 + Math.pow(levelWaveIndex / 25, 2);
     const bossMultiplier = 1.2;
