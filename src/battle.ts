import BattleScene from "./battle-scene";
import { EnemyPokemon, PlayerPokemon, QueuedMove } from "./field/pokemon";
import { Command } from "./ui/command-ui-handler";
import * as Utils from "./utils";
import Trainer, { TrainerVariant } from "./field/trainer";
import { GameMode } from "./game-mode";
import { MoneyMultiplierModifier, PokemonHeldItemModifier } from "./modifier/modifier";
import { PokeballType } from "./data/pokeball";
import {trainerConfigs} from "#app/data/trainer-config";
import { ArenaTagType } from "#enums/arena-tag-type";
import { BattleSpec } from "#enums/battle-spec";
import { Moves } from "#enums/moves";
import { PlayerGender } from "#enums/player-gender";
import { Species } from "#enums/species";
import { TrainerType } from "#enums/trainer-type";
import i18next from "#app/plugins/i18n";
import MysteryEncounter from "./data/mystery-encounters/mystery-encounter";
import { MysteryEncounterMode } from "#enums/mystery-encounter-mode";

export enum BattleType {
  WILD,
  TRAINER,
  CLEAR,
  MYSTERY_ENCOUNTER
}

export enum BattlerIndex {
  ATTACKER = -1,
  PLAYER,
  PLAYER_2,
  ENEMY,
  ENEMY_2
}

export interface TurnCommand {
  command: Command;
  cursor?: integer;
  move?: QueuedMove;
  targets?: BattlerIndex[];
  skip?: boolean;
  args?: any[];
}

interface TurnCommands {
<<<<<<< HEAD
  [key: integer]: TurnCommand
=======
    [key: integer]: TurnCommand | null
>>>>>>> bdde03b0
}

export default class Battle {
  protected gameMode: GameMode;
  public waveIndex: integer;
  public battleType: BattleType;
  public battleSpec: BattleSpec;
  public trainer: Trainer | null;
  public enemyLevels: integer[] | undefined;
  public enemyParty: EnemyPokemon[];
  public seenEnemyPartyMemberIds: Set<integer>;
  public double: boolean;
  public started: boolean;
  public enemySwitchCounter: integer;
  public turn: integer;
  public turnCommands: TurnCommands;
  public playerParticipantIds: Set<integer>;
  public battleScore: integer;
  public postBattleLoot: PokemonHeldItemModifier[];
  public escapeAttempts: integer;
  public lastMove: Moves;
  public battleSeed: string;
  private battleSeedState: string | null;
  public moneyScattered: number;
  public lastUsedPokeball: PokeballType | null;
  public playerFaints: number; // The amount of times pokemon on the players side have fainted
  public enemyFaints: number; // The amount of times pokemon on the enemies side have fainted
  public mysteryEncounter: MysteryEncounter;

  private rngCounter: integer = 0;

  constructor(gameMode: GameMode, waveIndex: integer, battleType: BattleType, trainer?: Trainer, double?: boolean) {
    this.gameMode = gameMode;
    this.waveIndex = waveIndex;
    this.battleType = battleType;
    this.trainer = trainer ?? null;
    this.initBattleSpec();
    this.enemyLevels = battleType !== BattleType.TRAINER
      ? new Array(double ? 2 : 1).fill(null).map(() => this.getLevelForWave())
      : trainer?.getPartyLevels(this.waveIndex);
    this.enemyParty = [];
    this.seenEnemyPartyMemberIds = new Set<integer>();
    this.double = !!double;
    this.enemySwitchCounter = 0;
    this.turn = 0;
    this.playerParticipantIds = new Set<integer>();
    this.battleScore = 0;
    this.postBattleLoot = [];
    this.escapeAttempts = 0;
    this.started = false;
    this.battleSeed = Utils.randomString(16, true);
    this.battleSeedState = null;
    this.moneyScattered = 0;
    this.lastUsedPokeball = null;
    this.playerFaints = 0;
    this.enemyFaints = 0;
  }

  private initBattleSpec(): void {
    let spec = BattleSpec.DEFAULT;
    if (this.gameMode.isWaveFinal(this.waveIndex) && this.gameMode.isClassic) {
      spec = BattleSpec.FINAL_BOSS;
    }
    this.battleSpec = spec;
  }

  public getLevelForWave(): integer {
    const levelWaveIndex = this.gameMode.getWaveForDifficulty(this.waveIndex);
    const baseLevel = 1 + levelWaveIndex / 2 + Math.pow(levelWaveIndex / 25, 2);
    const bossMultiplier = 1.2;

    if (this.gameMode.isBoss(this.waveIndex)) {
      const ret = Math.floor(baseLevel * bossMultiplier);
      if (this.battleSpec === BattleSpec.FINAL_BOSS || !(this.waveIndex % 250)) {
        return Math.ceil(ret / 25) * 25;
      }
      let levelOffset = 0;
      if (!this.gameMode.isWaveFinal(this.waveIndex)) {
        levelOffset = Math.round(Phaser.Math.RND.realInRange(-1, 1) * Math.floor(levelWaveIndex / 10));
      }
      return ret + levelOffset;
    }

    let levelOffset = 0;

    const deviation = 10 / levelWaveIndex;
    levelOffset = Math.abs(this.randSeedGaussForLevel(deviation));

    return Math.max(Math.round(baseLevel + levelOffset), 1);
  }

  randSeedGaussForLevel(value: number): number {
    let rand = 0;
    for (let i = value; i > 0; i--) {
      rand += Phaser.Math.RND.realInRange(0, 1);
    }
    return rand / value;
  }

  getBattlerCount(): integer {
    return this.double ? 2 : 1;
  }

  incrementTurn(scene: BattleScene): void {
    this.turn++;
    this.turnCommands = Object.fromEntries(Utils.getEnumValues(BattlerIndex).map(bt => [ bt, null ]));
    this.battleSeedState = null;
  }

  addParticipant(playerPokemon: PlayerPokemon): void {
    this.playerParticipantIds.add(playerPokemon.id);
  }

  removeFaintedParticipant(playerPokemon: PlayerPokemon): void {
    this.playerParticipantIds.delete(playerPokemon.id);
  }

  addPostBattleLoot(enemyPokemon: EnemyPokemon): void {
    this.postBattleLoot.push(...enemyPokemon.scene.findModifiers(m => m instanceof PokemonHeldItemModifier && m.pokemonId === enemyPokemon.id && m.isTransferrable, false).map(i => {
      const ret = i as PokemonHeldItemModifier;
      //@ts-ignore - this is awful to fix/change
      ret.pokemonId = null;
      return ret;
    }));
  }

  pickUpScatteredMoney(scene: BattleScene): void {
    const moneyAmount = new Utils.IntegerHolder(scene.currentBattle.moneyScattered);
    scene.applyModifiers(MoneyMultiplierModifier, true, moneyAmount);

    if (scene.arena.getTag(ArenaTagType.HAPPY_HOUR)) {
      moneyAmount.value *= 2;
    }

    scene.addMoney(moneyAmount.value);

    const userLocale = navigator.language || "en-US";
    const formattedMoneyAmount = moneyAmount.value.toLocaleString(userLocale);
    const message = i18next.t("battle:moneyPickedUp", { moneyAmount: formattedMoneyAmount });
    scene.queueMessage(message, undefined, true);

    scene.currentBattle.moneyScattered = 0;
  }

  addBattleScore(scene: BattleScene): void {
    let partyMemberTurnMultiplier = scene.getEnemyParty().length / 2 + 0.5;
    if (this.double) {
      partyMemberTurnMultiplier /= 1.5;
    }
    for (const p of scene.getEnemyParty()) {
      if (p.isBoss()) {
        partyMemberTurnMultiplier *= (p.bossSegments / 1.5) / scene.getEnemyParty().length;
      }
    }
    const turnMultiplier = Phaser.Tweens.Builders.GetEaseFunction("Sine.easeIn")(1 - Math.min(this.turn - 2, 10 * partyMemberTurnMultiplier) / (10 * partyMemberTurnMultiplier));
    const finalBattleScore = Math.ceil(this.battleScore * turnMultiplier);
    scene.score += finalBattleScore;
    console.log(`Battle Score: ${finalBattleScore} (${this.turn - 1} Turns x${Math.floor(turnMultiplier * 100) / 100})`);
    console.log(`Total Score: ${scene.score}`);
    scene.updateScoreText();
  }

  getBgmOverride(scene: BattleScene): string | null {
    const battlers = this.enemyParty.slice(0, this.getBattlerCount());
<<<<<<< HEAD
    if (this.battleType === BattleType.TRAINER || this.mysteryEncounter?.encounterMode === MysteryEncounterMode.TRAINER_BATTLE) {
      if (!this.started && this.trainer.config.encounterBgm && this.trainer.getEncounterMessages().length) {
        return `encounter_${this.trainer.getEncounterBgm()}`;
=======
    if (this.battleType === BattleType.TRAINER) {
      if (!this.started && this.trainer?.config.encounterBgm && this.trainer?.getEncounterMessages()?.length) {
        return `encounter_${this.trainer?.getEncounterBgm()}`;
>>>>>>> bdde03b0
      }
      if (scene.musicPreference === 0) {
        return this.trainer?.getBattleBgm() ?? null;
      } else {
        return this.trainer?.getMixedBattleBgm() ?? null;
      }
    } else if (this.gameMode.isClassic && this.waveIndex > 195 && this.battleSpec !== BattleSpec.FINAL_BOSS) {
      return "end_summit";
    }
    for (const pokemon of battlers) {
      if (this.battleSpec === BattleSpec.FINAL_BOSS) {
        if (pokemon.formIndex) {
          return "battle_final";
        }
        return "battle_final_encounter";
      }
      if (pokemon.species.legendary || pokemon.species.subLegendary || pokemon.species.mythical) {
        if (scene.musicPreference === 0) {
          if (pokemon.species.speciesId === Species.REGIROCK || pokemon.species.speciesId === Species.REGICE || pokemon.species.speciesId === Species.REGISTEEL || pokemon.species.speciesId === Species.REGIGIGAS || pokemon.species.speciesId === Species.REGIELEKI || pokemon.species.speciesId === Species.REGIDRAGO) {
            return "battle_legendary_regis_g5";
          }
          if (pokemon.species.speciesId === Species.COBALION || pokemon.species.speciesId === Species.TERRAKION || pokemon.species.speciesId === Species.VIRIZION || pokemon.species.speciesId === Species.TORNADUS || pokemon.species.speciesId === Species.THUNDURUS || pokemon.species.speciesId === Species.LANDORUS || pokemon.species.speciesId === Species.KELDEO || pokemon.species.speciesId === Species.MELOETTA || pokemon.species.speciesId === Species.GENESECT) {
            return "battle_legendary_unova";
          }
          if (pokemon.species.speciesId === Species.KYUREM) {
            return "battle_legendary_kyurem";
          }
          if (pokemon.species.legendary) {
            return "battle_legendary_res_zek";
          }
          return "battle_legendary_unova";
        } else {
          if (pokemon.species.speciesId === Species.ARTICUNO || pokemon.species.speciesId === Species.ZAPDOS || pokemon.species.speciesId === Species.MOLTRES || pokemon.species.speciesId === Species.MEWTWO || pokemon.species.speciesId === Species.MEW) {
            return "battle_legendary_kanto";
          }
          if (pokemon.species.speciesId === Species.RAIKOU) {
            return "battle_legendary_raikou";
          }
          if (pokemon.species.speciesId === Species.ENTEI) {
            return "battle_legendary_entei";
          }
          if (pokemon.species.speciesId === Species.SUICUNE) {
            return "battle_legendary_suicune";
          }
          if (pokemon.species.speciesId === Species.LUGIA) {
            return "battle_legendary_lugia";
          }
          if (pokemon.species.speciesId === Species.HO_OH) {
            return "battle_legendary_ho_oh";
          }
          if (pokemon.species.speciesId === Species.REGIROCK || pokemon.species.speciesId === Species.REGICE || pokemon.species.speciesId === Species.REGISTEEL || pokemon.species.speciesId === Species.REGIGIGAS || pokemon.species.speciesId === Species.REGIELEKI || pokemon.species.speciesId === Species.REGIDRAGO) {
            return "battle_legendary_regis_g6";
          }
          if (pokemon.species.speciesId === Species.GROUDON || pokemon.species.speciesId === Species.KYOGRE) {
            return "battle_legendary_gro_kyo";
          }
          if (pokemon.species.speciesId === Species.RAYQUAZA) {
            return "battle_legendary_rayquaza";
          }
          if (pokemon.species.speciesId === Species.DEOXYS) {
            return "battle_legendary_deoxys";
          }
          if (pokemon.species.speciesId === Species.UXIE || pokemon.species.speciesId === Species.MESPRIT || pokemon.species.speciesId === Species.AZELF) {
            return "battle_legendary_lake_trio";
          }
          if (pokemon.species.speciesId === Species.HEATRAN || pokemon.species.speciesId === Species.CRESSELIA || pokemon.species.speciesId === Species.DARKRAI || pokemon.species.speciesId === Species.SHAYMIN) {
            return "battle_legendary_sinnoh";
          }
          if (pokemon.species.speciesId === Species.DIALGA || pokemon.species.speciesId === Species.PALKIA) {
            return "battle_legendary_dia_pal";
          }
          if (pokemon.species.speciesId === Species.GIRATINA) {
            return "battle_legendary_giratina";
          }
          if (pokemon.species.speciesId === Species.ARCEUS) {
            return "battle_legendary_arceus";
          }
          if (pokemon.species.speciesId === Species.COBALION || pokemon.species.speciesId === Species.TERRAKION || pokemon.species.speciesId === Species.VIRIZION || pokemon.species.speciesId === Species.TORNADUS || pokemon.species.speciesId === Species.THUNDURUS || pokemon.species.speciesId === Species.LANDORUS || pokemon.species.speciesId === Species.KELDEO || pokemon.species.speciesId === Species.MELOETTA || pokemon.species.speciesId === Species.GENESECT) {
            return "battle_legendary_unova";
          }
          if (pokemon.species.speciesId === Species.KYUREM) {
            return "battle_legendary_kyurem";
          }
          if (pokemon.species.speciesId === Species.XERNEAS || pokemon.species.speciesId === Species.YVELTAL || pokemon.species.speciesId === Species.ZYGARDE) {
            return "battle_legendary_xern_yvel";
          }
          if (pokemon.species.speciesId === Species.TAPU_KOKO || pokemon.species.speciesId === Species.TAPU_LELE || pokemon.species.speciesId === Species.TAPU_BULU || pokemon.species.speciesId === Species.TAPU_FINI) {
            return "battle_legendary_tapu";
          }
          if ([ Species.COSMOG, Species.COSMOEM, Species.SOLGALEO, Species.LUNALA ].includes(pokemon.species.speciesId)) {
            return "battle_legendary_sol_lun";
          }
          if (pokemon.species.speciesId === Species.NECROZMA) {
            if (pokemon.getFormKey() === "") {
              return "battle_legendary_sol_lun";
            }
            if (pokemon.getFormKey() === "dusk-mane" || pokemon.getFormKey() === "dawn-wings") {
              return "battle_legendary_dusk_dawn";
            }
            if (pokemon.getFormKey() === "ultra") {
              return "battle_legendary_ultra_nec";
            }
          }
          if ([ Species.NIHILEGO, Species.BUZZWOLE, Species.PHEROMOSA, Species.XURKITREE, Species.CELESTEELA, Species.KARTANA, Species.GUZZLORD, Species.POIPOLE, Species.NAGANADEL, Species.STAKATAKA, Species.BLACEPHALON ].includes(pokemon.species.speciesId)) {
            return "battle_legendary_ub";
          }
          if (pokemon.species.speciesId === Species.ZACIAN || pokemon.species.speciesId === Species.ZAMAZENTA) {
            return "battle_legendary_zac_zam";
          }
          if (pokemon.species.speciesId === Species.GLASTRIER || pokemon.species.speciesId === Species.SPECTRIER) {
            return "battle_legendary_glas_spec";
          }
          if (pokemon.species.speciesId === Species.CALYREX) {
            return "battle_legendary_calyrex";
          }
          if (pokemon.species.speciesId === Species.GALAR_ARTICUNO || pokemon.species.speciesId === Species.GALAR_ZAPDOS || pokemon.species.speciesId === Species.GALAR_MOLTRES) {
            return "battle_legendary_birds_galar";
          }
          if (pokemon.species.speciesId === Species.WO_CHIEN || pokemon.species.speciesId === Species.CHIEN_PAO || pokemon.species.speciesId === Species.TING_LU || pokemon.species.speciesId === Species.CHI_YU) {
            return "battle_legendary_ruinous";
          }
          if (pokemon.species.speciesId === Species.KORAIDON || pokemon.species.speciesId === Species.MIRAIDON) {
            return "battle_legendary_kor_mir";
          }
          if (pokemon.species.speciesId === Species.OKIDOGI || pokemon.species.speciesId === Species.MUNKIDORI || pokemon.species.speciesId === Species.FEZANDIPITI) {
            return "battle_legendary_loyal_three";
          }
          if (pokemon.species.speciesId === Species.OGERPON) {
            return "battle_legendary_ogerpon";
          }
          if (pokemon.species.speciesId === Species.TERAPAGOS) {
            return "battle_legendary_terapagos";
          }
          if (pokemon.species.speciesId === Species.PECHARUNT) {
            return "battle_legendary_pecharunt";
          }
          if (pokemon.species.legendary) {
            return "battle_legendary_res_zek";
          }
          return "battle_legendary_unova";
        }
      }
    }

    if (scene.gameMode.isClassic && this.waveIndex <= 4) {
      return "battle_wild";
    }

    return null;
  }

  randSeedInt(scene: BattleScene, range: integer, min: integer = 0): integer {
    if (range <= 1) {
      return min;
    }
    const tempRngCounter = scene.rngCounter;
    const tempSeedOverride = scene.rngSeedOverride;
    const state = Phaser.Math.RND.state();
    if (this.battleSeedState) {
      Phaser.Math.RND.state(this.battleSeedState);
    } else {
      Phaser.Math.RND.sow([ Utils.shiftCharCodes(this.battleSeed, this.turn << 6) ]);
      console.log("Battle Seed:", this.battleSeed);
    }
    scene.rngCounter = this.rngCounter++;
    scene.rngSeedOverride = this.battleSeed;
    const ret = Utils.randSeedInt(range, min);
    this.battleSeedState = Phaser.Math.RND.state();
    Phaser.Math.RND.state(state);
    scene.rngCounter = tempRngCounter;
    scene.rngSeedOverride = tempSeedOverride;
    return ret;
  }
}

export class FixedBattle extends Battle {
  constructor(scene: BattleScene, waveIndex: integer, config: FixedBattleConfig) {
    super(scene.gameMode, waveIndex, config.battleType, config.battleType === BattleType.TRAINER ? config.getTrainer(scene) : undefined, config.double);
    if (config.getEnemyParty) {
      this.enemyParty = config.getEnemyParty(scene);
    }
  }
}

type GetTrainerFunc = (scene: BattleScene) => Trainer;
type GetEnemyPartyFunc = (scene: BattleScene) => EnemyPokemon[];

export class FixedBattleConfig {
  public battleType: BattleType;
  public double: boolean;
  public getTrainer: GetTrainerFunc;
  public getEnemyParty: GetEnemyPartyFunc;
  public seedOffsetWaveIndex: integer;

  setBattleType(battleType: BattleType): FixedBattleConfig {
    this.battleType = battleType;
    return this;
  }

  setDouble(double: boolean): FixedBattleConfig {
    this.double = double;
    return this;
  }

  setGetTrainerFunc(getTrainerFunc: GetTrainerFunc): FixedBattleConfig {
    this.getTrainer = getTrainerFunc;
    return this;
  }

  setGetEnemyPartyFunc(getEnemyPartyFunc: GetEnemyPartyFunc): FixedBattleConfig {
    this.getEnemyParty = getEnemyPartyFunc;
    return this;
  }

  setSeedOffsetWave(seedOffsetWaveIndex: integer): FixedBattleConfig {
    this.seedOffsetWaveIndex = seedOffsetWaveIndex;
    return this;
  }
}


/**
 * Helper function to generate a random trainer for evil team trainers and the elite 4/champion
 * @param trainerPool The TrainerType or list of TrainerTypes that can possibly be generated
 * @param randomGender whether or not to randomly (50%) generate a female trainer (for use with evil team grunts)
 * @param seedOffset the seed offset to use for the random generation of the trainer
 * @returns the generated trainer
 */
function getRandomTrainerFunc(trainerPool: (TrainerType | TrainerType[])[], randomGender: boolean = false, seedOffset: number  = 0): GetTrainerFunc {
  return (scene: BattleScene) => {
    const rand = Utils.randSeedInt(trainerPool.length);
    const trainerTypes: TrainerType[] = [];

    scene.executeWithSeedOffset(() => {
      for (const trainerPoolEntry of trainerPool) {
        const trainerType = Array.isArray(trainerPoolEntry)
          ? Utils.randSeedItem(trainerPoolEntry)
          : trainerPoolEntry;
        trainerTypes.push(trainerType);
      }
    }, seedOffset);

    let trainerGender = TrainerVariant.DEFAULT;
    if (randomGender) {
      trainerGender = (Utils.randInt(2) === 0) ? TrainerVariant.FEMALE : TrainerVariant.DEFAULT;
    }

    /* 1/3 chance for evil team grunts to be double battles */
    const evilTeamGrunts = [TrainerType.ROCKET_GRUNT, TrainerType.MAGMA_GRUNT, TrainerType.AQUA_GRUNT, TrainerType.GALACTIC_GRUNT, TrainerType.PLASMA_GRUNT, TrainerType.FLARE_GRUNT];
    const isEvilTeamGrunt = evilTeamGrunts.includes(trainerTypes[rand]);

    if (trainerConfigs[trainerTypes[rand]].hasDouble && isEvilTeamGrunt) {
      return new Trainer(scene, trainerTypes[rand], (Utils.randInt(3) === 0) ? TrainerVariant.DOUBLE : trainerGender);
    }

    return new Trainer(scene, trainerTypes[rand], trainerGender);
  };
}

export interface FixedBattleConfigs {
    [key: integer]: FixedBattleConfig
}
/**
 * Youngster/Lass on 5
 * Rival on 8, 55, 95, 145, 195
 * Evil team grunts on 35, 62, 64, and 112
 * Evil team admin on 66 and 114
 * Evil leader on 115, 165
 * E4 on 182, 184, 186, 188
 * Champion on 190
 */
export const classicFixedBattles: FixedBattleConfigs = {
  [5]: new FixedBattleConfig().setBattleType(BattleType.TRAINER)
    .setGetTrainerFunc(scene => new Trainer(scene, TrainerType.YOUNGSTER, Utils.randSeedInt(2) ? TrainerVariant.FEMALE : TrainerVariant.DEFAULT)),
  [8]: new FixedBattleConfig().setBattleType(BattleType.TRAINER)
    .setGetTrainerFunc(scene => new Trainer(scene, TrainerType.RIVAL, scene.gameData.gender === PlayerGender.MALE ? TrainerVariant.FEMALE : TrainerVariant.DEFAULT)),
  [25]: new FixedBattleConfig().setBattleType(BattleType.TRAINER)
    .setGetTrainerFunc(scene => new Trainer(scene, TrainerType.RIVAL_2, scene.gameData.gender === PlayerGender.MALE ? TrainerVariant.FEMALE : TrainerVariant.DEFAULT)),
  [35]: new FixedBattleConfig().setBattleType(BattleType.TRAINER)
    .setGetTrainerFunc(getRandomTrainerFunc([ TrainerType.ROCKET_GRUNT, TrainerType.MAGMA_GRUNT, TrainerType.AQUA_GRUNT, TrainerType.GALACTIC_GRUNT, TrainerType.PLASMA_GRUNT, TrainerType.FLARE_GRUNT ], true)),
  [55]: new FixedBattleConfig().setBattleType(BattleType.TRAINER)
    .setGetTrainerFunc(scene => new Trainer(scene, TrainerType.RIVAL_3, scene.gameData.gender === PlayerGender.MALE ? TrainerVariant.FEMALE : TrainerVariant.DEFAULT)),
  [62]: new FixedBattleConfig().setBattleType(BattleType.TRAINER).setSeedOffsetWave(35)
    .setGetTrainerFunc(getRandomTrainerFunc([ TrainerType.ROCKET_GRUNT, TrainerType.MAGMA_GRUNT, TrainerType.AQUA_GRUNT, TrainerType.GALACTIC_GRUNT, TrainerType.PLASMA_GRUNT, TrainerType.FLARE_GRUNT ], true)),
  [64]: new FixedBattleConfig().setBattleType(BattleType.TRAINER).setSeedOffsetWave(35)
    .setGetTrainerFunc(getRandomTrainerFunc([ TrainerType.ROCKET_GRUNT, TrainerType.MAGMA_GRUNT, TrainerType.AQUA_GRUNT, TrainerType.GALACTIC_GRUNT, TrainerType.PLASMA_GRUNT, TrainerType.FLARE_GRUNT ], true)),
  [66]: new FixedBattleConfig().setBattleType(BattleType.TRAINER).setSeedOffsetWave(35)
    .setGetTrainerFunc(getRandomTrainerFunc([[ TrainerType.ARCHER, TrainerType.ARIANA, TrainerType.PROTON, TrainerType.PETREL ], [ TrainerType.TABITHA, TrainerType.COURTNEY ], [ TrainerType.MATT, TrainerType.SHELLY ], [ TrainerType.JUPITER, TrainerType.MARS, TrainerType.SATURN ], [ TrainerType.ZINZOLIN, TrainerType.ROOD ], [ TrainerType.XEROSIC, TrainerType.BRYONY ] ], true)),
  [95]: new FixedBattleConfig().setBattleType(BattleType.TRAINER)
    .setGetTrainerFunc(scene => new Trainer(scene, TrainerType.RIVAL_4, scene.gameData.gender === PlayerGender.MALE ? TrainerVariant.FEMALE : TrainerVariant.DEFAULT)),
  [112]: new FixedBattleConfig().setBattleType(BattleType.TRAINER).setSeedOffsetWave(35)
    .setGetTrainerFunc(getRandomTrainerFunc([ TrainerType.ROCKET_GRUNT, TrainerType.MAGMA_GRUNT, TrainerType.AQUA_GRUNT, TrainerType.GALACTIC_GRUNT, TrainerType.PLASMA_GRUNT, TrainerType.FLARE_GRUNT ], true)),
  [114]: new FixedBattleConfig().setBattleType(BattleType.TRAINER).setSeedOffsetWave(35)
    .setGetTrainerFunc(getRandomTrainerFunc([[ TrainerType.ARCHER, TrainerType.ARIANA, TrainerType.PROTON, TrainerType.PETREL ], [ TrainerType.TABITHA, TrainerType.COURTNEY ], [ TrainerType.MATT, TrainerType.SHELLY ], [ TrainerType.JUPITER, TrainerType.MARS, TrainerType.SATURN ], [ TrainerType.ZINZOLIN, TrainerType.ROOD ], [ TrainerType.XEROSIC, TrainerType.BRYONY ] ], true,1)),
  [115]: new FixedBattleConfig().setBattleType(BattleType.TRAINER).setSeedOffsetWave(35)
    .setGetTrainerFunc(getRandomTrainerFunc([ TrainerType.ROCKET_BOSS_GIOVANNI_1, TrainerType.MAXIE, TrainerType.ARCHIE, TrainerType.CYRUS, TrainerType.GHETSIS, TrainerType.LYSANDRE ])),
  [145]: new FixedBattleConfig().setBattleType(BattleType.TRAINER)
    .setGetTrainerFunc(scene => new Trainer(scene, TrainerType.RIVAL_5, scene.gameData.gender === PlayerGender.MALE ? TrainerVariant.FEMALE : TrainerVariant.DEFAULT)),
  [165]:  new FixedBattleConfig().setBattleType(BattleType.TRAINER).setSeedOffsetWave(35)
    .setGetTrainerFunc(getRandomTrainerFunc([ TrainerType.ROCKET_BOSS_GIOVANNI_2, TrainerType.MAXIE_2, TrainerType.ARCHIE_2, TrainerType.CYRUS_2, TrainerType.GHETSIS_2, TrainerType.LYSANDRE_2 ])),
  [182]: new FixedBattleConfig().setBattleType(BattleType.TRAINER)
    .setGetTrainerFunc(getRandomTrainerFunc([ TrainerType.LORELEI, TrainerType.WILL, TrainerType.SIDNEY, TrainerType.AARON, TrainerType.SHAUNTAL, TrainerType.MALVA, [ TrainerType.HALA, TrainerType.MOLAYNE ], TrainerType.MARNIE_ELITE, TrainerType.RIKA, TrainerType.CRISPIN ])),
  [184]: new FixedBattleConfig().setBattleType(BattleType.TRAINER).setSeedOffsetWave(182)
    .setGetTrainerFunc(getRandomTrainerFunc([ TrainerType.BRUNO, TrainerType.KOGA, TrainerType.PHOEBE, TrainerType.BERTHA, TrainerType.MARSHAL, TrainerType.SIEBOLD, TrainerType.OLIVIA, TrainerType.NESSA_ELITE, TrainerType.POPPY, TrainerType.AMARYS ])),
  [186]: new FixedBattleConfig().setBattleType(BattleType.TRAINER).setSeedOffsetWave(182)
    .setGetTrainerFunc(getRandomTrainerFunc([ TrainerType.AGATHA, TrainerType.BRUNO, TrainerType.GLACIA, TrainerType.FLINT, TrainerType.GRIMSLEY, TrainerType.WIKSTROM, TrainerType.ACEROLA, [ TrainerType.BEA_ELITE, TrainerType.ALLISTER_ELITE ], TrainerType.LARRY_ELITE, TrainerType.LACEY ])),
  [188]: new FixedBattleConfig().setBattleType(BattleType.TRAINER).setSeedOffsetWave(182)
    .setGetTrainerFunc(getRandomTrainerFunc([ TrainerType.LANCE, TrainerType.KAREN, TrainerType.DRAKE, TrainerType.LUCIAN, TrainerType.CAITLIN, TrainerType.DRASNA, TrainerType.KAHILI, TrainerType.RAIHAN_ELITE, TrainerType.HASSEL, TrainerType.DRAYTON ])),
  [190]: new FixedBattleConfig().setBattleType(BattleType.TRAINER).setSeedOffsetWave(182)
    .setGetTrainerFunc(getRandomTrainerFunc([ TrainerType.BLUE, [ TrainerType.RED, TrainerType.LANCE_CHAMPION ], [ TrainerType.STEVEN, TrainerType.WALLACE ], TrainerType.CYNTHIA, [ TrainerType.ALDER, TrainerType.IRIS ], TrainerType.DIANTHA, TrainerType.HAU, TrainerType.LEON, [ TrainerType.GEETA, TrainerType.NEMONA ], TrainerType.KIERAN ])),
  [195]: new FixedBattleConfig().setBattleType(BattleType.TRAINER)
    .setGetTrainerFunc(scene => new Trainer(scene, TrainerType.RIVAL_6, scene.gameData.gender === PlayerGender.MALE ? TrainerVariant.FEMALE : TrainerVariant.DEFAULT))
};<|MERGE_RESOLUTION|>--- conflicted
+++ resolved
@@ -42,11 +42,7 @@
 }
 
 interface TurnCommands {
-<<<<<<< HEAD
-  [key: integer]: TurnCommand
-=======
-    [key: integer]: TurnCommand | null
->>>>>>> bdde03b0
+  [key: integer]: TurnCommand | null
 }
 
 export default class Battle {
@@ -211,15 +207,9 @@
 
   getBgmOverride(scene: BattleScene): string | null {
     const battlers = this.enemyParty.slice(0, this.getBattlerCount());
-<<<<<<< HEAD
     if (this.battleType === BattleType.TRAINER || this.mysteryEncounter?.encounterMode === MysteryEncounterMode.TRAINER_BATTLE) {
-      if (!this.started && this.trainer.config.encounterBgm && this.trainer.getEncounterMessages().length) {
-        return `encounter_${this.trainer.getEncounterBgm()}`;
-=======
-    if (this.battleType === BattleType.TRAINER) {
       if (!this.started && this.trainer?.config.encounterBgm && this.trainer?.getEncounterMessages()?.length) {
         return `encounter_${this.trainer?.getEncounterBgm()}`;
->>>>>>> bdde03b0
       }
       if (scene.musicPreference === 0) {
         return this.trainer?.getBattleBgm() ?? null;
