import { BattleSpec } from "#enums/battle-spec";
import { TrainerType } from "#enums/trainer-type";
import { trainerConfigs } from "./trainer-config";

export interface TrainerTypeMessages {
    encounter?: string | string[],
    victory?: string | string[],
    defeat?: string | string[]
}

export interface TrainerTypeDialogue {
    [key: integer]: TrainerTypeMessages | Array<TrainerTypeMessages>
}

export function getTrainerTypeDialogue(): TrainerTypeDialogue {
  return trainerTypeDialogue;
}

export const trainerTypeDialogue: TrainerTypeDialogue = {
  [TrainerType.YOUNGSTER]: [
    {
      encounter: [
        "dialogue:youngster.encounter.1",
        "dialogue:youngster.encounter.2",
        "dialogue:youngster.encounter.3",
        "dialogue:youngster.encounter.4",
        "dialogue:youngster.encounter.5",
        "dialogue:youngster.encounter.6",
        "dialogue:youngster.encounter.7",
        "dialogue:youngster.encounter.8",
        "dialogue:youngster.encounter.9",
        "dialogue:youngster.encounter.10",
        "dialogue:youngster.encounter.11",
        "dialogue:youngster.encounter.12",
        "dialogue:youngster.encounter.13"
      ],
      victory: [
        "dialogue:youngster.victory.1",
        "dialogue:youngster.victory.2",
        "dialogue:youngster.victory.3",
        "dialogue:youngster.victory.4",
        "dialogue:youngster.victory.5",
        "dialogue:youngster.victory.6",
        "dialogue:youngster.victory.7",
        "dialogue:youngster.victory.8",
        "dialogue:youngster.victory.9",
        "dialogue:youngster.victory.10",
        "dialogue:youngster.victory.11",
        "dialogue:youngster.victory.12",
        "dialogue:youngster.victory.13",
      ]
    },
    //LASS
    {
      encounter: [
        "dialogue:lass.encounter.1",
        "dialogue:lass.encounter.2",
        "dialogue:lass.encounter.3",
        "dialogue:lass.encounter.4",
        "dialogue:lass.encounter.5",
        "dialogue:lass.encounter.6",
        "dialogue:lass.encounter.7",
        "dialogue:lass.encounter.8",
        "dialogue:lass.encounter.9"
      ],
      victory: [
        "dialogue:lass.victory.1",
        "dialogue:lass.victory.2",
        "dialogue:lass.victory.3",
        "dialogue:lass.victory.4",
        "dialogue:lass.victory.5",
        "dialogue:lass.victory.6",
        "dialogue:lass.victory.7",
        "dialogue:lass.victory.8",
        "dialogue:lass.victory.9"
      ]
    }
  ],
  [TrainerType.BREEDER]: [
    {
      encounter: [
        "dialogue:breeder.encounter.1",
        "dialogue:breeder.encounter.2",
        "dialogue:breeder.encounter.3",
      ],
      victory: [
        "dialogue:breeder.victory.1",
        "dialogue:breeder.victory.2",
        "dialogue:breeder.victory.3",
      ],
      defeat: [
        "dialogue:breeder.defeat.1",
        "dialogue:breeder.defeat.2",
        "dialogue:breeder.defeat.3",
      ]
    },
    {
      encounter: [
        "dialogue:breeder_female.encounter.1",
        "dialogue:breeder_female.encounter.2",
        "dialogue:breeder_female.encounter.3",
      ],
      victory: [
        "dialogue:breeder_female.victory.1",
        "dialogue:breeder_female.victory.2",
        "dialogue:breeder_female.victory.3",
      ],
      defeat: [
        "dialogue:breeder_female.defeat.1",
        "dialogue:breeder_female.defeat.2",
        "dialogue:breeder_female.defeat.3",
      ]
    }
  ],
  [TrainerType.FISHERMAN]: [
    {
      encounter: [
        "dialogue:fisherman.encounter.1",
        "dialogue:fisherman.encounter.2",
        "dialogue:fisherman.encounter.3",
      ],
      victory: [
        "dialogue:fisherman.victory.1",
        "dialogue:fisherman.victory.2",
        "dialogue:fisherman.victory.3",
      ]
    },
    {
      encounter: [
        "dialogue:fisherman_female.encounter.1",
        "dialogue:fisherman_female.encounter.2",
        "dialogue:fisherman_female.encounter.3",
      ],
      victory: [
        "dialogue:fisherman_female.victory.1",
        "dialogue:fisherman_female.victory.2",
        "dialogue:fisherman_female.victory.3",
      ]
    }
  ],
  [TrainerType.SWIMMER]: [
    {
      encounter: [
        "dialogue:swimmer.encounter.1",
        "dialogue:swimmer.encounter.2",
        "dialogue:swimmer.encounter.3",
      ],
      victory: [
        "dialogue:swimmer.victory.1",
        "dialogue:swimmer.victory.2",
        "dialogue:swimmer.victory.3",
      ]
    }
  ],
  [TrainerType.BACKPACKER]: [
    {
      encounter: [
        "dialogue:backpacker.encounter.1",
        "dialogue:backpacker.encounter.2",
        "dialogue:backpacker.encounter.3",
        "dialogue:backpacker.encounter.4",
      ],
      victory: [
        "dialogue:backpacker.victory.1",
        "dialogue:backpacker.victory.2",
        "dialogue:backpacker.victory.3",
        "dialogue:backpacker.victory.4",
      ]
    }
  ],
  [TrainerType.ACE_TRAINER]: [
    {
      encounter: [
        "dialogue:ace_trainer.encounter.1",
        "dialogue:ace_trainer.encounter.2",
        "dialogue:ace_trainer.encounter.3",
        "dialogue:ace_trainer.encounter.4",
      ],
      victory: [
        "dialogue:ace_trainer.victory.1",
        "dialogue:ace_trainer.victory.2",
        "dialogue:ace_trainer.victory.3",
        "dialogue:ace_trainer.victory.4",
      ],
      defeat: [
        "dialogue:ace_trainer.defeat.1",
        "dialogue:ace_trainer.defeat.2",
        "dialogue:ace_trainer.defeat.3",
        "dialogue:ace_trainer.defeat.4",
      ]
    }
  ],
  [TrainerType.PARASOL_LADY]: [
    {
      encounter: [
        "dialogue:parasol_lady.encounter.1",
      ],
      victory: [
        "dialogue:parasol_lady.victory.1",
      ]
    }
  ],
  [TrainerType.TWINS]: [
    {
      encounter: [
        "dialogue:twins.encounter.1",
        "dialogue:twins.encounter.2",
        "dialogue:twins.encounter.3",
      ],
      victory: [
        "dialogue:twins.victory.1",
        "dialogue:twins.victory.2",
        "dialogue:twins.victory.3",
      ],
      defeat: [
        "dialogue:twins.defeat.1",
        "dialogue:twins.defeat.2",
        "dialogue:twins.defeat.3",
      ],
    }
  ],
  [TrainerType.CYCLIST]: [
    {
      encounter: [
        "dialogue:cyclist.encounter.1",
        "dialogue:cyclist.encounter.2",
        "dialogue:cyclist.encounter.3",
      ],
      victory: [
        "dialogue:cyclist.victory.1",
        "dialogue:cyclist.victory.2",
        "dialogue:cyclist.victory.3",
      ]
    }
  ],
  [TrainerType.BLACK_BELT]: [
    {
      encounter: [
        "dialogue:black_belt.encounter.1",
        "dialogue:black_belt.encounter.2",
      ],
      victory: [
        "dialogue:black_belt.victory.1",
        "dialogue:black_belt.victory.2",
      ]
    },
    //BATTLE GIRL
    {
      encounter: [
        "dialogue:battle_girl.encounter.1",
      ],
      victory: [
        "dialogue:battle_girl.victory.1",
      ]
    }
  ],
  [TrainerType.HIKER]: [
    {
      encounter: [
        "dialogue:hiker.encounter.1",
        "dialogue:hiker.encounter.2",
      ],
      victory: [
        "dialogue:hiker.victory.1",
        "dialogue:hiker.victory.2",
      ]
    }
  ],
  [TrainerType.RANGER]: [
    {
      encounter: [
        "dialogue:ranger.encounter.1",
        "dialogue:ranger.encounter.2",
      ],
      victory: [
        "dialogue:ranger.victory.1",
        "dialogue:ranger.victory.2",
      ],
      defeat: [
        "dialogue:ranger.defeat.1",
        "dialogue:ranger.defeat.2",
      ]
    }
  ],
  [TrainerType.SCIENTIST]: [
    {
      encounter: [
        "dialogue:scientist.encounter.1",
      ],
      victory: [
        "dialogue:scientist.victory.1",
      ]
    }
  ],
  [TrainerType.SCHOOL_KID]: [
    {
      encounter: [
        "dialogue:school_kid.encounter.1",
        "dialogue:school_kid.encounter.2",
      ],
      victory: [
        "dialogue:school_kid.victory.1",
        "dialogue:school_kid.victory.2",
      ]
    }
  ],
  [TrainerType.ARTIST]: [
    {
      encounter: [
        "dialogue:artist.encounter.1",
      ],
      victory: [
        "dialogue:artist.victory.1",
      ]
    }
  ],
  [TrainerType.GUITARIST]: [
    {
      encounter: [
        "dialogue:guitarist.encounter.1",
      ],
      victory: [
        "dialogue:guitarist.victory.1",
      ]
    }
  ],
  [TrainerType.WORKER]: [
    {
      encounter: [
        "dialogue:worker.encounter.1",
      ],
      victory: [
        "dialogue:worker.victory.1",
      ]
    },
    {
      encounter: [
        "dialogue:worker_female.encounter.1",
      ],
      victory: [
        "dialogue:worker_female.victory.1",
      ],
      defeat: [
        "dialogue:worker_female.defeat.1",
      ]
    },
    {
      encounter: [
        "dialogue:worker_double.encounter.1",
      ],
      victory: [
        "dialogue:worker_double.victory.1",
      ]
    },
  ],
  [TrainerType.HEX_MANIAC]: [
    {
      encounter: [
        "dialogue:hex_maniac.encounter.1",
        "dialogue:hex_maniac.encounter.2",
      ],
      victory: [
        "dialogue:hex_maniac.victory.1",
        "dialogue:hex_maniac.victory.2",
      ],
      defeat: [
        "dialogue:hex_maniac.defeat.1",
        "dialogue:hex_maniac.defeat.2",
      ]
    }
  ],
  [TrainerType.PSYCHIC]: [
    {
      encounter: [
        "dialogue:psychic.encounter.1",
      ],
      victory: [
        "dialogue:psychic.victory.1",
      ]
    }
  ],
  [TrainerType.OFFICER]: [
    {
      encounter: [
        "dialogue:officer.encounter.1",
        "dialogue:officer.encounter.2",
      ],
      victory: [
        "dialogue:officer.victory.1",
        "dialogue:officer.victory.2",
      ],
    }
  ],
  [TrainerType.BEAUTY]: [
    {
      encounter: [
        "dialogue:beauty.encounter.1",
      ],
      victory: [
        "dialogue:beauty.victory.1",
      ]
    }
  ],
  [TrainerType.BAKER]: [
    {
      encounter: [
        "dialogue:baker.encounter.1",
      ],
      victory: [
        "dialogue:baker.victory.1",
      ]
    }
  ],
  [TrainerType.BIKER]: [
    {
      encounter: [
        "dialogue:biker.encounter.1",
      ],
      victory: [
        "dialogue:biker.victory.1",
      ]
    }
  ],
  [TrainerType.FIREBREATHER]: [
    {
      encounter: [
        "dialogue:firebreather.encounter.1",
        "dialogue:firebreather.encounter.2",
        "dialogue:firebreather.encounter.3",
      ],
      victory: [
        "dialogue:firebreather.victory.1",
        "dialogue:firebreather.victory.2",
        "dialogue:firebreather.victory.3",
      ]
    }
  ],
  [TrainerType.SAILOR]: [
    {
      encounter: [
        "dialogue:sailor.encounter.1",
        "dialogue:sailor.encounter.2",
        "dialogue:sailor.encounter.3",
      ],
      victory: [
        "dialogue:sailor.victory.1",
        "dialogue:sailor.victory.2",
        "dialogue:sailor.victory.3",
      ]
    }
  ],
  [TrainerType.ROCKET_GRUNT]: [
    {
      encounter: [
        "dialogue:rocket_grunt.encounter.1",
        "dialogue:rocket_grunt.encounter.2",
        "dialogue:rocket_grunt.encounter.3",
        "dialogue:rocket_grunt.encounter.4",
        "dialogue:rocket_grunt.encounter.5",
      ],
      victory: [
        "dialogue:rocket_grunt.victory.1",
        "dialogue:rocket_grunt.victory.2",
        "dialogue:rocket_grunt.victory.3",
        "dialogue:rocket_grunt.victory.4",
        "dialogue:rocket_grunt.victory.5",
      ]
    }
  ],
  [TrainerType.ARCHER]: [
    {
      encounter: [
        "dialogue:archer.encounter.1",
        "dialogue:archer.encounter.2",
        "dialogue:archer.encounter.3",
      ],
      victory: [
        "dialogue:archer.victory.1",
        "dialogue:archer.victory.2",
        "dialogue:archer.victory.3",
      ]
    }
  ],
  [TrainerType.ARIANA]: [
    {
      encounter: [
        "dialogue:ariana.encounter.1",
        "dialogue:ariana.encounter.2",
        "dialogue:ariana.encounter.3",
      ],
      victory: [
        "dialogue:ariana.victory.1",
        "dialogue:ariana.victory.2",
        "dialogue:ariana.victory.3",
      ]
    }
  ],
  [TrainerType.PROTON]: [
    {
      encounter: [
        "dialogue:proton.encounter.1",
        "dialogue:proton.encounter.2",
        "dialogue:proton.encounter.3",
      ],
      victory: [
        "dialogue:proton.victory.1",
        "dialogue:proton.victory.2",
        "dialogue:proton.victory.3",
      ]
    }
  ],
  [TrainerType.PETREL]: [
    {
      encounter: [
        "dialogue:petrel.encounter.1",
        "dialogue:petrel.encounter.2",
        "dialogue:petrel.encounter.3",
      ],
      victory: [
        "dialogue:petrel.victory.1",
        "dialogue:petrel.victory.2",
        "dialogue:petrel.victory.3",
      ]
    }
  ],
  [TrainerType.MAGMA_GRUNT]: [
    {
      encounter: [
        "dialogue:magma_grunt.encounter.1",
        "dialogue:magma_grunt.encounter.2",
        "dialogue:magma_grunt.encounter.3",
        "dialogue:magma_grunt.encounter.4",
        "dialogue:magma_grunt.encounter.5",
      ],
      victory: [
        "dialogue:magma_grunt.victory.1",
        "dialogue:magma_grunt.victory.2",
        "dialogue:magma_grunt.victory.3",
        "dialogue:magma_grunt.victory.4",
        "dialogue:magma_grunt.victory.5",
      ]
    }
  ],
  [TrainerType.TABITHA]: [
    {
      encounter: [
        "dialogue:tabitha.encounter.1",
        "dialogue:tabitha.encounter.2",
        "dialogue:tabitha.encounter.3",
      ],
      victory: [
        "dialogue:tabitha.victory.1",
        "dialogue:tabitha.victory.2",
        "dialogue:tabitha.victory.3",
      ]
    }
  ],
  [TrainerType.COURTNEY]: [
    {
      encounter: [
        "dialogue:courtney.encounter.1",
        "dialogue:courtney.encounter.2",
        "dialogue:courtney.encounter.3",
      ],
      victory: [
        "dialogue:courtney.victory.1",
        "dialogue:courtney.victory.2",
        "dialogue:courtney.victory.3",
      ]
    }
  ],
  [TrainerType.AQUA_GRUNT]: [
    {
      encounter: [
        "dialogue:aqua_grunt.encounter.1",
        "dialogue:aqua_grunt.encounter.2",
        "dialogue:aqua_grunt.encounter.3",
        "dialogue:aqua_grunt.encounter.4",
        "dialogue:aqua_grunt.encounter.5",
      ],
      victory: [
        "dialogue:aqua_grunt.victory.1",
        "dialogue:aqua_grunt.victory.2",
        "dialogue:aqua_grunt.victory.3",
        "dialogue:aqua_grunt.victory.4",
        "dialogue:aqua_grunt.victory.5",
      ]
    }
  ],
  [TrainerType.MATT]: [
    {
      encounter: [
        "dialogue:matt.encounter.1",
        "dialogue:matt.encounter.2",
        "dialogue:matt.encounter.3",
      ],
      victory: [
        "dialogue:matt.victory.1",
        "dialogue:matt.victory.2",
        "dialogue:matt.victory.3",
      ]
    }
  ],
  [TrainerType.SHELLY]: [
    {
      encounter: [
        "dialogue:shelly.encounter.1",
        "dialogue:shelly.encounter.2",
        "dialogue:shelly.encounter.3",
      ],
      victory: [
        "dialogue:shelly.victory.1",
        "dialogue:shelly.victory.2",
        "dialogue:shelly.victory.3",
      ]
    }
  ],
  [TrainerType.GALACTIC_GRUNT]: [
    {
      encounter: [
        "dialogue:galactic_grunt.encounter.1",
        "dialogue:galactic_grunt.encounter.2",
        "dialogue:galactic_grunt.encounter.3",
        "dialogue:galactic_grunt.encounter.4",
        "dialogue:galactic_grunt.encounter.5",
      ],
      victory: [
        "dialogue:galactic_grunt.victory.1",
        "dialogue:galactic_grunt.victory.2",
        "dialogue:galactic_grunt.victory.3",
        "dialogue:galactic_grunt.victory.4",
        "dialogue:galactic_grunt.victory.5",
      ]
    }
  ],
  [TrainerType.JUPITER]: [
    {
      encounter: [
        "dialogue:jupiter.encounter.1",
        "dialogue:jupiter.encounter.2",
        "dialogue:jupiter.encounter.3",
      ],
      victory: [
        "dialogue:jupiter.victory.1",
        "dialogue:jupiter.victory.2",
        "dialogue:jupiter.victory.3",
      ]
    }
  ],
  [TrainerType.MARS]: [
    {
      encounter: [
        "dialogue:mars.encounter.1",
        "dialogue:mars.encounter.2",
        "dialogue:mars.encounter.3",
      ],
      victory: [
        "dialogue:mars.victory.1",
        "dialogue:mars.victory.2",
        "dialogue:mars.victory.3",
      ]
    }
  ],
  [TrainerType.SATURN]: [
    {
      encounter: [
        "dialogue:saturn.encounter.1",
        "dialogue:saturn.encounter.2",
        "dialogue:saturn.encounter.3",
      ],
      victory: [
        "dialogue:saturn.victory.1",
        "dialogue:saturn.victory.2",
        "dialogue:saturn.victory.3",
      ]
    }
  ],
  [TrainerType.PLASMA_GRUNT]: [
    {
      encounter: [
        "dialogue:plasma_grunt.encounter.1",
        "dialogue:plasma_grunt.encounter.2",
        "dialogue:plasma_grunt.encounter.3",
        "dialogue:plasma_grunt.encounter.4",
        "dialogue:plasma_grunt.encounter.5",
      ],
      victory: [
        "dialogue:plasma_grunt.victory.1",
        "dialogue:plasma_grunt.victory.2",
        "dialogue:plasma_grunt.victory.3",
        "dialogue:plasma_grunt.victory.4",
        "dialogue:plasma_grunt.victory.5",
      ]
    }
  ],
  [TrainerType.ZINZOLIN]: [
    {
      encounter: [
        "dialogue:zinzolin.encounter.1",
        "dialogue:zinzolin.encounter.2",
        "dialogue:zinzolin.encounter.3",
      ],
      victory: [
        "dialogue:zinzolin.victory.1",
        "dialogue:zinzolin.victory.2",
        "dialogue:zinzolin.victory.3",
      ]
    }
  ],
  [TrainerType.ROOD]: [
    {
      encounter: [
        "dialogue:rood.encounter.1",
        "dialogue:rood.encounter.2",
        "dialogue:rood.encounter.3",
      ],
      victory: [
        "dialogue:rood.victory.1",
        "dialogue:rood.victory.2",
        "dialogue:rood.victory.3",
      ]
    }
  ],
  [TrainerType.FLARE_GRUNT]: [
    {
      encounter: [
        "dialogue:flare_grunt.encounter.1",
        "dialogue:flare_grunt.encounter.2",
        "dialogue:flare_grunt.encounter.3",
        "dialogue:flare_grunt.encounter.4",
        "dialogue:flare_grunt.encounter.5",
      ],
      victory: [
        "dialogue:flare_grunt.victory.1",
        "dialogue:flare_grunt.victory.2",
        "dialogue:flare_grunt.victory.3",
        "dialogue:flare_grunt.victory.4",
        "dialogue:flare_grunt.victory.5",
      ]
    }
  ],
  [TrainerType.BRYONY]: [
    {
      encounter: [
        "dialogue:bryony.encounter.1",
        "dialogue:bryony.encounter.2",
        "dialogue:bryony.encounter.3",
      ],
      victory: [
        "dialogue:bryony.victory.1",
        "dialogue:bryony.victory.2",
        "dialogue:bryony.victory.3",
      ]
    }
  ],
  [TrainerType.XEROSIC]: [
    {
      encounter: [
        "dialogue:xerosic.encounter.1",
        "dialogue:xerosic.encounter.2",
        "dialogue:xerosic.encounter.3",
      ],
      victory: [
        "dialogue:xerosic.victory.1",
        "dialogue:xerosic.victory.2",
        "dialogue:xerosic.victory.3",
      ]
    }
  ],
  [TrainerType.AETHER_GRUNT]: [
    {
      encounter: [
        "dialogue:aether_grunt.encounter.1",
        "dialogue:aether_grunt.encounter.2",
        "dialogue:aether_grunt.encounter.3",
        "dialogue:aether_grunt.encounter.4",
        "dialogue:aether_grunt.encounter.5",
      ],
      victory: [
        "dialogue:aether_grunt.victory.1",
        "dialogue:aether_grunt.victory.2",
        "dialogue:aether_grunt.victory.3",
        "dialogue:aether_grunt.victory.4",
        "dialogue:aether_grunt.victory.5",
      ]
    }
  ],
  [TrainerType.FABA]: [
    {
      encounter: [
        "dialogue:faba.encounter.1",
        "dialogue:faba.encounter.2",
        "dialogue:faba.encounter.3",
      ],
      victory: [
        "dialogue:faba.victory.1",
        "dialogue:faba.victory.2",
        "dialogue:faba.victory.3",
      ]
    }
  ],
  [TrainerType.SKULL_GRUNT]: [
    {
      encounter: [
        "dialogue:skull_grunt.encounter.1",
        "dialogue:skull_grunt.encounter.2",
        "dialogue:skull_grunt.encounter.3",
        "dialogue:skull_grunt.encounter.4",
        "dialogue:skull_grunt.encounter.5",
      ],
      victory: [
        "dialogue:skull_grunt.victory.1",
        "dialogue:skull_grunt.victory.2",
        "dialogue:skull_grunt.victory.3",
        "dialogue:skull_grunt.victory.4",
        "dialogue:skull_grunt.victory.5",
      ]
    }
  ],
  [TrainerType.PLUMERIA]: [
    {
      encounter: [
        "dialogue:plumeria.encounter.1",
        "dialogue:plumeria.encounter.2",
        "dialogue:plumeria.encounter.3",
      ],
      victory: [
        "dialogue:plumeria.victory.1",
        "dialogue:plumeria.victory.2",
        "dialogue:plumeria.victory.3",
      ]
    }
  ],
  [TrainerType.MACRO_GRUNT]: [
    {
      encounter: [
        "dialogue:macro_grunt.encounter.1",
        "dialogue:macro_grunt.encounter.2",
        "dialogue:macro_grunt.encounter.3",
        "dialogue:macro_grunt.encounter.4",
        "dialogue:macro_grunt.encounter.5",
      ],
      victory: [
        "dialogue:macro_grunt.victory.1",
        "dialogue:macro_grunt.victory.2",
        "dialogue:macro_grunt.victory.3",
        "dialogue:macro_grunt.victory.4",
        "dialogue:macro_grunt.victory.5",
      ]
    }
  ],
  [TrainerType.OLEANA]: [
    {
      encounter: [
        "dialogue:oleana.encounter.1",
        "dialogue:oleana.encounter.2",
        "dialogue:oleana.encounter.3",
      ],
      victory: [
        "dialogue:oleana.victory.1",
        "dialogue:oleana.victory.2",
        "dialogue:oleana.victory.3",
      ]
    }
  ],
  [TrainerType.STAR_GRUNT]: [
    {
      encounter: [
        "dialogue:star_grunt.encounter.1",
      ],
      victory: [
        "dialogue:star_grunt.victory.1",
      ]
    }
  ],
  [TrainerType.GIACOMO]: [
    {
      encounter: [
        "dialogue:giacomo.encounter.1",
      ],
      victory: [
        "dialogue:giacomo.victory.1",
      ]
    }
  ],
  [TrainerType.MELA]: [
    {
      encounter: [
        "dialogue:mela.encounter.1",
      ],
      victory: [
        "dialogue:mela.victory.1",
      ]
    }
  ],
  [TrainerType.ATTICUS]: [
    {
      encounter: [
        "dialogue:atticus.encounter.1",
      ],
      victory: [
        "dialogue:atticus.victory.1",
      ]
    }
  ],
  [TrainerType.ORTEGA]: [
    {
      encounter: [
        "dialogue:ortega.encounter.1",
      ],
      victory: [
        "dialogue:ortega.victory.1",
      ]
    }
  ],
  [TrainerType.ERI]: [
    {
      encounter: [
        "dialogue:eri.encounter.1",
      ],
      victory: [
        "dialogue:eri.victory.1",
      ]
    }
  ],
  [TrainerType.ROCKET_BOSS_GIOVANNI_1]: [
    {
      encounter: [
        "dialogue:rocket_boss_giovanni_1.encounter.1"
      ],
      victory: [
        "dialogue:rocket_boss_giovanni_1.victory.1"
      ],
      defeat: [
        "dialogue:rocket_boss_giovanni_1.defeat.1"
      ]
    }
  ],
  [TrainerType.ROCKET_BOSS_GIOVANNI_2]: [
    {
      encounter: [
        "dialogue:rocket_boss_giovanni_2.encounter.1"
      ],
      victory: [
        "dialogue:rocket_boss_giovanni_2.victory.1"
      ],
      defeat: [
        "dialogue:rocket_boss_giovanni_2.defeat.1"
      ]
    }
  ],
  [TrainerType.MAXIE]: [
    {
      encounter: [
        "dialogue:magma_boss_maxie_1.encounter.1"
      ],
      victory: [
        "dialogue:magma_boss_maxie_1.victory.1"
      ],
      defeat: [
        "dialogue:magma_boss_maxie_1.defeat.1"
      ]
    }
  ],
  [TrainerType.MAXIE_2]: [
    {
      encounter: [
        "dialogue:magma_boss_maxie_2.encounter.1"
      ],
      victory: [
        "dialogue:magma_boss_maxie_2.victory.1"
      ],
      defeat: [
        "dialogue:magma_boss_maxie_2.defeat.1"
      ]
    }
  ],
  [TrainerType.ARCHIE]: [
    {
      encounter: [
        "dialogue:aqua_boss_archie_1.encounter.1"
      ],
      victory: [
        "dialogue:aqua_boss_archie_1.victory.1"
      ],
      defeat: [
        "dialogue:aqua_boss_archie_1.defeat.1"
      ]
    }
  ],
  [TrainerType.ARCHIE_2]: [
    {
      encounter: [
        "dialogue:aqua_boss_archie_2.encounter.1"
      ],
      victory: [
        "dialogue:aqua_boss_archie_2.victory.1"
      ],
      defeat: [
        "dialogue:aqua_boss_archie_2.defeat.1"
      ]
    }
  ],
  [TrainerType.CYRUS]: [
    {
      encounter: [
        "dialogue:galactic_boss_cyrus_1.encounter.1"
      ],
      victory: [
        "dialogue:galactic_boss_cyrus_1.victory.1"
      ],
      defeat: [
        "dialogue:galactic_boss_cyrus_1.defeat.1"
      ]
    }
  ],
  [TrainerType.CYRUS_2]: [
    {
      encounter: [
        "dialogue:galactic_boss_cyrus_2.encounter.1"
      ],
      victory: [
        "dialogue:galactic_boss_cyrus_2.victory.1"
      ],
      defeat: [
        "dialogue:galactic_boss_cyrus_2.defeat.1"
      ]
    }
  ],
  [TrainerType.GHETSIS]: [
    {
      encounter: [
        "dialogue:plasma_boss_ghetsis_1.encounter.1"
      ],
      victory: [
        "dialogue:plasma_boss_ghetsis_1.victory.1"
      ],
      defeat: [
        "dialogue:plasma_boss_ghetsis_1.defeat.1"
      ]
    }
  ],
  [TrainerType.GHETSIS_2]: [
    {
      encounter: [
        "dialogue:plasma_boss_ghetsis_2.encounter.1"
      ],
      victory: [
        "dialogue:plasma_boss_ghetsis_2.victory.1"
      ],
      defeat: [
        "dialogue:plasma_boss_ghetsis_2.defeat.1"
      ]
    }
  ],
  [TrainerType.LYSANDRE]: [
    {
      encounter: [
        "dialogue:flare_boss_lysandre_1.encounter.1"
      ],
      victory: [
        "dialogue:flare_boss_lysandre_1.victory.1"
      ],
      defeat: [
        "dialogue:flare_boss_lysandre_1.defeat.1"
      ]
    }
  ],
  [TrainerType.LYSANDRE_2]: [
    {
      encounter: [
        "dialogue:flare_boss_lysandre_2.encounter.1"
      ],
      victory: [
        "dialogue:flare_boss_lysandre_2.victory.1"
      ],
      defeat: [
        "dialogue:flare_boss_lysandre_2.defeat.1"
      ]
    }
  ],
  [TrainerType.LUSAMINE]: [
    {
      encounter: [
        "dialogue:aether_boss_lusamine_1.encounter.1"
      ],
      victory: [
        "dialogue:aether_boss_lusamine_1.victory.1"
      ],
      defeat: [
        "dialogue:aether_boss_lusamine_1.defeat.1"
      ]
    }
  ],
  [TrainerType.LUSAMINE_2]: [
    {
      encounter: [
        "dialogue:aether_boss_lusamine_2.encounter.1"
      ],
      victory: [
        "dialogue:aether_boss_lusamine_2.victory.1"
      ],
      defeat: [
        "dialogue:aether_boss_lusamine_2.defeat.1"
      ]
    }
  ],
  [TrainerType.GUZMA]: [
    {
      encounter: [
        "dialogue:skull_boss_guzma_1.encounter.1"
      ],
      victory: [
        "dialogue:skull_boss_guzma_1.victory.1"
      ],
      defeat: [
        "dialogue:skull_boss_guzma_1.defeat.1"
      ]
    }
  ],
  [TrainerType.GUZMA_2]: [
    {
      encounter: [
        "dialogue:skull_boss_guzma_2.encounter.1"
      ],
      victory: [
        "dialogue:skull_boss_guzma_2.victory.1"
      ],
      defeat: [
        "dialogue:skull_boss_guzma_2.defeat.1"
      ]
    }
  ],
  [TrainerType.ROSE]: [
    {
      encounter: [
        "dialogue:macro_boss_rose_1.encounter.1"
      ],
      victory: [
        "dialogue:macro_boss_rose_1.victory.1"
      ],
      defeat: [
        "dialogue:macro_boss_rose_1.defeat.1"
      ]
    }
  ],
  [TrainerType.ROSE_2]: [
    {
      encounter: [
        "dialogue:macro_boss_rose_2.encounter.1"
      ],
      victory: [
        "dialogue:macro_boss_rose_2.victory.1"
      ],
      defeat: [
        "dialogue:macro_boss_rose_2.defeat.1"
      ]
    }
  ],
<<<<<<< HEAD
  [TrainerType.PENNY]: [
    {
      encounter: [
        "dialogue:star_boss_penny_1.encounter.1"
      ],
      victory: [
        "dialogue:star_boss_penny_1.victory.1"
      ],
      defeat: [
        "dialogue:star_boss_penny_1.defeat.1"
      ]
    }
  ],
  [TrainerType.PENNY_2]: [
    {
      encounter: [
        "dialogue:star_boss_penny_2.encounter.1"
      ],
      victory: [
        "dialogue:star_boss_penny_2.victory.1"
      ],
      defeat: [
        "dialogue:star_boss_penny_2.defeat.1"
      ]
    }
  ],
=======
  [TrainerType.BUCK]: [
    {
      encounter: [
        "dialogue:stat_trainer_buck.encounter.1",
        "dialogue:stat_trainer_buck.encounter.2"
      ],
      victory: [
        "dialogue:stat_trainer_buck.victory.1",
        "dialogue:stat_trainer_buck.victory.2"
      ],
      defeat: [
        "dialogue:stat_trainer_buck.defeat.1",
        "dialogue:stat_trainer_buck.defeat.2"
      ]
    }
  ],
  [TrainerType.CHERYL]: [
    {
      encounter: [
        "dialogue:stat_trainer_cheryl.encounter.1",
        "dialogue:stat_trainer_cheryl.encounter.2"
      ],
      victory: [
        "dialogue:stat_trainer_cheryl.victory.1",
        "dialogue:stat_trainer_cheryl.victory.2"
      ],
      defeat: [
        "dialogue:stat_trainer_cheryl.defeat.1",
        "dialogue:stat_trainer_cheryl.defeat.2"
      ]
    }
  ],
  [TrainerType.MARLEY]: [
    {
      encounter: [
        "dialogue:stat_trainer_marley.encounter.1",
        "dialogue:stat_trainer_marley.encounter.2"
      ],
      victory: [
        "dialogue:stat_trainer_marley.victory.1",
        "dialogue:stat_trainer_marley.victory.2"
      ],
      defeat: [
        "dialogue:stat_trainer_marley.defeat.1",
        "dialogue:stat_trainer_marley.defeat.2"
      ]
    }
  ],
  [TrainerType.MIRA]: [
    {
      encounter: [
        "dialogue:stat_trainer_mira.encounter.1",
        "dialogue:stat_trainer_mira.encounter.2"
      ],
      victory: [
        "dialogue:stat_trainer_mira.victory.1",
        "dialogue:stat_trainer_mira.victory.2"
      ],
      defeat: [
        "dialogue:stat_trainer_mira.defeat.1",
        "dialogue:stat_trainer_mira.defeat.2"
      ]
    }
  ],
  [TrainerType.RILEY]: [
    {
      encounter: [
        "dialogue:stat_trainer_riley.encounter.1",
        "dialogue:stat_trainer_riley.encounter.2"
      ],
      victory: [
        "dialogue:stat_trainer_riley.victory.1",
        "dialogue:stat_trainer_riley.victory.2"
      ],
      defeat: [
        "dialogue:stat_trainer_riley.defeat.1",
        "dialogue:stat_trainer_riley.defeat.2"
      ]
    }
  ],
  [TrainerType.VICTOR]: [
    {
      encounter: [
        "dialogue:winstrates_victor.encounter.1",
      ],
      victory: [
        "dialogue:winstrates_victor.victory.1"
      ],
    }
  ],
  [TrainerType.VICTORIA]: [
    {
      encounter: [
        "dialogue:winstrates_victoria.encounter.1",
      ],
      victory: [
        "dialogue:winstrates_victoria.victory.1"
      ],
    }
  ],
  [TrainerType.VIVI]: [
    {
      encounter: [
        "dialogue:winstrates_vivi.encounter.1",
      ],
      victory: [
        "dialogue:winstrates_vivi.victory.1"
      ],
    }
  ],
  [TrainerType.VICKY]: [
    {
      encounter: [
        "dialogue:winstrates_vicky.encounter.1",
      ],
      victory: [
        "dialogue:winstrates_vicky.victory.1"
      ],
    }
  ],
  [TrainerType.VITO]: [
    {
      encounter: [
        "dialogue:winstrates_vito.encounter.1",
      ],
      victory: [
        "dialogue:winstrates_vito.victory.1"
      ],
    }
  ],
>>>>>>> eea12a62
  [TrainerType.BROCK]: {
    encounter: [
      "dialogue:brock.encounter.1",
      "dialogue:brock.encounter.2",
      "dialogue:brock.encounter.3",
    ],
    victory: [
      "dialogue:brock.victory.1",
      "dialogue:brock.victory.2",
      "dialogue:brock.victory.3",
    ],
    defeat: [
      "dialogue:brock.defeat.1",
      "dialogue:brock.defeat.2",
      "dialogue:brock.defeat.3",
    ]
  },
  [TrainerType.MISTY]: {
    encounter: [
      "dialogue:misty.encounter.1",
      "dialogue:misty.encounter.2",
      "dialogue:misty.encounter.3",
    ],
    victory: [
      "dialogue:misty.victory.1",
      "dialogue:misty.victory.2",
      "dialogue:misty.victory.3",
    ],
    defeat: [
      "dialogue:misty.defeat.1",
      "dialogue:misty.defeat.2",
      "dialogue:misty.defeat.3",
    ]
  },
  [TrainerType.LT_SURGE]: {
    encounter: [
      "dialogue:lt_surge.encounter.1",
      "dialogue:lt_surge.encounter.2",
      "dialogue:lt_surge.encounter.3",
    ],
    victory: [
      "dialogue:lt_surge.victory.1",
      "dialogue:lt_surge.victory.2",
      "dialogue:lt_surge.victory.3",
    ],
    defeat: [
      "dialogue:lt_surge.defeat.1",
      "dialogue:lt_surge.defeat.2",
      "dialogue:lt_surge.defeat.3",
    ]
  },
  [TrainerType.ERIKA]: {
    encounter: [
      "dialogue:erika.encounter.1",
      "dialogue:erika.encounter.2",
      "dialogue:erika.encounter.3",
      "dialogue:erika.encounter.4",
    ],
    victory: [
      "dialogue:erika.victory.1",
      "dialogue:erika.victory.2",
      "dialogue:erika.victory.3",
      "dialogue:erika.victory.4",
    ],
    defeat: [
      "dialogue:erika.defeat.1",
      "dialogue:erika.defeat.2",
      "dialogue:erika.defeat.3",
      "dialogue:erika.defeat.4",
    ]
  },
  [TrainerType.JANINE]: {
    encounter: [
      "dialogue:janine.encounter.1",
      "dialogue:janine.encounter.2",
      "dialogue:janine.encounter.3",
    ],
    victory: [
      "dialogue:janine.victory.1",
      "dialogue:janine.victory.2",
      "dialogue:janine.victory.3",
    ],
    defeat: [
      "dialogue:janine.defeat.1",
      "dialogue:janine.defeat.2",
      "dialogue:janine.defeat.3",
    ]
  },
  [TrainerType.SABRINA]: {
    encounter: [
      "dialogue:sabrina.encounter.1",
      "dialogue:sabrina.encounter.2",
      "dialogue:sabrina.encounter.3",
    ],
    victory: [
      "dialogue:sabrina.victory.1",
      "dialogue:sabrina.victory.2",
      "dialogue:sabrina.victory.3",
    ],
    defeat: [
      "dialogue:sabrina.defeat.1",
      "dialogue:sabrina.defeat.2",
      "dialogue:sabrina.defeat.3",
    ]
  },
  [TrainerType.BLAINE]: {
    encounter: [
      "dialogue:blaine.encounter.1",
      "dialogue:blaine.encounter.2",
      "dialogue:blaine.encounter.3",
    ],
    victory: [
      "dialogue:blaine.victory.1",
      "dialogue:blaine.victory.2",
      "dialogue:blaine.victory.3",
    ],
    defeat: [
      "dialogue:blaine.defeat.1",
      "dialogue:blaine.defeat.2",
      "dialogue:blaine.defeat.3",
    ]
  },
  [TrainerType.GIOVANNI]: {
    encounter: [
      "dialogue:giovanni.encounter.1",
      "dialogue:giovanni.encounter.2",
      "dialogue:giovanni.encounter.3",
    ],
    victory: [
      "dialogue:giovanni.victory.1",
      "dialogue:giovanni.victory.2",
      "dialogue:giovanni.victory.3",
    ],
    defeat: [
      "dialogue:giovanni.defeat.1",
      "dialogue:giovanni.defeat.2",
      "dialogue:giovanni.defeat.3",
    ]
  },
  [TrainerType.ROXANNE]: {
    encounter: [
      "dialogue:roxanne.encounter.1",
      "dialogue:roxanne.encounter.2",
      "dialogue:roxanne.encounter.3"
    ],
    victory: [
      "dialogue:roxanne.victory.1",
      "dialogue:roxanne.victory.2",
      "dialogue:roxanne.victory.3"
    ],
    defeat: [
      "dialogue:roxanne.defeat.1",
      "dialogue:roxanne.defeat.2",
      "dialogue:roxanne.defeat.3"
    ]
  },
  [TrainerType.BRAWLY]: {
    encounter: [
      "dialogue:brawly.encounter.1",
      "dialogue:brawly.encounter.2",
      "dialogue:brawly.encounter.3"
    ],
    victory: [
      "dialogue:brawly.victory.1",
      "dialogue:brawly.victory.2",
      "dialogue:brawly.victory.3"
    ],
    defeat: [
      "dialogue:brawly.defeat.1",
      "dialogue:brawly.defeat.2",
      "dialogue:brawly.defeat.3"
    ]
  },
  [TrainerType.WATTSON]: {
    encounter: [
      "dialogue:wattson.encounter.1",
      "dialogue:wattson.encounter.2",
      "dialogue:wattson.encounter.3"
    ],
    victory: [
      "dialogue:wattson.victory.1",
      "dialogue:wattson.victory.2",
      "dialogue:wattson.victory.3"
    ],
    defeat: [
      "dialogue:wattson.defeat.1",
      "dialogue:wattson.defeat.2",
      "dialogue:wattson.defeat.3"
    ]
  },
  [TrainerType.FLANNERY]: {
    encounter: [
      "dialogue:flannery.encounter.1",
      "dialogue:flannery.encounter.2",
      "dialogue:flannery.encounter.3"
    ],
    victory: [
      "dialogue:flannery.victory.1",
      "dialogue:flannery.victory.2",
      "dialogue:flannery.victory.3"
    ],
    defeat: [
      "dialogue:flannery.defeat.1",
      "dialogue:flannery.defeat.2",
      "dialogue:flannery.defeat.3"
    ]
  },
  [TrainerType.NORMAN]: {
    encounter: [
      "dialogue:norman.encounter.1",
      "dialogue:norman.encounter.2",
      "dialogue:norman.encounter.3"
    ],
    victory: [
      "dialogue:norman.victory.1",
      "dialogue:norman.victory.2",
      "dialogue:norman.victory.3"
    ],
    defeat: [
      "dialogue:norman.defeat.1",
      "dialogue:norman.defeat.2",
      "dialogue:norman.defeat.3"
    ]
  },
  [TrainerType.WINONA]: {
    encounter: [
      "dialogue:winona.encounter.1",
      "dialogue:winona.encounter.2",
      "dialogue:winona.encounter.3"
    ],
    victory: [
      "dialogue:winona.victory.1",
      "dialogue:winona.victory.2",
      "dialogue:winona.victory.3"
    ],
    defeat: [
      "dialogue:winona.defeat.1",
      "dialogue:winona.defeat.2",
      "dialogue:winona.defeat.3"
    ]
  },
  [TrainerType.TATE]: {
    encounter: [
      "dialogue:tate.encounter.1",
      "dialogue:tate.encounter.2",
      "dialogue:tate.encounter.3"
    ],
    victory: [
      "dialogue:tate.victory.1",
      "dialogue:tate.victory.2",
      "dialogue:tate.victory.3"
    ],
    defeat: [
      "dialogue:tate.defeat.1",
      "dialogue:tate.defeat.2",
      "dialogue:tate.defeat.3"
    ]
  },
  [TrainerType.LIZA]: {
    encounter: [
      "dialogue:liza.encounter.1",
      "dialogue:liza.encounter.2",
      "dialogue:liza.encounter.3"
    ],
    victory: [
      "dialogue:liza.victory.1",
      "dialogue:liza.victory.2",
      "dialogue:liza.victory.3"
    ],
    defeat: [
      "dialogue:liza.defeat.1",
      "dialogue:liza.defeat.2",
      "dialogue:liza.defeat.3"
    ]
  },
  [TrainerType.JUAN]: {
    encounter: [
      "dialogue:juan.encounter.1",
      "dialogue:juan.encounter.2",
      "dialogue:juan.encounter.3",
      "dialogue:juan.encounter.4"
    ],
    victory: [
      "dialogue:juan.victory.1",
      "dialogue:juan.victory.2",
      "dialogue:juan.victory.3",
      "dialogue:juan.victory.4"
    ],
    defeat: [
      "dialogue:juan.defeat.1",
      "dialogue:juan.defeat.2",
      "dialogue:juan.defeat.3",
      "dialogue:juan.defeat.4"
    ]
  },
  [TrainerType.CRASHER_WAKE]: {
    encounter: [
      "dialogue:crasher_wake.encounter.1",
      "dialogue:crasher_wake.encounter.2",
      "dialogue:crasher_wake.encounter.3"
    ],
    victory: [
      "dialogue:crasher_wake.victory.1",
      "dialogue:crasher_wake.victory.2",
      "dialogue:crasher_wake.victory.3"
    ],
    defeat: [
      "dialogue:crasher_wake.defeat.1",
      "dialogue:crasher_wake.defeat.2",
      "dialogue:crasher_wake.defeat.3"
    ]
  },
  [TrainerType.FALKNER]: {
    encounter: [
      "dialogue:falkner.encounter.1",
      "dialogue:falkner.encounter.2",
      "dialogue:falkner.encounter.3"
    ],
    victory: [
      "dialogue:falkner.victory.1",
      "dialogue:falkner.victory.2",
      "dialogue:falkner.victory.3"
    ],
    defeat: [
      "dialogue:falkner.defeat.1",
      "dialogue:falkner.defeat.2",
      "dialogue:falkner.defeat.3"
    ]
  },
  [TrainerType.NESSA]: {
    encounter: [
      "dialogue:nessa.encounter.1",
      "dialogue:nessa.encounter.2",
      "dialogue:nessa.encounter.3"
    ],
    victory: [
      "dialogue:nessa.victory.1",
      "dialogue:nessa.victory.2",
      "dialogue:nessa.victory.3"
    ],
    defeat: [
      "dialogue:nessa.defeat.1",
      "dialogue:nessa.defeat.2",
      "dialogue:nessa.defeat.3"
    ]
  },
  [TrainerType.MELONY]: {
    encounter: [
      "dialogue:melony.encounter.1",
      "dialogue:melony.encounter.2",
      "dialogue:melony.encounter.3"
    ],
    victory: [
      "dialogue:melony.victory.1",
      "dialogue:melony.victory.2",
      "dialogue:melony.victory.3"
    ],
    defeat: [
      "dialogue:melony.defeat.1",
      "dialogue:melony.defeat.2",
      "dialogue:melony.defeat.3"
    ]
  },
  [TrainerType.MARLON]: {
    encounter: [
      "dialogue:marlon.encounter.1",
      "dialogue:marlon.encounter.2",
      "dialogue:marlon.encounter.3"
    ],
    victory: [
      "dialogue:marlon.victory.1",
      "dialogue:marlon.victory.2",
      "dialogue:marlon.victory.3"
    ],
    defeat: [
      "dialogue:marlon.defeat.1",
      "dialogue:marlon.defeat.2",
      "dialogue:marlon.defeat.3"
    ]
  },
  [TrainerType.SHAUNTAL]: {
    encounter: [
      "dialogue:shauntal.encounter.1",
      "dialogue:shauntal.encounter.2",
      "dialogue:shauntal.encounter.3"
    ],
    victory: [
      "dialogue:shauntal.victory.1",
      "dialogue:shauntal.victory.2",
      "dialogue:shauntal.victory.3"
    ],
    defeat: [
      "dialogue:shauntal.defeat.1",
      "dialogue:shauntal.defeat.2",
      "dialogue:shauntal.defeat.3"
    ]
  },
  [TrainerType.MARSHAL]: {
    encounter: [
      "dialogue:marshal.encounter.1",
      "dialogue:marshal.encounter.2",
      "dialogue:marshal.encounter.3"
    ],
    victory: [
      "dialogue:marshal.victory.1",
      "dialogue:marshal.victory.2",
      "dialogue:marshal.victory.3"
    ],
    defeat: [
      "dialogue:marshal.defeat.1",
      "dialogue:marshal.defeat.2",
      "dialogue:marshal.defeat.3"
    ]
  },
  [TrainerType.CHEREN]: {
    encounter: [
      "dialogue:cheren.encounter.1",
      "dialogue:cheren.encounter.2",
      "dialogue:cheren.encounter.3"
    ],
    victory: [
      "dialogue:cheren.victory.1",
      "dialogue:cheren.victory.2",
      "dialogue:cheren.victory.3"
    ],
    defeat: [
      "dialogue:cheren.defeat.1",
      "dialogue:cheren.defeat.2",
      "dialogue:cheren.defeat.3"
    ]
  },
  [TrainerType.CHILI]: {
    encounter: [
      "dialogue:chili.encounter.1",
      "dialogue:chili.encounter.2",
      "dialogue:chili.encounter.3"
    ],
    victory: [
      "dialogue:chili.victory.1",
      "dialogue:chili.victory.2",
      "dialogue:chili.victory.3"
    ],
    defeat: [
      "dialogue:chili.defeat.1",
      "dialogue:chili.defeat.2",
      "dialogue:chili.defeat.3"
    ]
  },
  [TrainerType.CILAN]: {
    encounter: [
      "dialogue:cilan.encounter.1",
      "dialogue:cilan.encounter.2",
      "dialogue:cilan.encounter.3"
    ],
    victory: [
      "dialogue:cilan.victory.1",
      "dialogue:cilan.victory.2",
      "dialogue:cilan.victory.3"
    ],
    defeat: [
      "dialogue:cilan.defeat.1",
      "dialogue:cilan.defeat.2",
      "dialogue:cilan.defeat.3"
    ]
  },
  [TrainerType.ROARK]: {
    encounter: [
      "dialogue:roark.encounter.1",
      "dialogue:roark.encounter.2",
      "dialogue:roark.encounter.3",
      "dialogue:roark.encounter.4"
    ],
    victory: [
      "dialogue:roark.victory.1",
      "dialogue:roark.victory.2",
      "dialogue:roark.victory.3",
      "dialogue:roark.victory.4"
    ],
    defeat: [
      "dialogue:roark.defeat.1",
      "dialogue:roark.defeat.2",
      "dialogue:roark.defeat.3"
    ]
  },
  [TrainerType.MORTY]: {
    encounter: [
      "dialogue:morty.encounter.1",
      "dialogue:morty.encounter.2",
      "dialogue:morty.encounter.3",
      "dialogue:morty.encounter.4",
      "dialogue:morty.encounter.5",
      "dialogue:morty.encounter.6"
    ],
    victory: [
      "dialogue:morty.victory.1",
      "dialogue:morty.victory.2",
      "dialogue:morty.victory.3",
      "dialogue:morty.victory.4",
      "dialogue:morty.victory.5",
      "dialogue:morty.victory.6"
    ],
    defeat: [
      "dialogue:morty.defeat.1",
      "dialogue:morty.defeat.2",
      "dialogue:morty.defeat.3",
      "dialogue:morty.defeat.4",
      "dialogue:morty.defeat.5",
      "dialogue:morty.defeat.6"
    ]
  },
  [TrainerType.CRISPIN]: {
    encounter: [
      "dialogue:crispin.encounter.1",
      "dialogue:crispin.encounter.2"
    ],
    victory: [
      "dialogue:crispin.victory.1",
      "dialogue:crispin.victory.2"
    ],
    defeat: [
      "dialogue:crispin.defeat.1",
      "dialogue:crispin.defeat.2"
    ]
  },
  [TrainerType.AMARYS]: {
    encounter: [
      "dialogue:amarys.encounter.1"
    ],
    victory: [
      "dialogue:amarys.victory.1"
    ],
    defeat: [
      "dialogue:amarys.defeat.1"
    ]
  },
  [TrainerType.LACEY]: {
    encounter: [
      "dialogue:lacey.encounter.1"
    ],
    victory: [
      "dialogue:lacey.victory.1"
    ],
    defeat: [
      "dialogue:lacey.defeat.1"
    ]
  },
  [TrainerType.DRAYTON]: {
    encounter: [
      "dialogue:drayton.encounter.1"
    ],
    victory: [
      "dialogue:drayton.victory.1"
    ],
    defeat: [
      "dialogue:drayton.defeat.1"
    ]
  },
  [TrainerType.RAMOS]: {
    encounter: [
      "dialogue:ramos.encounter.1"
    ],
    victory: [
      "dialogue:ramos.victory.1"
    ],
    defeat: [
      "dialogue:ramos.defeat.1"
    ]
  },
  [TrainerType.VIOLA]: {
    encounter: [
      "dialogue:viola.encounter.1",
      "dialogue:viola.encounter.2"
    ],
    victory: [
      "dialogue:viola.victory.1",
      "dialogue:viola.victory.2"
    ],
    defeat: [
      "dialogue:viola.defeat.1",
      "dialogue:viola.defeat.2"
    ]
  },
  [TrainerType.CANDICE]: {
    encounter: [
      "dialogue:candice.encounter.1",
      "dialogue:candice.encounter.2"
    ],
    victory: [
      "dialogue:candice.victory.1",
      "dialogue:candice.victory.2"
    ],
    defeat: [
      "dialogue:candice.defeat.1",
      "dialogue:candice.defeat.2"
    ]
  },
  [TrainerType.GARDENIA]: {
    encounter: [
      "dialogue:gardenia.encounter.1"
    ],
    victory: [
      "dialogue:gardenia.victory.1"
    ],
    defeat: [
      "dialogue:gardenia.defeat.1"
    ]
  },
  [TrainerType.AARON]: {
    encounter: [
      "dialogue:aaron.encounter.1"
    ],
    victory: [
      "dialogue:aaron.victory.1"
    ],
    defeat: [
      "dialogue:aaron.defeat.1"
    ]
  },
  [TrainerType.CRESS]: {
    encounter: [
      "dialogue:cress.encounter.1"
    ],
    victory: [
      "dialogue:cress.victory.1"
    ],
    defeat: [
      "dialogue:cress.defeat.1"
    ]
  },
  [TrainerType.ALLISTER]: {
    encounter: [
      "dialogue:allister.encounter.1"
    ],
    victory: [
      "dialogue:allister.victory.1"
    ],
    defeat: [
      "dialogue:allister.defeat.1"
    ]
  },
  [TrainerType.CLAY]: {
    encounter: [
      "dialogue:clay.encounter.1"
    ],
    victory: [
      "dialogue:clay.victory.1"
    ],
    defeat: [
      "dialogue:clay.defeat.1"
    ]
  },
  [TrainerType.KOFU]: {
    encounter: [
      "dialogue:kofu.encounter.1"
    ],
    victory: [
      "dialogue:kofu.victory.1"
    ],
    defeat: [
      "dialogue:kofu.defeat.1"
    ]
  },
  [TrainerType.TULIP]: {
    encounter: [
      "dialogue:tulip.encounter.1"
    ],
    victory: [
      "dialogue:tulip.victory.1"
    ],
    defeat: [
      "dialogue:tulip.defeat.1"
    ]
  },
  [TrainerType.SIDNEY]: {
    encounter: [
      "dialogue:sidney.encounter.1"
    ],
    victory: [
      "dialogue:sidney.victory.1"
    ],
    defeat: [
      "dialogue:sidney.defeat.1"
    ]
  },
  [TrainerType.PHOEBE]: {
    encounter: [
      "dialogue:phoebe.encounter.1"
    ],
    victory: [
      "dialogue:phoebe.victory.1"
    ],
    defeat: [
      "dialogue:phoebe.defeat.1"
    ]
  },
  [TrainerType.GLACIA]: {
    encounter: [
      "dialogue:glacia.encounter.1"
    ],
    victory: [
      "dialogue:glacia.victory.1"
    ],
    defeat: [
      "dialogue:glacia.defeat.1"
    ]
  },
  [TrainerType.DRAKE]: {
    encounter: [
      "dialogue:drake.encounter.1"
    ],
    victory: [
      "dialogue:drake.victory.1"
    ],
    defeat: [
      "dialogue:drake.defeat.1"
    ]
  },
  [TrainerType.WALLACE]: {
    encounter: [
      "dialogue:wallace.encounter.1"
    ],
    victory: [
      "dialogue:wallace.victory.1"
    ],
    defeat: [
      "dialogue:wallace.defeat.1"
    ]
  },
  [TrainerType.LORELEI]: {
    encounter: [
      "dialogue:lorelei.encounter.1"
    ],
    victory: [
      "dialogue:lorelei.victory.1"
    ],
    defeat: [
      "dialogue:lorelei.defeat.1"
    ]
  },
  [TrainerType.WILL]: {
    encounter: [
      "dialogue:will.encounter.1"
    ],
    victory: [
      "dialogue:will.victory.1"
    ],
    defeat: [
      "dialogue:will.defeat.1"
    ]
  },
  [TrainerType.MALVA]: {
    encounter: [
      "dialogue:malva.encounter.1"
    ],
    victory: [
      "dialogue:malva.victory.1"
    ],
    defeat: [
      "dialogue:malva.defeat.1"
    ]
  },
  [TrainerType.HALA]: {
    encounter: [
      "dialogue:hala.encounter.1"
    ],
    victory: [
      "dialogue:hala.victory.1"
    ],
    defeat: [
      "dialogue:hala.defeat.1"
    ]
  },
  [TrainerType.MOLAYNE]: {
    encounter: [
      "dialogue:molayne.encounter.1"
    ],
    victory: [
      "dialogue:molayne.victory.1"
    ],
    defeat: [
      "dialogue:molayne.defeat.1"
    ]
  },
  [TrainerType.RIKA]: {
    encounter: [
      "dialogue:rika.encounter.1"
    ],
    victory: [
      "dialogue:rika.victory.1"
    ],
    defeat: [
      "dialogue:rika.defeat.1"
    ]
  },
  [TrainerType.BRUNO]: {
    encounter: [
      "dialogue:bruno.encounter.1"
    ],
    victory: [
      "dialogue:bruno.victory.1"
    ],
    defeat: [
      "dialogue:bruno.defeat.1"
    ]
  },
  [TrainerType.BUGSY]: {
    encounter: [
      "dialogue:bugsy.encounter.1"
    ],
    victory: [
      "dialogue:bugsy.victory.1"
    ],
    defeat: [
      "dialogue:bugsy.defeat.1"
    ]
  },
  [TrainerType.KOGA]: {
    encounter: [
      "dialogue:koga.encounter.1"
    ],
    victory: [
      "dialogue:koga.victory.1"
    ],
    defeat: [
      "dialogue:koga.defeat.1"
    ]
  },
  [TrainerType.BERTHA]: {
    encounter: [
      "dialogue:bertha.encounter.1"
    ],
    victory: [
      "dialogue:bertha.victory.1"
    ],
    defeat: [
      "dialogue:bertha.defeat.1"
    ]
  },
  [TrainerType.LENORA]: {
    encounter: [
      "dialogue:lenora.encounter.1"
    ],
    victory: [
      "dialogue:lenora.victory.1"
    ],
    defeat: [
      "dialogue:lenora.defeat.1"
    ]
  },
  [TrainerType.SIEBOLD]: {
    encounter: [
      "dialogue:siebold.encounter.1"
    ],
    victory: [
      "dialogue:siebold.victory.1"
    ],
    defeat: [
      "dialogue:siebold.defeat.1"
    ]
  },
  [TrainerType.ROXIE]: {
    encounter: [
      "dialogue:roxie.encounter.1"
    ],
    victory: [
      "dialogue:roxie.victory.1"
    ],
    defeat: [
      "dialogue:roxie.defeat.1"
    ]
  },
  [TrainerType.OLIVIA]: {
    encounter: [
      "dialogue:olivia.encounter.1"
    ],
    victory: [
      "dialogue:olivia.victory.1"
    ],
    defeat: [
      "dialogue:olivia.defeat.1"
    ]
  },
  [TrainerType.POPPY]: {
    encounter: [
      "dialogue:poppy.encounter.1"
    ],
    victory: [
      "dialogue:poppy.victory.1"
    ],
    defeat: [
      "dialogue:poppy.defeat.1"
    ]
  },
  [TrainerType.AGATHA]: {
    encounter: [
      "dialogue:agatha.encounter.1"
    ],
    victory: [
      "dialogue:agatha.victory.1"
    ],
    defeat: [
      "dialogue:agatha.defeat.1"
    ]
  },
  [TrainerType.FLINT]: {
    encounter: [
      "dialogue:flint.encounter.1"
    ],
    victory: [
      "dialogue:flint.victory.1"
    ],
    defeat: [
      "dialogue:flint.defeat.1"
    ]
  },
  [TrainerType.GRIMSLEY]: {
    encounter: [
      "dialogue:grimsley.encounter.1"
    ],
    victory: [
      "dialogue:grimsley.victory.1"
    ],
    defeat: [
      "dialogue:grimsley.defeat.1"
    ]
  },
  [TrainerType.CAITLIN]: {
    encounter: [
      "dialogue:caitlin.encounter.1"
    ],
    victory: [
      "dialogue:caitlin.victory.1"
    ],
    defeat: [
      "dialogue:caitlin.defeat.1"
    ]
  },
  [TrainerType.DIANTHA]: {
    encounter: [
      "dialogue:diantha.encounter.1"
    ],
    victory: [
      "dialogue:diantha.victory.1"
    ],
    defeat: [
      "dialogue:diantha.defeat.1"
    ]
  },
  [TrainerType.WIKSTROM]: {
    encounter: [
      "dialogue:wikstrom.encounter.1"
    ],
    victory: [
      "dialogue:wikstrom.victory.1"
    ],
    defeat: [
      "dialogue:wikstrom.defeat.1"
    ]
  },
  [TrainerType.ACEROLA]: {
    encounter: [
      "dialogue:acerola.encounter.1"
    ],
    victory: [
      "dialogue:acerola.victory.1"
    ],
    defeat: [
      "dialogue:acerola.defeat.1"
    ]
  },
  [TrainerType.LARRY_ELITE]: {
    encounter: [
      "dialogue:larry_elite.encounter.1"
    ],
    victory: [
      "dialogue:larry_elite.victory.1"
    ],
    defeat: [
      "dialogue:larry_elite.defeat.1"
    ]
  },
  [TrainerType.LANCE]: {
    encounter: [
      "dialogue:lance.encounter.1",
      "dialogue:lance.encounter.2"
    ],
    victory: [
      "dialogue:lance.victory.1",
      "dialogue:lance.victory.2"
    ],
    defeat: [
      "dialogue:lance.defeat.1",
      "dialogue:lance.defeat.2"
    ]
  },
  [TrainerType.KAREN]: {
    encounter: [
      "dialogue:karen.encounter.1",
      "dialogue:karen.encounter.2",
      "dialogue:karen.encounter.3"
    ],
    victory: [
      "dialogue:karen.victory.1",
      "dialogue:karen.victory.2",
      "dialogue:karen.victory.3"
    ],
    defeat: [
      "dialogue:karen.defeat.1",
      "dialogue:karen.defeat.2",
      "dialogue:karen.defeat.3"
    ]
  },
  [TrainerType.MILO]: {
    encounter: [
      "dialogue:milo.encounter.1"
    ],
    victory: [
      "dialogue:milo.victory.1"
    ],
    defeat: [
      "dialogue:milo.defeat.1"
    ]
  },
  [TrainerType.LUCIAN]: {
    encounter: [
      "dialogue:lucian.encounter.1"
    ],
    victory: [
      "dialogue:lucian.victory.1"
    ],
    defeat: [
      "dialogue:lucian.defeat.1"
    ]
  },
  [TrainerType.DRASNA]: {
    encounter: [
      "dialogue:drasna.encounter.1"
    ],
    victory: [
      "dialogue:drasna.victory.1"
    ],
    defeat: [
      "dialogue:drasna.defeat.1"
    ]
  },
  [TrainerType.KAHILI]: {
    encounter: [
      "dialogue:kahili.encounter.1"
    ],
    victory: [
      "dialogue:kahili.victory.1"
    ],
    defeat: [
      "dialogue:kahili.defeat.1"
    ]
  },
  [TrainerType.HASSEL]: {
    encounter: [
      "dialogue:hassel.encounter.1"
    ],
    victory: [
      "dialogue:hassel.victory.1"
    ],
    defeat: [
      "dialogue:hassel.defeat.1"
    ]
  },
  [TrainerType.BLUE]: {
    encounter: [
      "dialogue:blue.encounter.1"
    ],
    victory: [
      "dialogue:blue.victory.1"
    ],
    defeat: [
      "dialogue:blue.defeat.1"
    ]
  },
  [TrainerType.PIERS]: {
    encounter: [
      "dialogue:piers.encounter.1"
    ],
    victory: [
      "dialogue:piers.victory.1"
    ],
    defeat: [
      "dialogue:piers.defeat.1"
    ]
  },
  [TrainerType.RED]: {
    encounter: [
      "dialogue:red.encounter.1"
    ],
    victory: [
      "dialogue:red.victory.1"
    ],
    defeat: [
      "dialogue:red.defeat.1"
    ]
  },
  [TrainerType.JASMINE]: {
    encounter: [
      "dialogue:jasmine.encounter.1"
    ],
    victory: [
      "dialogue:jasmine.victory.1"
    ],
    defeat: [
      "dialogue:jasmine.defeat.1"
    ]
  },
  [TrainerType.LANCE_CHAMPION]: {
    encounter: [
      "dialogue:lance_champion.encounter.1"
    ],
    victory: [
      "dialogue:lance_champion.victory.1"
    ],
    defeat: [
      "dialogue:lance_champion.defeat.1"
    ]
  },
  [TrainerType.STEVEN]: {
    encounter: [
      "dialogue:steven.encounter.1"
    ],
    victory: [
      "dialogue:steven.victory.1"
    ],
    defeat: [
      "dialogue:steven.defeat.1"
    ]
  },
  [TrainerType.CYNTHIA]: {
    encounter: [
      "dialogue:cynthia.encounter.1"
    ],
    victory: [
      "dialogue:cynthia.victory.1"
    ],
    defeat: [
      "dialogue:cynthia.defeat.1"
    ]
  },
  [TrainerType.IRIS]: {
    encounter: [
      "dialogue:iris.encounter.1"
    ],
    victory: [
      "dialogue:iris.victory.1"
    ],
    defeat: [
      "dialogue:iris.defeat.1"
    ]
  },
  [TrainerType.HAU]: {
    encounter: [
      "dialogue:hau.encounter.1"
    ],
    victory: [
      "dialogue:hau.victory.1"
    ],
    defeat: [
      "dialogue:hau.defeat.1"
    ]
  },
  [TrainerType.GEETA]: {
    encounter: [
      "dialogue:geeta.encounter.1"
    ],
    victory: [
      "dialogue:geeta.victory.1"
    ],
    defeat: [
      "dialogue:geeta.defeat.1"
    ]
  },
  [TrainerType.NEMONA]: {
    encounter: [
      "dialogue:nemona.encounter.1"
    ],
    victory: [
      "dialogue:nemona.victory.1"
    ],
    defeat: [
      "dialogue:nemona.defeat.1"
    ]
  },
  [TrainerType.LEON]: {
    encounter: [
      "dialogue:leon.encounter.1"
    ],
    victory: [
      "dialogue:leon.victory.1"
    ],
    defeat: [
      "dialogue:leon.defeat.1"
    ]
  },
  [TrainerType.WHITNEY]: {
    encounter: [
      "dialogue:whitney.encounter.1"
    ],
    victory: [
      "dialogue:whitney.victory.1"
    ],
    defeat: [
      "dialogue:whitney.defeat.1"
    ]
  },
  [TrainerType.CHUCK]: {
    encounter: [
      "dialogue:chuck.encounter.1"
    ],
    victory: [
      "dialogue:chuck.victory.1"
    ],
    defeat: [
      "dialogue:chuck.defeat.1"
    ]
  },
  [TrainerType.KATY]: {
    encounter: [
      "dialogue:katy.encounter.1"
    ],
    victory: [
      "dialogue:katy.victory.1"
    ],
    defeat: [
      "dialogue:katy.defeat.1"
    ]
  },
  [TrainerType.PRYCE]: {
    encounter: [
      "dialogue:pryce.encounter.1"
    ],
    victory: [
      "dialogue:pryce.victory.1"
    ],
    defeat: [
      "dialogue:pryce.defeat.1"
    ]
  },
  [TrainerType.CLAIR]: {
    encounter: [
      "dialogue:clair.encounter.1"
    ],
    victory: [
      "dialogue:clair.victory.1"
    ],
    defeat: [
      "dialogue:clair.defeat.1"
    ]
  },
  [TrainerType.MAYLENE]: {
    encounter: [
      "dialogue:maylene.encounter.1"
    ],
    victory: [
      "dialogue:maylene.victory.1"
    ],
    defeat: [
      "dialogue:maylene.defeat.1"
    ]
  },
  [TrainerType.FANTINA]: {
    encounter: [
      "dialogue:fantina.encounter.1"
    ],
    victory: [
      "dialogue:fantina.victory.1"
    ],
    defeat: [
      "dialogue:fantina.defeat.1"
    ]
  },
  [TrainerType.BYRON]: {
    encounter: [
      "dialogue:byron.encounter.1"
    ],
    victory: [
      "dialogue:byron.victory.1"
    ],
    defeat: [
      "dialogue:byron.defeat.1"
    ]
  },
  [TrainerType.OLYMPIA]: {
    encounter: [
      "dialogue:olympia.encounter.1"
    ],
    victory: [
      "dialogue:olympia.victory.1"
    ],
    defeat: [
      "dialogue:olympia.defeat.1"
    ]
  },
  [TrainerType.VOLKNER]: {
    encounter: [
      "dialogue:volkner.encounter.1"
    ],
    victory: [
      "dialogue:volkner.victory.1"
    ],
    defeat: [
      "dialogue:volkner.defeat.1"
    ]
  },
  [TrainerType.BURGH]: {
    encounter: [
      "dialogue:burgh.encounter.1",
      "dialogue:burgh.encounter.2"
    ],
    victory: [
      "dialogue:burgh.victory.1",
      "dialogue:burgh.victory.2"
    ],
    defeat: [
      "dialogue:burgh.defeat.1",
      "dialogue:burgh.defeat.2"
    ]
  },
  [TrainerType.ELESA]: {
    encounter: [
      "dialogue:elesa.encounter.1"
    ],
    victory: [
      "dialogue:elesa.victory.1"
    ],
    defeat: [
      "dialogue:elesa.defeat.1"
    ]
  },
  [TrainerType.SKYLA]: {
    encounter: [
      "dialogue:skyla.encounter.1"
    ],
    victory: [
      "dialogue:skyla.victory.1"
    ],
    defeat: [
      "dialogue:skyla.defeat.1"
    ]
  },
  [TrainerType.BRYCEN]: {
    encounter: [
      "dialogue:brycen.encounter.1"
    ],
    victory: [
      "dialogue:brycen.victory.1"
    ],
    defeat: [
      "dialogue:brycen.defeat.1"
    ]
  },
  [TrainerType.DRAYDEN]: {
    encounter: [
      "dialogue:drayden.encounter.1"
    ],
    victory: [
      "dialogue:drayden.victory.1"
    ],
    defeat: [
      "dialogue:drayden.defeat.1"
    ]
  },
  [TrainerType.GRANT]: {
    encounter: [
      "dialogue:grant.encounter.1"
    ],
    victory: [
      "dialogue:grant.victory.1"
    ],
    defeat: [
      "dialogue:grant.defeat.1"
    ]
  },
  [TrainerType.KORRINA]: {
    encounter: [
      "dialogue:korrina.encounter.1"
    ],
    victory: [
      "dialogue:korrina.victory.1"
    ],
    defeat: [
      "dialogue:korrina.defeat.1"
    ]
  },
  [TrainerType.CLEMONT]: {
    encounter: [
      "dialogue:clemont.encounter.1"
    ],
    victory: [
      "dialogue:clemont.victory.1"
    ],
    defeat: [
      "dialogue:clemont.defeat.1"
    ]
  },
  [TrainerType.VALERIE]: {
    encounter: [
      "dialogue:valerie.encounter.1"
    ],
    victory: [
      "dialogue:valerie.victory.1"
    ],
    defeat: [
      "dialogue:valerie.defeat.1"
    ]
  },
  [TrainerType.WULFRIC]: {
    encounter: [
      "dialogue:wulfric.encounter.1"
    ],
    victory: [
      "dialogue:wulfric.victory.1"
    ],
    defeat: [
      "dialogue:wulfric.defeat.1"
    ]
  },
  [TrainerType.KABU]: {
    encounter: [
      "dialogue:kabu.encounter.1"
    ],
    victory: [
      "dialogue:kabu.victory.1"
    ],
    defeat: [
      "dialogue:kabu.defeat.1"
    ]
  },
  [TrainerType.BEA]: {
    encounter: [
      "dialogue:bea.encounter.1"
    ],
    victory: [
      "dialogue:bea.victory.1"
    ],
    defeat: [
      "dialogue:bea.defeat.1"
    ]
  },
  [TrainerType.OPAL]: {
    encounter: [
      "dialogue:opal.encounter.1"
    ],
    victory: [
      "dialogue:opal.victory.1"
    ],
    defeat: [
      "dialogue:opal.defeat.1"
    ]
  },
  [TrainerType.BEDE]: {
    encounter: [
      "dialogue:bede.encounter.1"
    ],
    victory: [
      "dialogue:bede.victory.1"
    ],
    defeat: [
      "dialogue:bede.defeat.1"
    ]
  },
  [TrainerType.GORDIE]: {
    encounter: [
      "dialogue:gordie.encounter.1"
    ],
    victory: [
      "dialogue:gordie.victory.1"
    ],
    defeat: [
      "dialogue:gordie.defeat.1"
    ]
  },
  [TrainerType.MARNIE]: {
    encounter: [
      "dialogue:marnie.encounter.1"
    ],
    victory: [
      "dialogue:marnie.victory.1"
    ],
    defeat: [
      "dialogue:marnie.defeat.1"
    ]
  },
  [TrainerType.RAIHAN]: {
    encounter: [
      "dialogue:raihan.encounter.1"
    ],
    victory: [
      "dialogue:raihan.victory.1"
    ],
    defeat: [
      "dialogue:raihan.defeat.1"
    ]
  },
  [TrainerType.BRASSIUS]: {
    encounter: [
      "dialogue:brassius.encounter.1"
    ],
    victory: [
      "dialogue:brassius.victory.1"
    ],
    defeat: [
      "dialogue:brassius.defeat.1"
    ]
  },
  [TrainerType.IONO]: {
    encounter: [
      "dialogue:iono.encounter.1"
    ],
    victory: [
      "dialogue:iono.victory.1"
    ],
    defeat: [
      "dialogue:iono.defeat.1"
    ]
  },
  [TrainerType.LARRY]: {
    encounter: [
      "dialogue:larry.encounter.1"
    ],
    victory: [
      "dialogue:larry.victory.1"
    ],
    defeat: [
      "dialogue:larry.defeat.1"
    ]
  },
  [TrainerType.RYME]: {
    encounter: [
      "dialogue:ryme.encounter.1"
    ],
    victory: [
      "dialogue:ryme.victory.1"
    ],
    defeat: [
      "dialogue:ryme.defeat.1"
    ]
  },
  [TrainerType.GRUSHA]: {
    encounter: [
      "dialogue:grusha.encounter.1"
    ],
    victory: [
      "dialogue:grusha.victory.1"
    ],
    defeat: [
      "dialogue:grusha.defeat.1"
    ]
  },
  [TrainerType.MARNIE_ELITE]: {
    encounter: [
      "dialogue:marnie_elite.encounter.1",
      "dialogue:marnie_elite.encounter.2"
    ],
    victory: [
      "dialogue:marnie_elite.victory.1",
      "dialogue:marnie_elite.victory.2"
    ],
    defeat: [
      "dialogue:marnie_elite.defeat.1",
      "dialogue:marnie_elite.defeat.2"
    ]
  },
  [TrainerType.NESSA_ELITE]: {
    encounter: [
      "dialogue:nessa_elite.encounter.1",
      "dialogue:nessa_elite.encounter.2"
    ],
    victory: [
      "dialogue:nessa_elite.victory.1",
      "dialogue:nessa_elite.victory.2"
    ],
    defeat: [
      "dialogue:nessa_elite.defeat.1",
      "dialogue:nessa_elite.defeat.2"
    ]
  },
  [TrainerType.BEA_ELITE]: {
    encounter: [
      "dialogue:bea_elite.encounter.1",
      "dialogue:bea_elite.encounter.2"
    ],
    victory: [
      "dialogue:bea_elite.victory.1",
      "dialogue:bea_elite.victory.2"
    ],
    defeat: [
      "dialogue:bea_elite.defeat.1",
      "dialogue:bea_elite.defeat.2"
    ]
  },
  [TrainerType.ALLISTER_ELITE]: {
    encounter: [
      "dialogue:allister_elite.encounter.1",
      "dialogue:allister_elite.encounter.2"
    ],
    victory: [
      "dialogue:allister_elite.victory.1",
      "dialogue:allister_elite.victory.2"
    ],
    defeat: [
      "dialogue:allister_elite.defeat.1",
      "dialogue:allister_elite.defeat.2"
    ]
  },
  [TrainerType.RAIHAN_ELITE]: {
    encounter: [
      "dialogue:raihan_elite.encounter.1",
      "dialogue:raihan_elite.encounter.2"
    ],
    victory: [
      "dialogue:raihan_elite.victory.1",
      "dialogue:raihan_elite.victory.2"
    ],
    defeat: [
      "dialogue:raihan_elite.defeat.1",
      "dialogue:raihan_elite.defeat.2"
    ]
  },
  [TrainerType.ALDER]: {
    encounter: [
      "dialogue:alder.encounter.1"
    ],
    victory: [
      "dialogue:alder.victory.1"
    ],
    defeat: [
      "dialogue:alder.defeat.1"
    ]
  },
  [TrainerType.KIERAN]: {
    encounter: [
      "dialogue:kieran.encounter.1"
    ],
    victory: [
      "dialogue:kieran.victory.1"
    ],
    defeat: [
      "dialogue:kieran.defeat.1"
    ]
  },
  [TrainerType.RIVAL]: [
    {
      encounter: [
        "dialogue:rival.encounter.1",
      ],
      victory: [
        "dialogue:rival.victory.1",
      ],

    },
    {
      encounter: [
        "dialogue:rival_female.encounter.1",
      ],
      victory: [
        "dialogue:rival_female.victory.1",
      ]
    }
  ],
  [TrainerType.RIVAL_2]: [
    {
      encounter: [
        "dialogue:rival_2.encounter.1",
      ],
      victory: [
        "dialogue:rival_2.victory.1",
      ],

    },
    {
      encounter: [
        "dialogue:rival_2_female.encounter.1",
      ],
      victory: [
        "dialogue:rival_2_female.victory.1",
      ],
      defeat: [
        "dialogue:rival_2_female.defeat.1",
      ]
    },
  ],
  [TrainerType.RIVAL_3]: [
    {
      encounter: [
        "dialogue:rival_3.encounter.1",
      ],
      victory: [
        "dialogue:rival_3.victory.1",
      ]
    },
    {
      encounter: [
        "dialogue:rival_3_female.encounter.1",
      ],
      victory: [
        "dialogue:rival_3_female.victory.1",
      ],
      defeat: [
        "dialogue:rival_3_female.defeat.1",
      ]
    }
  ],
  [TrainerType.RIVAL_4]: [
    {
      encounter: [
        "dialogue:rival_4.encounter.1",
      ],
      victory: [
        "dialogue:rival_4.victory.1",
      ]
    },
    {
      encounter: [
        "dialogue:rival_4_female.encounter.1",
      ],
      victory: [
        "dialogue:rival_4_female.victory.1",
      ],
      defeat: [
        "dialogue:rival_4_female.defeat.1",
      ]
    }
  ],
  [TrainerType.RIVAL_5]: [
    {
      encounter: [
        "dialogue:rival_5.encounter.1",
      ],
      victory: [
        "dialogue:rival_5.victory.1",
      ]
    },
    {
      encounter: [
        "dialogue:rival_5_female.encounter.1",
      ],
      victory: [
        "dialogue:rival_5_female.victory.1",
      ],
      defeat: [
        "dialogue:rival_5_female.defeat.1",
      ]
    }
  ],
  [TrainerType.RIVAL_6]: [
    {
      encounter: [
        "dialogue:rival_6.encounter.1",
      ],
      victory: [
        "dialogue:rival_6.victory.1",
      ]
    },
    {
      encounter: [
        "dialogue:rival_6_female.encounter.1",
      ],
      victory: [
        "dialogue:rival_6_female.victory.1",
      ],
    }
  ]
};


export const doubleBattleDialogue = {
  "blue_red_double": {
    encounter: ["doubleBattleDialogue:blue_red_double.encounter.1"],
    victory: ["doubleBattleDialogue:blue_red_double.victory.1"]
  },
  "red_blue_double": {
    encounter: ["doubleBattleDialogue:red_blue_double.encounter.1"],
    victory: ["doubleBattleDialogue:red_blue_double.victory.1"]
  },
  "tate_liza_double": {
    encounter: ["doubleBattleDialogue:tate_liza_double.encounter.1"],
    victory: ["doubleBattleDialogue:tate_liza_double.victory.1"]
  },
  "liza_tate_double": {
    encounter: ["doubleBattleDialogue:liza_tate_double.encounter.1"],
    victory: [ "doubleBattleDialogue:liza_tate_double.victory.1"]
  },
  "wallace_steven_double": {
    encounter: [ "doubleBattleDialogue:wallace_steven_double.encounter.1"],
    victory: [ "doubleBattleDialogue:wallace_steven_double.victory.1"]
  },
  "steven_wallace_double": {
    encounter: [ "doubleBattleDialogue:steven_wallace_double.encounter.1"],
    victory: [ "doubleBattleDialogue:steven_wallace_double.victory.1"]
  },
  "alder_iris_double": {
    encounter: [ "doubleBattleDialogue:alder_iris_double.encounter.1"],
    victory: [ "doubleBattleDialogue:alder_iris_double.victory.1"]
  },
  "iris_alder_double": {
    encounter: [ "doubleBattleDialogue:iris_alder_double.encounter.1"],
    victory: [ "doubleBattleDialogue:iris_alder_double.victory.1"]
  },
  "marnie_piers_double": {
    encounter: [ "doubleBattleDialogue:marnie_piers_double.encounter.1"],
    victory: [ "doubleBattleDialogue:marnie_piers_double.victory.1"]
  },
  "piers_marnie_double": {
    encounter: [ "doubleBattleDialogue:piers_marnie_double.encounter.1"],
    victory: [ "doubleBattleDialogue:piers_marnie_double.victory.1"]
  },


};

export const battleSpecDialogue = {
  [BattleSpec.FINAL_BOSS]: {
    encounter: "battleSpecDialogue:encounter",
    firstStageWin: "battleSpecDialogue:firstStageWin",
    secondStageWin: "battleSpecDialogue:secondStageWin",
  }
};

export const miscDialogue = {
  ending: [
    "miscDialogue:ending",
    "miscDialogue:ending_female"
  ]
};

export function getCharVariantFromDialogue(message: string): string {
  const variantMatch = /@c\{(.*?)\}/.exec(message);
  if (variantMatch) {
    return variantMatch[1];
  }
  return "neutral";
}

export function initTrainerTypeDialogue(): void {
  const trainerTypes = Object.keys(trainerTypeDialogue).map(t => parseInt(t) as TrainerType);
  for (const trainerType of trainerTypes) {
    const messages = trainerTypeDialogue[trainerType];
    const messageTypes = ["encounter", "victory", "defeat"];
    for (const messageType of messageTypes) {
      if (Array.isArray(messages)) {
        if (messages[0][messageType]) {
          trainerConfigs[trainerType][`${messageType}Messages`] = messages[0][messageType];
        }
        if (messages.length > 1) {
          trainerConfigs[trainerType][`female${messageType.slice(0, 1).toUpperCase()}${messageType.slice(1)}Messages`] = messages[1][messageType];
        }
      } else {
        trainerConfigs[trainerType][`${messageType}Messages`] = messages[messageType];
      }
    }
  }
}<|MERGE_RESOLUTION|>--- conflicted
+++ resolved
@@ -1157,7 +1157,6 @@
       ]
     }
   ],
-<<<<<<< HEAD
   [TrainerType.PENNY]: [
     {
       encounter: [
@@ -1184,7 +1183,6 @@
       ]
     }
   ],
-=======
   [TrainerType.BUCK]: [
     {
       encounter: [
@@ -1315,7 +1313,6 @@
       ],
     }
   ],
->>>>>>> eea12a62
   [TrainerType.BROCK]: {
     encounter: [
       "dialogue:brock.encounter.1",
