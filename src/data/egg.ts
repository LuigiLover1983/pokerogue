--- conflicted
+++ resolved
@@ -286,14 +286,11 @@
       return i18next.t("egg:gachaTypeShiny");
     case EggSourceType.GACHA_MOVE:
       return i18next.t("egg:gachaTypeMove");
-<<<<<<< HEAD
     case EggSourceType.EVENT:
       return this._eventEggTypeDescriptor ?? i18next.t("egg:eventType");
-=======
     default:
       console.warn("getEggTypeDescriptor case not defined. Returning default empty string");
       return "";
->>>>>>> bdde03b0
     }
   }
 
