--- conflicted
+++ resolved
@@ -1,32 +1,32 @@
-import i18next, { ParseKeys } from "i18next";
 import { BattleType } from "#app/battle";
-import BattleScene from "../../battle-scene";
-import PokemonSpecies, { getPokemonSpecies, speciesStarters } from "../pokemon-species";
-import { MysteryEncounterVariant } from "./mystery-encounter";
-import { Status, StatusEffect } from "../status-effect";
-import { TrainerConfig, trainerConfigs, TrainerSlot } from "../trainer-config";
+import { biomeLinks } from "#app/data/biomes";
+import { WIGHT_INCREMENT_ON_SPAWN_MISS } from "#app/data/mystery-encounters/mystery-encounters";
+import { Type } from "#app/data/type";
 import Pokemon, { FieldPosition, PlayerPokemon } from "#app/field/pokemon";
-import Trainer, { TrainerVariant } from "../../field/trainer";
 import { ExpBalanceModifier, ExpShareModifier, MultipleParticipantExpBonusModifier, PokemonExpBoosterModifier } from "#app/modifier/modifier";
-import { CustomModifierSettings, getModifierPoolForType, ModifierPoolType, ModifierType, ModifierTypeFunc, ModifierTypeGenerator, ModifierTypeOption, modifierTypes, PokemonHeldItemModifierType, regenerateModifierPoolThresholds } from "#app/modifier/modifier-type";
+import { CustomModifierSettings, ModifierPoolType, ModifierType, ModifierTypeFunc, ModifierTypeGenerator, ModifierTypeOption, PokemonHeldItemModifierType, getModifierPoolForType, modifierTypes, regenerateModifierPoolThresholds } from "#app/modifier/modifier-type";
+import * as Overrides from "#app/overrides";
 import { BattleEndPhase, EggLapsePhase, ExpPhase, ModifierRewardPhase, SelectModifierPhase, ShowPartyExpBarPhase, TrainerVictoryPhase } from "#app/phases";
 import { MysteryEncounterBattlePhase, MysteryEncounterRewardsPhase } from "#app/phases/mystery-encounter-phase";
+import PokemonData from "#app/system/pokemon-data";
+import { OptionSelectConfig, OptionSelectItem } from "#app/ui/abstact-option-select-ui-handler";
+import { PartyOption, PartyUiMode } from "#app/ui/party-ui-handler";
+import { TextStyle, getTextWithColors } from "#app/ui/text";
+import { Mode } from "#app/ui/ui";
+import { isNullOrUndefined } from "#app/utils";
+import { BattlerTagType } from "#enums/battler-tag-type";
+import { Biome } from "#enums/biome";
+import { Species } from "#enums/species";
+import { TrainerType } from "#enums/trainer-type";
+import { UiTheme } from "#enums/ui-theme";
+import i18next from "i18next";
+import BattleScene from "../../battle-scene";
+import Trainer, { TrainerVariant } from "../../field/trainer";
 import * as Utils from "../../utils";
-import { isNullOrUndefined } from "#app/utils";
-import { TrainerType } from "#enums/trainer-type";
-import { Species } from "#enums/species";
-import { Type } from "#app/data/type";
-import { BattlerTagType } from "#enums/battler-tag-type";
-import PokemonData from "#app/system/pokemon-data";
-import { Biome } from "#enums/biome";
-import { biomeLinks } from "#app/data/biomes";
-import { Mode } from "#app/ui/ui";
-import { PartyOption, PartyUiMode } from "#app/ui/party-ui-handler";
-import { OptionSelectConfig, OptionSelectItem } from "#app/ui/abstact-option-select-ui-handler";
-import { WIGHT_INCREMENT_ON_SPAWN_MISS } from "#app/data/mystery-encounters/mystery-encounters";
-import { getTextWithColors, TextStyle } from "#app/ui/text";
-import * as Overrides from "#app/overrides";
-import { UiTheme } from "#enums/ui-theme";
+import PokemonSpecies, { getPokemonSpecies, speciesStarters } from "../pokemon-species";
+import { Status, StatusEffect } from "../status-effect";
+import { TrainerConfig, TrainerSlot, trainerConfigs } from "../trainer-config";
+import { MysteryEncounterVariant } from "./mystery-encounter";
 
 /**
  *
@@ -181,21 +181,7 @@
     return null;
   }
 
-<<<<<<< HEAD
-  let textString: string = i18next.t(textKey as ParseKeys);
-
-  // Apply dialogue tokens
-  const dialogueTokens = scene.currentBattle?.mysteryEncounter?.dialogueTokens;
-  if (dialogueTokens) {
-    dialogueTokens.forEach((value) => {
-      textString = textString.replace(value[0], value[1]);
-    });
-  }
-
-  return textString;
-=======
   return i18next.t(textKey, scene.currentBattle?.mysteryEncounter?.dialogueTokens);
->>>>>>> 5cb02df0
 }
 
 /**
