--- conflicted
+++ resolved
@@ -2,9 +2,8 @@
 import { biomeLinks } from "#app/data/biomes";
 import MysteryEncounterOption from "#app/data/mystery-encounters/mystery-encounter-option";
 import { WIGHT_INCREMENT_ON_SPAWN_MISS } from "#app/data/mystery-encounters/mystery-encounters";
-import { queueEncounterMessage, showEncounterText } from "#app/data/mystery-encounters/utils/encounter-dialogue-utils";
+import { showEncounterText } from "#app/data/mystery-encounters/utils/encounter-dialogue-utils";
 import Pokemon, { FieldPosition, PlayerPokemon, PokemonMove } from "#app/field/pokemon";
-import { getPokemonNameWithAffix } from "#app/messages";
 import { ExpBalanceModifier, ExpShareModifier, MultipleParticipantExpBonusModifier, PokemonExpBoosterModifier } from "#app/modifier/modifier";
 import { CustomModifierSettings, getModifierPoolForType, ModifierPoolType, ModifierType, ModifierTypeFunc, ModifierTypeGenerator, ModifierTypeOption, modifierTypes, PokemonHeldItemModifierType, regenerateModifierPoolThresholds } from "#app/modifier/modifier-type";
 import * as Overrides from "#app/overrides";
@@ -26,13 +25,10 @@
 import { Status, StatusEffect } from "../../status-effect";
 import { TrainerConfig, trainerConfigs, TrainerSlot } from "../../trainer-config";
 import { MysteryEncounterVariant } from "../mystery-encounter";
-<<<<<<< HEAD
+import { Gender } from "#app/data/gender";
 import { Nature } from "#app/data/nature";
-=======
-import { Gender } from "#app/data/gender";
 import { Moves } from "#enums/moves";
 import { initMoveAnim, loadMoveAnimAssets } from "#app/data/battle-anims";
->>>>>>> e3c1c3bb
 
 /**
  * Animates exclamation sprite over trainer's head at start of encounter
@@ -66,29 +62,20 @@
   isBoss: boolean;
   bossSegments?: number;
   bossSegmentModifier?: number; // Additive to the determined segment number
+  spriteScale?: number;
   formIndex?: number;
   level?: number;
-<<<<<<< HEAD
-  nature?: Nature;
-  ivs?: [integer, integer, integer, integer, integer, integer];
-=======
   gender?: Gender;
   passive?: boolean;
   moveSet?: Moves[];
+  nature?: Nature;
+  ivs?: [integer, integer, integer, integer, integer, integer];
   /** Can set just the status, or pass a timer on the status turns */
   status?: StatusEffect | [StatusEffect, number];
   mysteryEncounterBattleEffects?: (pokemon: Pokemon) => void;
->>>>>>> e3c1c3bb
   modifierTypes?: PokemonHeldItemModifierType[];
   tags?: BattlerTagType[];
-<<<<<<< HEAD
-  mysteryEncounterBattleEffects?: (pokemon: Pokemon) => void;
-  status?: StatusEffect;
-  passive?: boolean;
-  spriteScale?: number;
-=======
   dataSource?: PokemonData;
->>>>>>> e3c1c3bb
 }
 
 export interface EnemyPartyConfig {
@@ -244,13 +231,7 @@
       }
 
       // Set Status
-<<<<<<< HEAD
-      if (config.status) {
-        // Default to cureturn 3 for sleep
-        const cureTurn = config.status === StatusEffect.SLEEP ? 3 : null;
-        enemyPokemon.status = new Status(config.status, 0, cureTurn);
-=======
-      const statusEffects = partyConfig.pokemonConfigs[e].status;
+      const statusEffects = config.status;
       if (statusEffects) {
         // Default to cureturn 3 for sleep
         const status = Array.isArray(statusEffects) ? statusEffects[0] : statusEffects;
@@ -271,7 +252,6 @@
         const moves = config.moveSet.map(m => new PokemonMove(m));
         enemyPokemon.moveset = moves;
         enemyPokemon.summonData.moveset = moves;
->>>>>>> e3c1c3bb
       }
 
       // Set tags
@@ -850,66 +830,4 @@
   const superRareMean = runs.reduce((a, b) => a + b[3], 0) / n;
 
   console.log(`Starting weight: ${baseSpawnWeight}\nAverage MEs per run: ${totalMean}\nStandard Deviation: ${totalStd}\nAvg Commons: ${commonMean}\nAvg Uncommons: ${uncommonMean}\nAvg Rares: ${rareMean}\nAvg Super Rares: ${superRareMean}`);
-}
-
-/**
- * Takes care of handling player pokemon KO (with all its side effects)
- *
- * @param scene the battle scene
- * @param pokemon the player pokemon to KO
- */
-export function koPlayerPokemon(scene: BattleScene, pokemon: PlayerPokemon) {
-  pokemon.hp = 0;
-  pokemon.trySetStatus(StatusEffect.FAINT);
-  pokemon.updateInfo();
-  queueEncounterMessage(scene, i18next.t("battle:fainted", { pokemonNameWithAffix: getPokemonNameWithAffix(pokemon) }));
-}
-
-/**
- * Handles applying hp changes to a player pokemon.
- * Takes care of not going below `0`, above max-hp, adding `FNT` status correctly and updating the pokemon info.
- * TODO: handle special cases like wonder-guard/ninjask
- * @param scene the battle scene
- * @param pokemon the player pokemon to apply the hp change to
- * @param value the hp change amount. Positive for heal. Negative for damage
- *
- */
-function applyHpChangeToPokemon(scene: BattleScene, pokemon: PlayerPokemon, value: number) {
-  const hpChange = Math.round(pokemon.hp + value);
-  const nextHp = Math.max(Math.min(hpChange, pokemon.getMaxHp()), 0);
-  if (nextHp === 0) {
-    koPlayerPokemon(scene, pokemon);
-  } else {
-    pokemon.hp = nextHp;
-  }
-}
-
-/**
- * Handles applying damage to a player pokemon
- * @param scene the battle scene
- * @param pokemon the player pokemon to apply damage to
- * @param damage the amount of damage to apply
- * @see {@linkcode applyHpChangeToPokemon}
- */
-export function applyDamageToPokemon(scene: BattleScene, pokemon: PlayerPokemon, damage: number) {
-  if (damage <= 0) {
-    console.warn("Healing pokemon with `applyDamageToPokemon` is not recommended! Please use `applyHealToPokemon` instead.");
-  }
-
-  applyHpChangeToPokemon(scene, pokemon, -damage);
-}
-
-/**
- * Handles applying heal to a player pokemon
- * @param scene the battle scene
- * @param pokemon the player pokemon to apply heal to
- * @param heal the amount of heal to apply
- * @see {@linkcode applyHpChangeToPokemon}
- */
-export function applyHealToPokemon(scene: BattleScene, pokemon: PlayerPokemon, heal: number) {
-  if (heal <= 0) {
-    console.warn("Damaging pokemong with `applyHealToPokemon` is not recommended! Please use `applyDamageToPokemon` instead.");
-  }
-
-  applyHpChangeToPokemon(scene, pokemon, heal);
 }