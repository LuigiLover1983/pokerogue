--- conflicted
+++ resolved
@@ -64,14 +64,11 @@
   STOCKPILING = "STOCKPILING",
   RECEIVE_DOUBLE_DAMAGE = "RECEIVE_DOUBLE_DAMAGE",
   ALWAYS_GET_HIT = "ALWAYS_GET_HIT",
-<<<<<<< HEAD
-  MYSTERY_ENCOUNTER_POST_SUMMON = "MYSTERY_ENCOUNTER_POST_SUMMON", // Provides effects on post-summon for MEs
-=======
   IGNORE_GHOST = "IGNORE_GHOST",
   IGNORE_DARK = "IGNORE_DARK",
   GULP_MISSILE_ARROKUDA = "GULP_MISSILE_ARROKUDA",
   GULP_MISSILE_PIKACHU = "GULP_MISSILE_PIKACHU",
   BEAK_BLAST_CHARGING = "BEAK_BLAST_CHARGING",
-  SHELL_TRAP = "SHELL_TRAP"
->>>>>>> bdde03b0
+  SHELL_TRAP = "SHELL_TRAP",
+  MYSTERY_ENCOUNTER_POST_SUMMON = "MYSTERY_ENCOUNTER_POST_SUMMON",
 }