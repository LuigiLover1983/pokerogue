export enum MysteryEncounterType {
  MYSTERIOUS_CHALLENGERS,
  MYSTERIOUS_CHEST,
  DARK_DEAL,
  FIGHT_OR_FLIGHT,
  SLEEPING_SNORLAX,
  TRAINING_SESSION,
  DEPARTMENT_STORE_SALE,
  SHADY_VITAMIN_DEALER,
<<<<<<< HEAD
  LOST_AT_SEA //might be generalized later on
=======
  FIELD_TRIP
>>>>>>> 5ff80cd8
}<|MERGE_RESOLUTION|>--- conflicted
+++ resolved
@@ -7,9 +7,6 @@
   TRAINING_SESSION,
   DEPARTMENT_STORE_SALE,
   SHADY_VITAMIN_DEALER,
-<<<<<<< HEAD
+  FIELD_TRIP,
   LOST_AT_SEA //might be generalized later on
-=======
-  FIELD_TRIP
->>>>>>> 5ff80cd8
 }