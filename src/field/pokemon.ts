--- conflicted
+++ resolved
@@ -324,11 +324,7 @@
   isAllowed(): boolean {
     const challengeAllowed = new Utils.BooleanHolder(true);
     applyChallenges(this.scene.gameMode, ChallengeType.POKEMON_IN_BATTLE, this, challengeAllowed);
-<<<<<<< HEAD
-    return challengeAllowed.value;
-=======
     return !this.isFainted() && !this.wildFlee && challengeAllowed.value;
->>>>>>> bdde03b0
   }
 
   isActive(onField?: boolean): boolean {
@@ -970,14 +966,10 @@
     }
 
     if (!types.length || !includeTeraType) {
-<<<<<<< HEAD
-      if (this.mysteryEncounterData?.types?.length > 0) {
+      if (this.mysteryEncounterData?.types && this.mysteryEncounterData.types.length > 0) {
         // "Permanent" override for a Pokemon's normal types, currently only used by Mystery Encounters
         this.mysteryEncounterData.types.forEach(t => types.push(t));
-      } else if (!ignoreOverride && this.summonData?.types) {
-=======
-      if (!ignoreOverride && this.summonData?.types && this.summonData.types.length !== 0) {
->>>>>>> bdde03b0
+      } else if (!ignoreOverride && this.summonData?.types && this.summonData.types.length > 0) {
         this.summonData.types.forEach(t => types.push(t));
       } else {
         const speciesForm = this.getSpeciesForm(ignoreOverride);
@@ -1479,16 +1471,6 @@
   }
 
   /**
-<<<<<<< HEAD
-   * Get a list of all egg moves
-   *
-   * @returns list of egg moves
-   */
-  getEggMoves() : Moves[] {
-    return speciesEggMoves[this.species.speciesId];
-  }
-
-=======
    * Helper function for getLevelMoves.
    * Finds all non-duplicate items from the input, and pushes them into the output.
    * Two items count as duplicate if they have the same Move, regardless of level.
@@ -1507,7 +1489,15 @@
   }
 
 
->>>>>>> bdde03b0
+  /**
+   * Get a list of all egg moves
+   *
+   * @returns list of egg moves
+   */
+  getEggMoves() : Moves[] {
+    return speciesEggMoves[this.species.speciesId];
+  }
+
   setMove(moveIndex: integer, moveId: Moves): void {
     const move = moveId ? new PokemonMove(moveId) : null;
     this.moveset[moveIndex] = move;
