<<<<<<< HEAD
import { lostAtSea } from "./mystery-encounters/lost-at-sea";
import { theStrongStuffDialogue } from "#app/locales/en/mystery-encounters/the-strong-stuff-dialogue";
=======
import { lostAtSeaDialogue } from "./mystery-encounters/lost-at-sea-dialogue";
import { mysteriousChestDialogue } from "#app/locales/en/mystery-encounters/mysterious-chest-dialogue";
import { mysteriousChallengersDialogue } from "#app/locales/en/mystery-encounters/mysterious-challengers-dialogue";
import { darkDealDialogue } from "#app/locales/en/mystery-encounters/dark-deal-dialogue";
import { departmentStoreSaleDialogue } from "#app/locales/en/mystery-encounters/department-store-sale-dialogue";
import { fieldTripDialogue } from "#app/locales/en/mystery-encounters/field-trip-dialogue";
import { fieryFalloutDialogue } from "#app/locales/en/mystery-encounters/fiery-fallout-dialogue";
import { fightOrFlightDialogue } from "#app/locales/en/mystery-encounters/fight-or-flight-dialogue";
import { safariZoneDialogue } from "#app/locales/en/mystery-encounters/safari-zone-dialogue";
import { shadyVitaminDealerDialogue } from "#app/locales/en/mystery-encounters/shady-vitamin-dealer-dialogue";
import { slumberingSnorlaxDialogue } from "#app/locales/en/mystery-encounters/slumbering-snorlax-dialogue";
import { trainingSessionDialogue } from "#app/locales/en/mystery-encounters/training-session-dialogue";
>>>>>>> e3c1c3bb

/**
 * Patterns that can be used:
 * '$' will be treated as a new line for Message and Dialogue strings
 * '@d{<number>}' will add a time delay to text animation for Message and Dialogue strings
 *
 * '{{<token>}}' will auto-inject the matching token value for the specified Encounter that is stored in dialogueTokens
 * (see [i18next interpolations](https://www.i18next.com/translation-function/interpolation))
 *
 * '@[<TextStyle>]{<text>}' will auto-color the given text to a specified TextStyle (e.g. TextStyle.SUMMARY_GREEN)
 *
 * Any '(+)' or '(-)' type of tooltip will auto-color to green/blue respectively. THIS ONLY OCCURS FOR OPTION TOOLTIPS, NOWHERE ELSE
 * Other types of '(...)' tooltips will have to specify the text color manually by using '@[SUMMARY_GREEN]{<text>}' pattern
 */
export const mysteryEncounter = {
  // DO NOT REMOVE
  "unit_test_dialogue": "{{test}}{{test}} {{test{{test}}}} {{test1}} {{test\}} {{test\\}} {{test\\\}} {test}}",

  // General use content
  "paid_money": "You paid ₽{{amount, number}}.",
  "receive_money": "You received ₽{{amount, number}}!",

<<<<<<< HEAD
  // Mystery Encounters -- Common Tier

  "mysterious_chest_intro_message": "You found...@d{32} a chest?",
  "mysterious_chest_title": "The Mysterious Chest",
  "mysterious_chest_description": "A beautifully ornamented chest stands on the ground. There must be something good inside... right?",
  "mysterious_chest_query": "Will you open it?",
  "mysterious_chest_option_1_label": "Open it",
  "mysterious_chest_option_1_tooltip": "@[SUMMARY_BLUE]{(35%) Something terrible}\n@[SUMMARY_GREEN]{(40%) Okay Rewards}\n@[SUMMARY_GREEN]{(20%) Good Rewards}\n@[SUMMARY_GREEN]{(4%) Great Rewards}\n@[SUMMARY_GREEN]{(1%) Amazing Rewards}",
  "mysterious_chest_option_2_label": "It's too risky, leave",
  "mysterious_chest_option_2_tooltip": "(-) No Rewards",
  "mysterious_chest_option_1_selected_message": "You open the chest to find...",
  "mysterious_chest_option_2_selected_message": "You hurry along your way,\nwith a slight feeling of regret.",
  "mysterious_chest_option_1_normal_result": "Just some normal tools and items.",
  "mysterious_chest_option_1_good_result": "Some pretty nice tools and items.",
  "mysterious_chest_option_1_great_result": "A couple great tools and items!",
  "mysterious_chest_option_1_amazing_result": "Whoa! An amazing item!",
  "mysterious_chest_option_1_bad_result": `Oh no!@d{32}\nThe chest was trapped!
  $Your {{pokeName}} jumps in front of you\nbut is KOed in the process.`,

  "fight_or_flight_intro_message": "Something shiny is sparkling\non the ground near that Pokémon!",
  "fight_or_flight_title": "Fight or Flight",
  "fight_or_flight_description": "It looks like there's a strong Pokémon guarding an item. Battling is the straightforward approach, but this Pokémon looks strong. You could also try to sneak around, though the Pokémon might catch you.",
  "fight_or_flight_query": "What will you do?",
  "fight_or_flight_option_1_label": "Battle the Pokémon",
  "fight_or_flight_option_1_tooltip": "(-) Hard Battle\n(+) New Item",
  "fight_or_flight_option_2_label": "Steal the item",
  "fight_or_flight_option_2_tooltip": "@[SUMMARY_GREEN]{(35%) Steal Item}\n@[SUMMARY_BLUE]{(65%) Harder Battle}",
  "fight_or_flight_option_2_steal_tooltip": "(+) {{option2PrimaryName}} uses {{option2PrimaryMove}}",
  "fight_or_flight_option_3_label": "Leave",
  "fight_or_flight_option_3_tooltip": "(-) No Rewards",
  "fight_or_flight_option_1_selected_message": "You approach the\nPokémon without fear.",
  "fight_or_flight_option_2_good_result": `.@d{32}.@d{32}.@d{32}
  $You manage to sneak your way\npast and grab the item!`,
  "fight_or_flight_option_2_steal_result": `.@d{32}.@d{32}.@d{32}
  $Your {{option2PrimaryName}} helps you out and uses {{option2PrimaryMove}}!
  $ You nabbed the item!`,
  "fight_or_flight_option_2_bad_result": `.@d{32}.@d{32}.@d{32}
  $The Pokémon catches you\nas you try to sneak around!`,
  "fight_or_flight_boss_enraged": "The opposing {{enemyPokemon}} has become enraged!",
  "fight_or_flight_option_3_selected": "You leave the strong Pokémon\nwith its prize and continue on.",

  "department_store_sale_intro_message": "It's a lady with a ton of shopping bags.",
  "department_store_sale_speaker": "Shopper",
  "department_store_sale_intro_dialogue": `Hello! Are you here for\nthe amazing sales too?
    $There's a special coupon that you can\nredeem for a free item during the sale!
    $I have an extra one. Here you go!`,
  "department_store_sale_title": "Department Store Sale",
  "department_store_sale_description": "There is merchandise in every direction! It looks like there are 4 counters where you can redeem the coupon for various items. The possibilities are endless!",
  "department_store_sale_query": "Which counter will you go to?",
  "department_store_sale_option_1_label": "TM Counter",
  "department_store_sale_option_1_tooltip": "(+) TM Shop",
  "department_store_sale_option_2_label": "Vitamin Counter",
  "department_store_sale_option_2_tooltip": "(+) Vitamin Shop",
  "department_store_sale_option_3_label": "Battle Item Counter",
  "department_store_sale_option_3_tooltip": "(+) X Item Shop",
  "department_store_sale_option_4_label": "Pokéball Counter",
  "department_store_sale_option_4_tooltip": "(+) Pokéball Shop",
  "department_store_sale_outro": "What a deal! You should shop there more often.",

  "shady_vitamin_dealer_intro_message": "A man in a dark coat approaches you.",
  "shady_vitamin_dealer_speaker": "Shady Salesman",
  "shady_vitamin_dealer_intro_dialogue": `.@d{16}.@d{16}.@d{16}
    $I've got the goods if you've got the money.
    $Make sure your Pokémon can handle it though.`,
  "shady_vitamin_dealer_title": "The Vitamin Dealer",
  "shady_vitamin_dealer_description": "The man opens his jacket to reveal some Pokémon vitamins. The numbers he quotes seem like a really good deal. Almost too good...\nHe offers two package deals to choose from.",
  "shady_vitamin_dealer_query": "Which deal will choose?",
  "shady_vitamin_dealer_invalid_selection": "Pokémon must be healthy enough.",
  "shady_vitamin_dealer_option_1_label": "The Cheap Deal",
  "shady_vitamin_dealer_option_1_tooltip": "(-) Pay {{option1Money, money}}\n(-) Side Effects?\n(+) Chosen Pokémon Gains 2 Random Vitamins",
  "shady_vitamin_dealer_option_2_label": "The Pricey Deal",
  "shady_vitamin_dealer_option_2_tooltip": "(-) Pay {{option2Money, money}}\n(-) Side Effects?\n(+) Chosen Pokémon Gains 2 Random Vitamins",
  "shady_vitamin_dealer_option_selected": `The man hands you two bottles and quickly disappears.
    \${{selectedPokemon}} gained {{boost1}} and {{boost2}} boosts!`,
  "shady_vitamin_dealer_damage_only": `But the medicine had some side effects!
  $Your {{selectedPokemon}} takes some damage...`,
  "shady_vitamin_dealer_bad_poison": `But the medicine had some side effects!
  $Your {{selectedPokemon}} takes some damage\nand becomes badly poisoned...`,
  "shady_vitamin_dealer_poison": `But the medicine had some side effects!
  $Your {{selectedPokemon}} becomes poisoned...`,
  "shady_vitamin_dealer_no_bad_effects": "Looks like there were no side-effects this time.",
  "shady_vitamin_dealer_option_3_label": "Leave",
  "shady_vitamin_dealer_option_3_tooltip": "(-) No Rewards",

  "field_trip_intro_message": "It's a teacher and some school children!",
  "field_trip_speaker": "Teacher",
  "field_trip_intro_dialogue": `Hello, there! Would you be able to\nspare a minute for my students?
    $I'm teaching them about Pokémon moves\nand would love to show them a demonstration.
    $Would you mind showing us one of\nthe moves your Pokémon can use?`,
  "field_trip_title": "Field Trip",
  "field_trip_description": "A teacher is requesting a move demonstration from a Pokémon. Depending on the move you choose, she might have something useful for you in exchange.",
  "field_trip_query": "Which move category will you show off?",
  "field_trip_option_1_label": "A Physical Move",
  "field_trip_option_1_tooltip": "(+) Physical Item Rewards",
  "field_trip_option_2_label": "A Special Move",
  "field_trip_option_2_tooltip": "(+) Special Item Rewards",
  "field_trip_option_3_label": "A Status Move",
  "field_trip_option_3_tooltip": "(+) Status Item Rewards",
  "field_trip_second_option_prompt": "Choose a move for your Pokémon to use.",
  "field_trip_option_selected": "{{pokeName}} shows off an awesome display of {{move}}!",
  "field_trip_option_incorrect": `...
    $That isn't a {{moveCategory}} move!
    $I'm sorry, but I can't give you anything.`,
  "field_trip_lesson_learned": `Looks like you learned a valuable lesson?
    $Your Pokémon also gained some knowledge.`,
  "field_trip_outro_good": "Thank you so much for your kindness!\nI hope the items I had were helpful!",
  "field_trip_outro_bad": "Come along children, we'll\nfind a better demonstration elsewhere.",

  // Mystery Encounters -- Great Tier

  "mysterious_challengers_intro_message": "Mysterious challengers have appeared!",
  "mysterious_challengers_title": "Mysterious Challengers",
  "mysterious_challengers_description": "If you defeat a challenger, you might impress them enough to receive a boon. But some look tough, are you up to the challenge?",
  "mysterious_challengers_query": "Who will you battle?",
  "mysterious_challengers_option_1_label": "A clever, mindful foe",
  "mysterious_challengers_option_1_tooltip": "(-) Standard Battle\n(+) Move Item Rewards",
  "mysterious_challengers_option_2_label": "A strong foe",
  "mysterious_challengers_option_2_tooltip": "(-) Hard Battle\n(+) Good Rewards",
  "mysterious_challengers_option_3_label": "The mightiest foe",
  "mysterious_challengers_option_3_tooltip": "(-) Brutal Battle\n(+) Great Rewards",
  "mysterious_challengers_option_selected_message": "The trainer steps forward...",
  "mysterious_challengers_outro_win": "The mysterious challenger was defeated!",

  "safari_zone_intro_message": "It's a safari zone!",
  "safari_zone_title": "The Safari Zone",
  "safari_zone_description": "There are all kinds of rare and special Pokémon that can be found here!\nIf you choose to enter, you'll have a time limit of 3 wild encounters where you can try to catch these special Pokémon.\n\nBeware, though. These Pokémon may flee before you're able to catch them!",
  "safari_zone_query": "Would you like to enter?",
  "safari_zone_option_1_label": "Enter",
  "safari_zone_option_1_tooltip": "(-) Pay {{option1Money, money}}\n@[SUMMARY_GREEN]{(?) Safari Zone}",
  "safari_zone_option_2_label": "Leave",
  "safari_zone_option_2_tooltip": "(-) No Rewards",
  "safari_zone_option_1_selected_message": "Time to test your luck!",
  "safari_zone_option_2_selected_message": "You hurry along your way,\nwith a slight feeling of regret.",
  "safari_zone_pokeball_option_label": "Throw a Pokéball",
  "safari_zone_pokeball_option_tooltip": "(+) Throw a Pokéball",
  "safari_zone_pokeball_option_selected": "You throw a Pokéball!",
  "safari_zone_bait_option_label": "Throw bait",
  "safari_zone_bait_option_tooltip": "(+) Increases Capture Rate\n(-) Chance to Increase Flee Rate",
  "safari_zone_bait_option_selected": "You throw some bait!",
  "safari_zone_mud_option_label": "Throw mud",
  "safari_zone_mud_option_tooltip": "(+) Decreases Flee Rate\n(-) Chance to Decrease Capture Rate",
  "safari_zone_mud_option_selected": "You throw some mud!",
  "safari_zone_flee_option_label": "Flee",
  "safari_zone_flee_option_tooltip": "(?) Flee from this Pokémon",
  "safari_zone_pokemon_watching": "{{pokemonName}} is watching carefully!",
  "safari_zone_pokemon_eating": "{{pokemonName}} is eating!",
  "safari_zone_pokemon_busy_eating": "{{pokemonName}} is busy eating!",
  "safari_zone_pokemon_angry": "{{pokemonName}} is angry!",
  "safari_zone_pokemon_beside_itself_angry": "{{pokemonName}} is beside itself with anger!",
  "safari_zone_remaining_count": "{{remainingCount}} Pokémon remaining!",

  // Mystery Encounters -- Ultra Tier

  "training_session_intro_message": "You've come across some\ntraining tools and supplies.",
  "training_session_title": "Training Session",
  "training_session_description": "These supplies look like they could be used to train a member of your party! There are a few ways you could train your Pokémon, by battling against it with the rest of your team.",
  "training_session_query": "How should you train?",
  "training_session_option_1_label": "Light Training",
  "training_session_option_1_tooltip": "(-) Light Battle\n(+) Improve 2 Random IVs of Pokémon",
  "training_session_option_2_label": "Moderate Training",
  "training_session_option_2_tooltip": "(-) Moderate Battle\n(+) Change Pokémon's Nature",
  "training_session_option_2_select_prompt": "Select a new nature\nto train your Pokémon in.",
  "training_session_option_3_label": "Heavy Training",
  "training_session_option_3_tooltip": "(-) Harsh Battle\n(+) Change Pokémon's Ability",
  "training_session_option_3_select_prompt": "Select a new ability\nto train your Pokémon in.",
  "training_session_option_selected_message": "{{selectedPokemon}} moves across\nthe clearing to face you...",
  "training_session_battle_finished_1": `{{selectedPokemon}} returns, feeling\nworn out but accomplished!
    $Its {{stat1}} and {{stat2}} IVs were improved!`,
  "training_session_battle_finished_2": `{{selectedPokemon}} returns, feeling\nworn out but accomplished!
    $Its nature was changed to {{nature}}!`,
  "training_session_battle_finished_3": `{{selectedPokemon}} returns, feeling\nworn out but accomplished!
    $Its ability was changed to {{ability}}!`,
  "training_session_outro_win": "That was a successful training session!",

  // Mystery Encounters -- Rogue Tier

  "dark_deal_intro_message": "A strange man in a tattered coat\nstands in your way...",
  "dark_deal_speaker": "Shady Guy",
  "dark_deal_intro_dialogue": `Hey, you!
    $I've been working on a new device\nto bring out a Pokémon's latent power!
    $It completely rebinds the Pokémon's atoms\nat a molecular level into a far more powerful form.
    $Hehe...@d{64} I just need some sac-@d{32}\nErr, test subjects, to prove it works.`,
  "dark_deal_title": "Dark Deal",
  "dark_deal_description": "The disturbing fellow holds up some Pokéballs.\n\"I'll make it worth your while! You can have these strong Pokéballs as payment, All I need is a Pokémon from your team! Hehe...\"",
  "dark_deal_query": "What will you do?",
  "dark_deal_option_1_label": "Accept",
  "dark_deal_option_1_tooltip": "(+) 5 Rogue Balls\n(?) Enhance a Random Pokémon",
  "dark_deal_option_2_label": "Refuse",
  "dark_deal_option_2_tooltip": "(-) No Rewards",
  "dark_deal_option_1_selected": `Let's see, that {{pokeName}} will do nicely!
  $Remember, I'm not responsible\nif anything bad happens!@d{32} Hehe...`,
  "dark_deal_option_1_selected_message": `The man hands you 5 Rogue Balls.
  \${{pokeName}} hops into the strange machine...
  $Flashing lights and weird noises\nstart coming from the machine!
  $...@d{96} Something emerges\nfrom the device, raging wildly!`,
  "dark_deal_option_2_selected": "Not gonna help a poor fellow out?\nPah!",
  "dark_deal_outro": "After the harrowing encounter,\nyou collect yourself and depart.",

  "sleeping_snorlax_intro_message": `As you walk down a narrow pathway, you see a towering silhouette blocking your path.
  $You get closer to see a Snorlax sleeping peacefully.\nIt seems like there's no way around it.`,
  "sleeping_snorlax_title": "Sleeping Snorlax",
  "sleeping_snorlax_description": "You could attack it to try and get it to move, or simply wait for it to wake up. Who knows how long that could take, though...",
  "sleeping_snorlax_query": "What will you do?",
  "sleeping_snorlax_option_1_label": "Fight it",
  "sleeping_snorlax_option_1_tooltip": "(-) Fight Sleeping Snorlax",
  "sleeping_snorlax_option_2_label": "Wait for it to move",
  "sleeping_snorlax_option_2_tooltip": "@[SUMMARY_BLUE]{(75%) Wait a short time}\n@[SUMMARY_BLUE]{(25%) Wait a long time}",
  "sleeping_snorlax_option_3_label": "Steal its item",
  "sleeping_snorlax_option_3_tooltip": "(+) {{option3PrimaryName}} uses {{option3PrimaryMove}}\n(+) Leftovers",
  "sleeping_snorlax_option_3_disabled_tooltip": "Your Pokémon need to know certain moves to choose this",
  "sleeping_snorlax_option_1_selected_message": "You approach the\nPokémon without fear.",
  "sleeping_snorlax_option_2_selected_message": `.@d{32}.@d{32}.@d{32}
  $You wait for a time, but the Snorlax's yawns make your party sleepy.`,
  "sleeping_snorlax_option_2_good_result": "When you all awaken, the Snorlax is no where to be found - but your Pokémon are all healed!",
  "sleeping_snorlax_option_2_bad_result": `Your {{primaryName}} is still asleep...
  $But on the bright side, the Snorlax left something behind...
  $@s{item_fanfare}You gained a Berry!`,
  "sleeping_snorlax_option_3_good_result": "Your {{option3PrimaryName}} uses {{option3PrimaryMove}}! @s{item_fanfare}It steals Leftovers off the sleeping Snorlax and you make out like bandits!",

  lostAtSea,
  theStrongStuff: theStrongStuffDialogue,
=======
  mysteriousChallengers: mysteriousChallengersDialogue,
  mysteriousChest: mysteriousChestDialogue,
  darkDeal: darkDealDialogue,
  fightOrFlight: fightOrFlightDialogue,
  slumberingSnorlax: slumberingSnorlaxDialogue,
  trainingSession: trainingSessionDialogue,
  departmentStoreSale: departmentStoreSaleDialogue,
  shadyVitaminDealer: shadyVitaminDealerDialogue,
  fieldTrip: fieldTripDialogue,
  safariZone: safariZoneDialogue,
  lostAtSea: lostAtSeaDialogue,
  fieryFallout: fieryFalloutDialogue,
>>>>>>> e3c1c3bb
} as const;<|MERGE_RESOLUTION|>--- conflicted
+++ resolved
@@ -1,7 +1,3 @@
-<<<<<<< HEAD
-import { lostAtSea } from "./mystery-encounters/lost-at-sea";
-import { theStrongStuffDialogue } from "#app/locales/en/mystery-encounters/the-strong-stuff-dialogue";
-=======
 import { lostAtSeaDialogue } from "./mystery-encounters/lost-at-sea-dialogue";
 import { mysteriousChestDialogue } from "#app/locales/en/mystery-encounters/mysterious-chest-dialogue";
 import { mysteriousChallengersDialogue } from "#app/locales/en/mystery-encounters/mysterious-challengers-dialogue";
@@ -14,7 +10,7 @@
 import { shadyVitaminDealerDialogue } from "#app/locales/en/mystery-encounters/shady-vitamin-dealer-dialogue";
 import { slumberingSnorlaxDialogue } from "#app/locales/en/mystery-encounters/slumbering-snorlax-dialogue";
 import { trainingSessionDialogue } from "#app/locales/en/mystery-encounters/training-session-dialogue";
->>>>>>> e3c1c3bb
+import { theStrongStuffDialogue } from "#app/locales/en/mystery-encounters/the-strong-stuff-dialogue";
 
 /**
  * Patterns that can be used:
@@ -37,229 +33,6 @@
   "paid_money": "You paid ₽{{amount, number}}.",
   "receive_money": "You received ₽{{amount, number}}!",
 
-<<<<<<< HEAD
-  // Mystery Encounters -- Common Tier
-
-  "mysterious_chest_intro_message": "You found...@d{32} a chest?",
-  "mysterious_chest_title": "The Mysterious Chest",
-  "mysterious_chest_description": "A beautifully ornamented chest stands on the ground. There must be something good inside... right?",
-  "mysterious_chest_query": "Will you open it?",
-  "mysterious_chest_option_1_label": "Open it",
-  "mysterious_chest_option_1_tooltip": "@[SUMMARY_BLUE]{(35%) Something terrible}\n@[SUMMARY_GREEN]{(40%) Okay Rewards}\n@[SUMMARY_GREEN]{(20%) Good Rewards}\n@[SUMMARY_GREEN]{(4%) Great Rewards}\n@[SUMMARY_GREEN]{(1%) Amazing Rewards}",
-  "mysterious_chest_option_2_label": "It's too risky, leave",
-  "mysterious_chest_option_2_tooltip": "(-) No Rewards",
-  "mysterious_chest_option_1_selected_message": "You open the chest to find...",
-  "mysterious_chest_option_2_selected_message": "You hurry along your way,\nwith a slight feeling of regret.",
-  "mysterious_chest_option_1_normal_result": "Just some normal tools and items.",
-  "mysterious_chest_option_1_good_result": "Some pretty nice tools and items.",
-  "mysterious_chest_option_1_great_result": "A couple great tools and items!",
-  "mysterious_chest_option_1_amazing_result": "Whoa! An amazing item!",
-  "mysterious_chest_option_1_bad_result": `Oh no!@d{32}\nThe chest was trapped!
-  $Your {{pokeName}} jumps in front of you\nbut is KOed in the process.`,
-
-  "fight_or_flight_intro_message": "Something shiny is sparkling\non the ground near that Pokémon!",
-  "fight_or_flight_title": "Fight or Flight",
-  "fight_or_flight_description": "It looks like there's a strong Pokémon guarding an item. Battling is the straightforward approach, but this Pokémon looks strong. You could also try to sneak around, though the Pokémon might catch you.",
-  "fight_or_flight_query": "What will you do?",
-  "fight_or_flight_option_1_label": "Battle the Pokémon",
-  "fight_or_flight_option_1_tooltip": "(-) Hard Battle\n(+) New Item",
-  "fight_or_flight_option_2_label": "Steal the item",
-  "fight_or_flight_option_2_tooltip": "@[SUMMARY_GREEN]{(35%) Steal Item}\n@[SUMMARY_BLUE]{(65%) Harder Battle}",
-  "fight_or_flight_option_2_steal_tooltip": "(+) {{option2PrimaryName}} uses {{option2PrimaryMove}}",
-  "fight_or_flight_option_3_label": "Leave",
-  "fight_or_flight_option_3_tooltip": "(-) No Rewards",
-  "fight_or_flight_option_1_selected_message": "You approach the\nPokémon without fear.",
-  "fight_or_flight_option_2_good_result": `.@d{32}.@d{32}.@d{32}
-  $You manage to sneak your way\npast and grab the item!`,
-  "fight_or_flight_option_2_steal_result": `.@d{32}.@d{32}.@d{32}
-  $Your {{option2PrimaryName}} helps you out and uses {{option2PrimaryMove}}!
-  $ You nabbed the item!`,
-  "fight_or_flight_option_2_bad_result": `.@d{32}.@d{32}.@d{32}
-  $The Pokémon catches you\nas you try to sneak around!`,
-  "fight_or_flight_boss_enraged": "The opposing {{enemyPokemon}} has become enraged!",
-  "fight_or_flight_option_3_selected": "You leave the strong Pokémon\nwith its prize and continue on.",
-
-  "department_store_sale_intro_message": "It's a lady with a ton of shopping bags.",
-  "department_store_sale_speaker": "Shopper",
-  "department_store_sale_intro_dialogue": `Hello! Are you here for\nthe amazing sales too?
-    $There's a special coupon that you can\nredeem for a free item during the sale!
-    $I have an extra one. Here you go!`,
-  "department_store_sale_title": "Department Store Sale",
-  "department_store_sale_description": "There is merchandise in every direction! It looks like there are 4 counters where you can redeem the coupon for various items. The possibilities are endless!",
-  "department_store_sale_query": "Which counter will you go to?",
-  "department_store_sale_option_1_label": "TM Counter",
-  "department_store_sale_option_1_tooltip": "(+) TM Shop",
-  "department_store_sale_option_2_label": "Vitamin Counter",
-  "department_store_sale_option_2_tooltip": "(+) Vitamin Shop",
-  "department_store_sale_option_3_label": "Battle Item Counter",
-  "department_store_sale_option_3_tooltip": "(+) X Item Shop",
-  "department_store_sale_option_4_label": "Pokéball Counter",
-  "department_store_sale_option_4_tooltip": "(+) Pokéball Shop",
-  "department_store_sale_outro": "What a deal! You should shop there more often.",
-
-  "shady_vitamin_dealer_intro_message": "A man in a dark coat approaches you.",
-  "shady_vitamin_dealer_speaker": "Shady Salesman",
-  "shady_vitamin_dealer_intro_dialogue": `.@d{16}.@d{16}.@d{16}
-    $I've got the goods if you've got the money.
-    $Make sure your Pokémon can handle it though.`,
-  "shady_vitamin_dealer_title": "The Vitamin Dealer",
-  "shady_vitamin_dealer_description": "The man opens his jacket to reveal some Pokémon vitamins. The numbers he quotes seem like a really good deal. Almost too good...\nHe offers two package deals to choose from.",
-  "shady_vitamin_dealer_query": "Which deal will choose?",
-  "shady_vitamin_dealer_invalid_selection": "Pokémon must be healthy enough.",
-  "shady_vitamin_dealer_option_1_label": "The Cheap Deal",
-  "shady_vitamin_dealer_option_1_tooltip": "(-) Pay {{option1Money, money}}\n(-) Side Effects?\n(+) Chosen Pokémon Gains 2 Random Vitamins",
-  "shady_vitamin_dealer_option_2_label": "The Pricey Deal",
-  "shady_vitamin_dealer_option_2_tooltip": "(-) Pay {{option2Money, money}}\n(-) Side Effects?\n(+) Chosen Pokémon Gains 2 Random Vitamins",
-  "shady_vitamin_dealer_option_selected": `The man hands you two bottles and quickly disappears.
-    \${{selectedPokemon}} gained {{boost1}} and {{boost2}} boosts!`,
-  "shady_vitamin_dealer_damage_only": `But the medicine had some side effects!
-  $Your {{selectedPokemon}} takes some damage...`,
-  "shady_vitamin_dealer_bad_poison": `But the medicine had some side effects!
-  $Your {{selectedPokemon}} takes some damage\nand becomes badly poisoned...`,
-  "shady_vitamin_dealer_poison": `But the medicine had some side effects!
-  $Your {{selectedPokemon}} becomes poisoned...`,
-  "shady_vitamin_dealer_no_bad_effects": "Looks like there were no side-effects this time.",
-  "shady_vitamin_dealer_option_3_label": "Leave",
-  "shady_vitamin_dealer_option_3_tooltip": "(-) No Rewards",
-
-  "field_trip_intro_message": "It's a teacher and some school children!",
-  "field_trip_speaker": "Teacher",
-  "field_trip_intro_dialogue": `Hello, there! Would you be able to\nspare a minute for my students?
-    $I'm teaching them about Pokémon moves\nand would love to show them a demonstration.
-    $Would you mind showing us one of\nthe moves your Pokémon can use?`,
-  "field_trip_title": "Field Trip",
-  "field_trip_description": "A teacher is requesting a move demonstration from a Pokémon. Depending on the move you choose, she might have something useful for you in exchange.",
-  "field_trip_query": "Which move category will you show off?",
-  "field_trip_option_1_label": "A Physical Move",
-  "field_trip_option_1_tooltip": "(+) Physical Item Rewards",
-  "field_trip_option_2_label": "A Special Move",
-  "field_trip_option_2_tooltip": "(+) Special Item Rewards",
-  "field_trip_option_3_label": "A Status Move",
-  "field_trip_option_3_tooltip": "(+) Status Item Rewards",
-  "field_trip_second_option_prompt": "Choose a move for your Pokémon to use.",
-  "field_trip_option_selected": "{{pokeName}} shows off an awesome display of {{move}}!",
-  "field_trip_option_incorrect": `...
-    $That isn't a {{moveCategory}} move!
-    $I'm sorry, but I can't give you anything.`,
-  "field_trip_lesson_learned": `Looks like you learned a valuable lesson?
-    $Your Pokémon also gained some knowledge.`,
-  "field_trip_outro_good": "Thank you so much for your kindness!\nI hope the items I had were helpful!",
-  "field_trip_outro_bad": "Come along children, we'll\nfind a better demonstration elsewhere.",
-
-  // Mystery Encounters -- Great Tier
-
-  "mysterious_challengers_intro_message": "Mysterious challengers have appeared!",
-  "mysterious_challengers_title": "Mysterious Challengers",
-  "mysterious_challengers_description": "If you defeat a challenger, you might impress them enough to receive a boon. But some look tough, are you up to the challenge?",
-  "mysterious_challengers_query": "Who will you battle?",
-  "mysterious_challengers_option_1_label": "A clever, mindful foe",
-  "mysterious_challengers_option_1_tooltip": "(-) Standard Battle\n(+) Move Item Rewards",
-  "mysterious_challengers_option_2_label": "A strong foe",
-  "mysterious_challengers_option_2_tooltip": "(-) Hard Battle\n(+) Good Rewards",
-  "mysterious_challengers_option_3_label": "The mightiest foe",
-  "mysterious_challengers_option_3_tooltip": "(-) Brutal Battle\n(+) Great Rewards",
-  "mysterious_challengers_option_selected_message": "The trainer steps forward...",
-  "mysterious_challengers_outro_win": "The mysterious challenger was defeated!",
-
-  "safari_zone_intro_message": "It's a safari zone!",
-  "safari_zone_title": "The Safari Zone",
-  "safari_zone_description": "There are all kinds of rare and special Pokémon that can be found here!\nIf you choose to enter, you'll have a time limit of 3 wild encounters where you can try to catch these special Pokémon.\n\nBeware, though. These Pokémon may flee before you're able to catch them!",
-  "safari_zone_query": "Would you like to enter?",
-  "safari_zone_option_1_label": "Enter",
-  "safari_zone_option_1_tooltip": "(-) Pay {{option1Money, money}}\n@[SUMMARY_GREEN]{(?) Safari Zone}",
-  "safari_zone_option_2_label": "Leave",
-  "safari_zone_option_2_tooltip": "(-) No Rewards",
-  "safari_zone_option_1_selected_message": "Time to test your luck!",
-  "safari_zone_option_2_selected_message": "You hurry along your way,\nwith a slight feeling of regret.",
-  "safari_zone_pokeball_option_label": "Throw a Pokéball",
-  "safari_zone_pokeball_option_tooltip": "(+) Throw a Pokéball",
-  "safari_zone_pokeball_option_selected": "You throw a Pokéball!",
-  "safari_zone_bait_option_label": "Throw bait",
-  "safari_zone_bait_option_tooltip": "(+) Increases Capture Rate\n(-) Chance to Increase Flee Rate",
-  "safari_zone_bait_option_selected": "You throw some bait!",
-  "safari_zone_mud_option_label": "Throw mud",
-  "safari_zone_mud_option_tooltip": "(+) Decreases Flee Rate\n(-) Chance to Decrease Capture Rate",
-  "safari_zone_mud_option_selected": "You throw some mud!",
-  "safari_zone_flee_option_label": "Flee",
-  "safari_zone_flee_option_tooltip": "(?) Flee from this Pokémon",
-  "safari_zone_pokemon_watching": "{{pokemonName}} is watching carefully!",
-  "safari_zone_pokemon_eating": "{{pokemonName}} is eating!",
-  "safari_zone_pokemon_busy_eating": "{{pokemonName}} is busy eating!",
-  "safari_zone_pokemon_angry": "{{pokemonName}} is angry!",
-  "safari_zone_pokemon_beside_itself_angry": "{{pokemonName}} is beside itself with anger!",
-  "safari_zone_remaining_count": "{{remainingCount}} Pokémon remaining!",
-
-  // Mystery Encounters -- Ultra Tier
-
-  "training_session_intro_message": "You've come across some\ntraining tools and supplies.",
-  "training_session_title": "Training Session",
-  "training_session_description": "These supplies look like they could be used to train a member of your party! There are a few ways you could train your Pokémon, by battling against it with the rest of your team.",
-  "training_session_query": "How should you train?",
-  "training_session_option_1_label": "Light Training",
-  "training_session_option_1_tooltip": "(-) Light Battle\n(+) Improve 2 Random IVs of Pokémon",
-  "training_session_option_2_label": "Moderate Training",
-  "training_session_option_2_tooltip": "(-) Moderate Battle\n(+) Change Pokémon's Nature",
-  "training_session_option_2_select_prompt": "Select a new nature\nto train your Pokémon in.",
-  "training_session_option_3_label": "Heavy Training",
-  "training_session_option_3_tooltip": "(-) Harsh Battle\n(+) Change Pokémon's Ability",
-  "training_session_option_3_select_prompt": "Select a new ability\nto train your Pokémon in.",
-  "training_session_option_selected_message": "{{selectedPokemon}} moves across\nthe clearing to face you...",
-  "training_session_battle_finished_1": `{{selectedPokemon}} returns, feeling\nworn out but accomplished!
-    $Its {{stat1}} and {{stat2}} IVs were improved!`,
-  "training_session_battle_finished_2": `{{selectedPokemon}} returns, feeling\nworn out but accomplished!
-    $Its nature was changed to {{nature}}!`,
-  "training_session_battle_finished_3": `{{selectedPokemon}} returns, feeling\nworn out but accomplished!
-    $Its ability was changed to {{ability}}!`,
-  "training_session_outro_win": "That was a successful training session!",
-
-  // Mystery Encounters -- Rogue Tier
-
-  "dark_deal_intro_message": "A strange man in a tattered coat\nstands in your way...",
-  "dark_deal_speaker": "Shady Guy",
-  "dark_deal_intro_dialogue": `Hey, you!
-    $I've been working on a new device\nto bring out a Pokémon's latent power!
-    $It completely rebinds the Pokémon's atoms\nat a molecular level into a far more powerful form.
-    $Hehe...@d{64} I just need some sac-@d{32}\nErr, test subjects, to prove it works.`,
-  "dark_deal_title": "Dark Deal",
-  "dark_deal_description": "The disturbing fellow holds up some Pokéballs.\n\"I'll make it worth your while! You can have these strong Pokéballs as payment, All I need is a Pokémon from your team! Hehe...\"",
-  "dark_deal_query": "What will you do?",
-  "dark_deal_option_1_label": "Accept",
-  "dark_deal_option_1_tooltip": "(+) 5 Rogue Balls\n(?) Enhance a Random Pokémon",
-  "dark_deal_option_2_label": "Refuse",
-  "dark_deal_option_2_tooltip": "(-) No Rewards",
-  "dark_deal_option_1_selected": `Let's see, that {{pokeName}} will do nicely!
-  $Remember, I'm not responsible\nif anything bad happens!@d{32} Hehe...`,
-  "dark_deal_option_1_selected_message": `The man hands you 5 Rogue Balls.
-  \${{pokeName}} hops into the strange machine...
-  $Flashing lights and weird noises\nstart coming from the machine!
-  $...@d{96} Something emerges\nfrom the device, raging wildly!`,
-  "dark_deal_option_2_selected": "Not gonna help a poor fellow out?\nPah!",
-  "dark_deal_outro": "After the harrowing encounter,\nyou collect yourself and depart.",
-
-  "sleeping_snorlax_intro_message": `As you walk down a narrow pathway, you see a towering silhouette blocking your path.
-  $You get closer to see a Snorlax sleeping peacefully.\nIt seems like there's no way around it.`,
-  "sleeping_snorlax_title": "Sleeping Snorlax",
-  "sleeping_snorlax_description": "You could attack it to try and get it to move, or simply wait for it to wake up. Who knows how long that could take, though...",
-  "sleeping_snorlax_query": "What will you do?",
-  "sleeping_snorlax_option_1_label": "Fight it",
-  "sleeping_snorlax_option_1_tooltip": "(-) Fight Sleeping Snorlax",
-  "sleeping_snorlax_option_2_label": "Wait for it to move",
-  "sleeping_snorlax_option_2_tooltip": "@[SUMMARY_BLUE]{(75%) Wait a short time}\n@[SUMMARY_BLUE]{(25%) Wait a long time}",
-  "sleeping_snorlax_option_3_label": "Steal its item",
-  "sleeping_snorlax_option_3_tooltip": "(+) {{option3PrimaryName}} uses {{option3PrimaryMove}}\n(+) Leftovers",
-  "sleeping_snorlax_option_3_disabled_tooltip": "Your Pokémon need to know certain moves to choose this",
-  "sleeping_snorlax_option_1_selected_message": "You approach the\nPokémon without fear.",
-  "sleeping_snorlax_option_2_selected_message": `.@d{32}.@d{32}.@d{32}
-  $You wait for a time, but the Snorlax's yawns make your party sleepy.`,
-  "sleeping_snorlax_option_2_good_result": "When you all awaken, the Snorlax is no where to be found - but your Pokémon are all healed!",
-  "sleeping_snorlax_option_2_bad_result": `Your {{primaryName}} is still asleep...
-  $But on the bright side, the Snorlax left something behind...
-  $@s{item_fanfare}You gained a Berry!`,
-  "sleeping_snorlax_option_3_good_result": "Your {{option3PrimaryName}} uses {{option3PrimaryMove}}! @s{item_fanfare}It steals Leftovers off the sleeping Snorlax and you make out like bandits!",
-
-  lostAtSea,
-  theStrongStuff: theStrongStuffDialogue,
-=======
   mysteriousChallengers: mysteriousChallengersDialogue,
   mysteriousChest: mysteriousChestDialogue,
   darkDeal: darkDealDialogue,
@@ -272,5 +45,5 @@
   safariZone: safariZoneDialogue,
   lostAtSea: lostAtSeaDialogue,
   fieryFallout: fieryFalloutDialogue,
->>>>>>> e3c1c3bb
+  theStrongStuff: theStrongStuffDialogue,
 } as const;