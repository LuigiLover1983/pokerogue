{
  "elite_four": "Elite Four",
  "elite_four_female": "Elite Four",
  "gym_leader": "Gym Leader",
  "gym_leader_female": "Gym Leader",
  "gym_leader_double": "Gym Leader Duo",
  "champion": "Champion",
  "champion_female": "Champion",
  "champion_double": "Champion Duo",
  "rival": "Rival",
  "professor": "Professor",
  "frontier_brain": "Frontier Brain",
  "rocket_boss": "Team Rocket Boss",
  "magma_boss": "Team Magma Boss",
  "aqua_boss": "Team Aqua Boss",
  "galactic_boss": "Team Galactic Boss",
  "plasma_boss": "Team Plasma Boss",
  "flare_boss": "Team Flare Boss",
  "aether_boss": "Aether President",
  "skull_boss": "Team Skull Boss",
  "macro_boss": "Macro Cosmos President",
  "star_boss": "Team Star Leader",

  "rocket_admin": "Team Rocket Admin",
  "rocket_admin_female": "Team Rocket Admin",
  "magma_admin": "Team Magma Admin",
  "magma_admin_female": "Team Magma Admin",
  "aqua_admin": "Team Aqua Admin",
  "aqua_admin_female": "Team Aqua Admin",
  "galactic_commander": "Team Galactic Commander",
  "galactic_commander_female": "Team Galactic Commander",
  "plasma_sage": "Team Plasma Sage",
  "plasma_admin": "Team Plasma Admin",
  "flare_admin": "Team Flare Admin",
  "flare_admin_female": "Team Flare Admin",
  "aether_admin": "Aether Foundation Admin",
  "skull_admin": "Team Skull Admin",
  "macro_admin": "Macro Cosmos",
<<<<<<< HEAD
  "star_admin": "Team Star Squad Boss"
=======

  "the_winstrates": "The Winstrates'"
>>>>>>> eea12a62
}<|MERGE_RESOLUTION|>--- conflicted
+++ resolved
@@ -36,10 +36,7 @@
   "aether_admin": "Aether Foundation Admin",
   "skull_admin": "Team Skull Admin",
   "macro_admin": "Macro Cosmos",
-<<<<<<< HEAD
-  "star_admin": "Team Star Squad Boss"
-=======
+  "star_admin": "Team Star Squad Boss",
 
   "the_winstrates": "The Winstrates'"
->>>>>>> eea12a62
 }