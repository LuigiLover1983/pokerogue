import * as Modifiers from "./modifier";
import { MoneyMultiplierModifier } from "./modifier";
import { allMoves, AttackMove, selfStatLowerMoves } from "../data/move";
import { getPokeballCatchMultiplier, getPokeballName, MAX_PER_TYPE_POKEBALLS, PokeballType } from "../data/pokeball";
import Pokemon, { EnemyPokemon, PlayerPokemon, PokemonMove } from "../field/pokemon";
import { EvolutionItem, pokemonEvolutions } from "../data/pokemon-evolutions";
<<<<<<< HEAD
import { getStatName, Stat } from "../data/pokemon-stat";
=======
>>>>>>> 4e3a24c2
import { tmPoolTiers, tmSpecies } from "../data/tms";
import { Type } from "../data/type";
import PartyUiHandler, { PokemonMoveSelectFilter, PokemonSelectFilter } from "../ui/party-ui-handler";
import * as Utils from "../utils";
<<<<<<< HEAD
import { getTempBattleStatBoosterItemName, getTempBattleStatName, TempBattleStat } from "../data/temp-battle-stat";
=======
>>>>>>> 4e3a24c2
import { getBerryEffectDescription, getBerryName } from "../data/berry";
import { Unlockables } from "../system/unlockables";
import { getStatusEffectDescriptor, StatusEffect } from "../data/status-effect";
import { SpeciesFormKey } from "../data/pokemon-species";
import BattleScene from "../battle-scene";
import { getVoucherTypeIcon, getVoucherTypeName, VoucherType } from "../system/voucher";
import { FormChangeItem, pokemonFormChanges, SpeciesFormChangeCondition, SpeciesFormChangeItemTrigger } from "../data/pokemon-forms";
import { ModifierTier } from "./modifier-tier";
import { getNatureName, getNatureStatMultiplier, Nature } from "#app/data/nature";
import i18next from "i18next";
import { getModifierTierTextTint } from "#app/ui/text";
import Overrides from "#app/overrides";
import { Abilities } from "#enums/abilities";
import { BattlerTagType } from "#enums/battler-tag-type";
import { BerryType } from "#enums/berry-type";
import { Moves } from "#enums/moves";
import { Species } from "#enums/species";
import { getPokemonNameWithAffix } from "#app/messages.js";
import { PermanentStat, TEMP_BATTLE_STATS, TempBattleStat, Stat, getStatKey } from "#app/enums/stat";

const outputModifierData = false;
const useMaxWeightForOutput = false;

type Modifier = Modifiers.Modifier;

export enum ModifierPoolType {
  PLAYER,
  WILD,
  TRAINER,
  ENEMY_BUFF,
  DAILY_STARTER
}

type NewModifierFunc = (type: ModifierType, args: any[]) => Modifier;

export class ModifierType {
  public id: string;
  public localeKey: string;
  public iconImage: string;
  public group: string;
  public soundName: string;
  public tier: ModifierTier;
  protected newModifierFunc: NewModifierFunc | null;

  constructor(localeKey: string | null, iconImage: string | null, newModifierFunc: NewModifierFunc | null, group?: string, soundName?: string) {
    this.localeKey = localeKey!; // TODO: is this bang correct?
    this.iconImage = iconImage!; // TODO: is this bang correct?
    this.group = group!; // TODO: is this bang correct?
    this.soundName = soundName ?? "se/restore";
    this.newModifierFunc = newModifierFunc;
  }

  get name(): string {
    return i18next.t(`${this.localeKey}.name` as any);
  }

  getDescription(scene: BattleScene): string {
    return i18next.t(`${this.localeKey}.description` as any);
  }

  setTier(tier: ModifierTier): void {
    this.tier = tier;
  }

  getOrInferTier(poolType: ModifierPoolType = ModifierPoolType.PLAYER): ModifierTier | null {
    if (this.tier) {
      return this.tier;
    }
    if (!this.id) {
      return null;
    }
    let poolTypes: ModifierPoolType[];
    switch (poolType) {
    case ModifierPoolType.PLAYER:
      poolTypes = [ poolType, ModifierPoolType.TRAINER, ModifierPoolType.WILD ];
      break;
    case ModifierPoolType.WILD:
      poolTypes = [ poolType, ModifierPoolType.PLAYER, ModifierPoolType.TRAINER ];
      break;
    case ModifierPoolType.TRAINER:
      poolTypes = [ poolType, ModifierPoolType.PLAYER, ModifierPoolType.WILD ];
      break;
    default:
      poolTypes = [ poolType ];
      break;
    }
    // Try multiple pool types in case of stolen items
    for (const type of poolTypes) {
      const pool = getModifierPoolForType(type);
      for (const tier of Utils.getEnumValues(ModifierTier)) {
        if (!pool.hasOwnProperty(tier)) {
          continue;
        }
        if (pool[tier].find(m => (m as WeightedModifierType).modifierType.id === this.id)) {
          return (this.tier = tier);
        }
      }
    }
    return null;
  }

  /**
   * Populates item id for ModifierType instance
   * @param func
   */
  withIdFromFunc(func: ModifierTypeFunc): ModifierType {
    this.id = Object.keys(modifierTypes).find(k => modifierTypes[k] === func)!; // TODO: is this bang correct?
    return this;
  }

  /**
   * Populates item tier for ModifierType instance
   * Tier is a necessary field for items that appear in player shop (determines the Pokeball visual they use)
   * To find the tier, this function performs a reverse lookup of the item type in modifier pools
   * @param poolType - Default 'ModifierPoolType.PLAYER'. Which pool to lookup item tier from
   */
  withTierFromPool(poolType: ModifierPoolType = ModifierPoolType.PLAYER): ModifierType {
    const modifierPool = getModifierPoolForType(poolType);

    for (const weightedModifiers of Object.values(modifierPool)) {
      for (const mod of weightedModifiers) {
        if (mod.modifierType.id === this.id) {
          this.tier = mod.modifierType.tier;
          return this;
        }
      }
    }

    // Fallback to COMMON tier if no tier found
    this.tier = ModifierTier.COMMON;
    return this;
  }

  newModifier(...args: any[]): Modifier | null {
    return this.newModifierFunc && this.newModifierFunc(this, args);
  }
}

type ModifierTypeGeneratorFunc = (party: Pokemon[], pregenArgs?: any[]) => ModifierType | null;

export class ModifierTypeGenerator extends ModifierType {
  private genTypeFunc:  ModifierTypeGeneratorFunc;

  constructor(genTypeFunc: ModifierTypeGeneratorFunc) {
    super(null, null, null);
    this.genTypeFunc = genTypeFunc;
  }

  generateType(party: Pokemon[], pregenArgs?: any[]) {
    const ret = this.genTypeFunc(party, pregenArgs);
    if (ret) {
      ret.id = this.id;
      ret.setTier(this.tier);
    }
    return ret;
  }
}

export interface GeneratedPersistentModifierType {
  getPregenArgs(): any[];
}

export class AddPokeballModifierType extends ModifierType {
  private pokeballType: PokeballType;
  private count: integer;

  constructor(iconImage: string, pokeballType: PokeballType, count: integer) {
    super("", iconImage, (_type, _args) => new Modifiers.AddPokeballModifier(this, pokeballType, count), "pb", "se/pb_bounce_1");
    this.pokeballType = pokeballType;
    this.count = count;
  }

  get name(): string {
    return i18next.t("modifierType:ModifierType.AddPokeballModifierType.name", {
      "modifierCount": this.count,
      "pokeballName": getPokeballName(this.pokeballType),
    });
  }

  getDescription(scene: BattleScene): string {
    return i18next.t("modifierType:ModifierType.AddPokeballModifierType.description", {
      "modifierCount": this.count,
      "pokeballName": getPokeballName(this.pokeballType),
      "catchRate": getPokeballCatchMultiplier(this.pokeballType) > -1 ? `${getPokeballCatchMultiplier(this.pokeballType)}x` : "100%",
      "pokeballAmount": `${scene.pokeballCounts[this.pokeballType]}`,
    });
  }
}

class AddVoucherModifierType extends ModifierType {
  private voucherType: VoucherType;
  private count: integer;

  constructor(voucherType: VoucherType, count: integer) {
    super("", getVoucherTypeIcon(voucherType), (_type, _args) => new Modifiers.AddVoucherModifier(this, voucherType, count), "voucher");
    this.count = count;
    this.voucherType = voucherType;
  }

  get name(): string {
    return i18next.t("modifierType:ModifierType.AddVoucherModifierType.name", {
      "modifierCount": this.count,
      "voucherTypeName": getVoucherTypeName(this.voucherType),
    });
  }

  getDescription(scene: BattleScene): string {
    return i18next.t("modifierType:ModifierType.AddVoucherModifierType.description", {
      "modifierCount": this.count,
      "voucherTypeName": getVoucherTypeName(this.voucherType),
    });
  }
}

export class PokemonModifierType extends ModifierType {
  public selectFilter: PokemonSelectFilter | undefined;

  constructor(localeKey: string, iconImage: string, newModifierFunc: NewModifierFunc, selectFilter?: PokemonSelectFilter, group?: string, soundName?: string) {
    super(localeKey, iconImage, newModifierFunc, group, soundName);

    this.selectFilter = selectFilter;
  }
}

export class PokemonHeldItemModifierType extends PokemonModifierType {
  constructor(localeKey: string, iconImage: string, newModifierFunc: NewModifierFunc, group?: string, soundName?: string) {
    super(localeKey, iconImage, newModifierFunc, (pokemon: PlayerPokemon) => {
      const dummyModifier = this.newModifier(pokemon);
      const matchingModifier = pokemon.scene.findModifier(m => m instanceof Modifiers.PokemonHeldItemModifier && m.pokemonId === pokemon.id && m.matchType(dummyModifier)) as Modifiers.PokemonHeldItemModifier;
      const maxStackCount = dummyModifier.getMaxStackCount(pokemon.scene);
      if (!maxStackCount) {
        return i18next.t("modifierType:ModifierType.PokemonHeldItemModifierType.extra.inoperable", { "pokemonName": getPokemonNameWithAffix(pokemon) });
      }
      if (matchingModifier && matchingModifier.stackCount === maxStackCount) {
        return i18next.t("modifierType:ModifierType.PokemonHeldItemModifierType.extra.tooMany", { "pokemonName": getPokemonNameWithAffix(pokemon) });
      }
      return null;
    }, group, soundName);
  }

  newModifier(...args: any[]): Modifiers.PokemonHeldItemModifier {
    return super.newModifier(...args) as Modifiers.PokemonHeldItemModifier;
  }
}

export class PokemonHpRestoreModifierType extends PokemonModifierType {
  protected restorePoints: integer;
  protected restorePercent: integer;
  protected healStatus: boolean;

  constructor(localeKey: string, iconImage: string, restorePoints: integer, restorePercent: integer, healStatus: boolean = false, newModifierFunc?: NewModifierFunc, selectFilter?: PokemonSelectFilter, group?: string) {
    super(localeKey, iconImage, newModifierFunc || ((_type, args) => new Modifiers.PokemonHpRestoreModifier(this, (args[0] as PlayerPokemon).id, this.restorePoints, this.restorePercent, this.healStatus, false)),
      selectFilter || ((pokemon: PlayerPokemon) => {
        if (!pokemon.hp || (pokemon.isFullHp() && (!this.healStatus || (!pokemon.status && !pokemon.getTag(BattlerTagType.CONFUSED))))) {
          return PartyUiHandler.NoEffectMessage;
        }
        return null;
      }), group || "potion");

    this.restorePoints = restorePoints;
    this.restorePercent = restorePercent;
    this.healStatus = healStatus;
  }

  getDescription(scene: BattleScene): string {
    return this.restorePoints
      ? i18next.t("modifierType:ModifierType.PokemonHpRestoreModifierType.description", {
        restorePoints: this.restorePoints,
        restorePercent: this.restorePercent,
      })
      : this.healStatus
        ? i18next.t("modifierType:ModifierType.PokemonHpRestoreModifierType.extra.fullyWithStatus")
        : i18next.t("modifierType:ModifierType.PokemonHpRestoreModifierType.extra.fully");
  }
}

export class PokemonReviveModifierType extends PokemonHpRestoreModifierType {
  constructor(localeKey: string, iconImage: string, restorePercent: integer) {
    super(localeKey, iconImage, 0, restorePercent, false, (_type, args) => new Modifiers.PokemonHpRestoreModifier(this, (args[0] as PlayerPokemon).id, 0, this.restorePercent, false, true),
      ((pokemon: PlayerPokemon) => {
        if (!pokemon.isFainted()) {
          return PartyUiHandler.NoEffectMessage;
        }
        return null;
      }), "revive");

    this.selectFilter = (pokemon: PlayerPokemon) => {
      if (pokemon.hp) {
        return PartyUiHandler.NoEffectMessage;
      }
      return null;
    };
  }

  getDescription(scene: BattleScene): string {
    return i18next.t("modifierType:ModifierType.PokemonReviveModifierType.description", { restorePercent: this.restorePercent });
  }
}

export class PokemonStatusHealModifierType extends PokemonModifierType {
  constructor(localeKey: string, iconImage: string) {
    super(localeKey, iconImage, ((_type, args) => new Modifiers.PokemonStatusHealModifier(this, (args[0] as PlayerPokemon).id)),
      ((pokemon: PlayerPokemon) => {
        if (!pokemon.hp || (!pokemon.status && !pokemon.getTag(BattlerTagType.CONFUSED))) {
          return PartyUiHandler.NoEffectMessage;
        }
        return null;
      }));
  }

  getDescription(scene: BattleScene): string {
    return i18next.t("modifierType:ModifierType.PokemonStatusHealModifierType.description");
  }
}

export abstract class PokemonMoveModifierType extends PokemonModifierType {
  public moveSelectFilter: PokemonMoveSelectFilter | undefined;

  constructor(localeKey: string, iconImage: string, newModifierFunc: NewModifierFunc, selectFilter?: PokemonSelectFilter, moveSelectFilter?: PokemonMoveSelectFilter, group?: string) {
    super(localeKey, iconImage, newModifierFunc, selectFilter, group);

    this.moveSelectFilter = moveSelectFilter;
  }
}

export class PokemonPpRestoreModifierType extends PokemonMoveModifierType {
  protected restorePoints: integer;

  constructor(localeKey: string, iconImage: string, restorePoints: integer) {
    super(localeKey, iconImage, (_type, args) => new Modifiers.PokemonPpRestoreModifier(this, (args[0] as PlayerPokemon).id, (args[1] as integer), this.restorePoints),
      (_pokemon: PlayerPokemon) => {
        return null;
      }, (pokemonMove: PokemonMove) => {
        if (!pokemonMove.ppUsed) {
          return PartyUiHandler.NoEffectMessage;
        }
        return null;
      }, "ether");

    this.restorePoints = restorePoints;
  }

  getDescription(scene: BattleScene): string {
    return this.restorePoints > -1
      ? i18next.t("modifierType:ModifierType.PokemonPpRestoreModifierType.description", { restorePoints: this.restorePoints })
      : i18next.t("modifierType:ModifierType.PokemonPpRestoreModifierType.extra.fully")
    ;
  }
}

export class PokemonAllMovePpRestoreModifierType extends PokemonModifierType {
  protected restorePoints: integer;

  constructor(localeKey: string, iconImage: string, restorePoints: integer) {
    super(localeKey, iconImage, (_type, args) => new Modifiers.PokemonAllMovePpRestoreModifier(this, (args[0] as PlayerPokemon).id, this.restorePoints),
      (pokemon: PlayerPokemon) => {
        if (!pokemon.getMoveset().filter(m => m?.ppUsed).length) {
          return PartyUiHandler.NoEffectMessage;
        }
        return null;
      }, "elixir");

    this.restorePoints = restorePoints;
  }

  getDescription(scene: BattleScene): string {
    return this.restorePoints > -1
      ? i18next.t("modifierType:ModifierType.PokemonAllMovePpRestoreModifierType.description", { restorePoints: this.restorePoints })
      : i18next.t("modifierType:ModifierType.PokemonAllMovePpRestoreModifierType.extra.fully")
    ;
  }
}

export class PokemonPpUpModifierType extends PokemonMoveModifierType {
  protected upPoints: integer;

  constructor(localeKey: string, iconImage: string, upPoints: integer) {
    super(localeKey, iconImage, (_type, args) => new Modifiers.PokemonPpUpModifier(this, (args[0] as PlayerPokemon).id, (args[1] as integer), this.upPoints),
      (_pokemon: PlayerPokemon) => {
        return null;
      }, (pokemonMove: PokemonMove) => {
        if (pokemonMove.getMove().pp < 5 || pokemonMove.ppUp >= 3) {
          return PartyUiHandler.NoEffectMessage;
        }
        return null;
      }, "ppUp");

    this.upPoints = upPoints;
  }

  getDescription(scene: BattleScene): string {
    return i18next.t("modifierType:ModifierType.PokemonPpUpModifierType.description", { upPoints: this.upPoints });
  }
}

export class PokemonNatureChangeModifierType extends PokemonModifierType {
  protected nature: Nature;

  constructor(nature: Nature) {
    super("", `mint_${Utils.getEnumKeys(Stat).find(s => getNatureStatMultiplier(nature, Stat[s]) > 1)?.toLowerCase() || "neutral" }`, ((_type, args) => new Modifiers.PokemonNatureChangeModifier(this, (args[0] as PlayerPokemon).id, this.nature)),
      ((pokemon: PlayerPokemon) => {
        if (pokemon.getNature() === this.nature) {
          return PartyUiHandler.NoEffectMessage;
        }
        return null;
      }), "mint");

    this.nature = nature;
  }

  get name(): string {
    return i18next.t("modifierType:ModifierType.PokemonNatureChangeModifierType.name", { natureName: getNatureName(this.nature) });
  }

  getDescription(scene: BattleScene): string {
    return i18next.t("modifierType:ModifierType.PokemonNatureChangeModifierType.description", { natureName: getNatureName(this.nature, true, true, true) });
  }
}

export class RememberMoveModifierType extends PokemonModifierType {
  constructor(localeKey: string, iconImage: string, group?: string) {
    super(localeKey, iconImage, (type, args) => new Modifiers.RememberMoveModifier(type, (args[0] as PlayerPokemon).id, (args[1] as integer)),
      (pokemon: PlayerPokemon) => {
        if (!pokemon.getLearnableLevelMoves().length) {
          return PartyUiHandler.NoEffectMessage;
        }
        return null;
      }, group);
  }
}

export class DoubleBattleChanceBoosterModifierType extends ModifierType {
  public battleCount: integer;

  constructor(localeKey: string, iconImage: string, battleCount: integer) {
    super(localeKey, iconImage, (_type, _args) => new Modifiers.DoubleBattleChanceBoosterModifier(this, this.battleCount), "lure");

    this.battleCount = battleCount;
  }

  getDescription(scene: BattleScene): string {
    return i18next.t("modifierType:ModifierType.DoubleBattleChanceBoosterModifierType.description", { battleCount: this.battleCount });
  }
}

export class TempStatStageBoosterModifierType extends ModifierType implements GeneratedPersistentModifierType {
  private stat: TempBattleStat;
  private key: string;

  constructor(stat: TempBattleStat) {
    const key = TempStatStageBoosterModifierTypeGenerator.items[stat];
    super("", key, (_type, _args) => new Modifiers.TempStatStageBoosterModifier(this, this.stat));

    this.stat = stat;
    this.key = key;
  }

  get name(): string {
    return i18next.t(`modifierType:TempStatStageBoosterItem.${this.key}`);
  }

  getDescription(_scene: BattleScene): string {
    return i18next.t("modifierType:ModifierType.TempStatStageBoosterModifierType.description", { stat: i18next.t(getStatKey(this.stat)) });
  }

  getPregenArgs(): any[] {
    return [ this.stat ];
  }
}

export class BerryModifierType extends PokemonHeldItemModifierType implements GeneratedPersistentModifierType {
  private berryType: BerryType;

  constructor(berryType: BerryType) {
    super("", `${BerryType[berryType].toLowerCase()}_berry`, (type, args) => new Modifiers.BerryModifier(type, (args[0] as Pokemon).id, berryType), "berry");

    this.berryType = berryType;
  }

  get name(): string {
    return getBerryName(this.berryType);
  }

  getDescription(scene: BattleScene): string {
    return getBerryEffectDescription(this.berryType);
  }

  getPregenArgs(): any[] {
    return [ this.berryType ];
  }
}

function getAttackTypeBoosterItemName(type: Type) {
  switch (type) {
  case Type.NORMAL:
    return "Silk Scarf";
  case Type.FIGHTING:
    return "Black Belt";
  case Type.FLYING:
    return "Sharp Beak";
  case Type.POISON:
    return "Poison Barb";
  case Type.GROUND:
    return "Soft Sand";
  case Type.ROCK:
    return "Hard Stone";
  case Type.BUG:
    return "Silver Powder";
  case Type.GHOST:
    return "Spell Tag";
  case Type.STEEL:
    return "Metal Coat";
  case Type.FIRE:
    return "Charcoal";
  case Type.WATER:
    return "Mystic Water";
  case Type.GRASS:
    return "Miracle Seed";
  case Type.ELECTRIC:
    return "Magnet";
  case Type.PSYCHIC:
    return "Twisted Spoon";
  case Type.ICE:
    return "Never-Melt Ice";
  case Type.DRAGON:
    return "Dragon Fang";
  case Type.DARK:
    return "Black Glasses";
  case Type.FAIRY:
    return "Fairy Feather";
  }
}

export class AttackTypeBoosterModifierType extends PokemonHeldItemModifierType implements GeneratedPersistentModifierType {
  public moveType: Type;
  public boostPercent: integer;

  constructor(moveType: Type, boostPercent: integer) {
    super("", `${getAttackTypeBoosterItemName(moveType)?.replace(/[ \-]/g, "_").toLowerCase()}`,
      (_type, args) => new Modifiers.AttackTypeBoosterModifier(this, (args[0] as Pokemon).id, moveType, boostPercent));

    this.moveType = moveType;
    this.boostPercent = boostPercent;
  }

  get name(): string {
    return i18next.t(`modifierType:AttackTypeBoosterItem.${getAttackTypeBoosterItemName(this.moveType)?.replace(/[ \-]/g, "_").toLowerCase()}`);
  }

  getDescription(scene: BattleScene): string {
    // TODO: Need getTypeName?
    return i18next.t("modifierType:ModifierType.AttackTypeBoosterModifierType.description", { moveType: i18next.t(`pokemonInfo:Type.${Type[this.moveType]}`) });
  }

  getPregenArgs(): any[] {
    return [ this.moveType ];
  }
}

export type SpeciesStatBoosterItem = keyof typeof SpeciesStatBoosterModifierTypeGenerator.items;

/**
 * Modifier type for {@linkcode Modifiers.SpeciesStatBoosterModifier}
 * @extends PokemonHeldItemModifierType
 * @implements GeneratedPersistentModifierType
 */
export class SpeciesStatBoosterModifierType extends PokemonHeldItemModifierType implements GeneratedPersistentModifierType {
  private key: SpeciesStatBoosterItem;

  constructor(key: SpeciesStatBoosterItem) {
    const item = SpeciesStatBoosterModifierTypeGenerator.items[key];
    super(`modifierType:SpeciesBoosterItem.${key}`, key.toLowerCase(), (type, args) => new Modifiers.SpeciesStatBoosterModifier(type, (args[0] as Pokemon).id, item.stats, item.multiplier, item.species));

    this.key = key;
  }

  getPregenArgs(): any[] {
    return [ this.key ];
  }
}

export class PokemonLevelIncrementModifierType extends PokemonModifierType {
  constructor(localeKey: string, iconImage: string) {
    super(localeKey, iconImage, (_type, args) => new Modifiers.PokemonLevelIncrementModifier(this, (args[0] as PlayerPokemon).id), (_pokemon: PlayerPokemon) => null);
  }

  getDescription(scene: BattleScene): string {
    let levels = 1;
    const hasCandyJar = scene.modifiers.find(modifier => modifier instanceof Modifiers.LevelIncrementBoosterModifier);
    if (hasCandyJar) {
      levels += hasCandyJar.stackCount;
    }
    return i18next.t("modifierType:ModifierType.PokemonLevelIncrementModifierType.description", { levels });
  }
}

export class AllPokemonLevelIncrementModifierType extends ModifierType {
  constructor(localeKey: string, iconImage: string) {
    super(localeKey, iconImage, (_type, _args) => new Modifiers.PokemonLevelIncrementModifier(this, -1));
  }

  getDescription(scene: BattleScene): string {
    let levels = 1;
    const hasCandyJar = scene.modifiers.find(modifier => modifier instanceof Modifiers.LevelIncrementBoosterModifier);
    if (hasCandyJar) {
      levels += hasCandyJar.stackCount;
    }
    return i18next.t("modifierType:ModifierType.AllPokemonLevelIncrementModifierType.description", { levels });
  }
}

export class BaseStatBoosterModifierType extends PokemonHeldItemModifierType implements GeneratedPersistentModifierType {
  private stat: PermanentStat;
  private key: string;

  constructor(stat: PermanentStat) {
    const key = BaseStatBoosterModifierTypeGenerator.items[stat];
    super("", key, (_type, args) => new Modifiers.BaseStatModifier(this, (args[0] as Pokemon).id, this.stat));

    this.stat = stat;
    this.key = key;
  }

  get name(): string {
    return i18next.t(`modifierType:BaseStatBoosterItem.${this.key}`);
  }

  getDescription(_scene: BattleScene): string {
    return i18next.t("modifierType:ModifierType.BaseStatBoosterModifierType.description", { stat: i18next.t(getStatKey(this.stat)) });
  }

  getPregenArgs(): any[] {
    return [ this.stat ];
  }
}

export class PokemonBaseStatTotalModifierType extends PokemonHeldItemModifierType implements GeneratedPersistentModifierType {
  private readonly statModifier: integer;

  constructor(statModifier: integer) {
    super("modifierType:ModifierType.MYSTERY_ENCOUNTER_SHUCKLE_JUICE", "berry_juice", (_type, args) => new Modifiers.PokemonBaseStatTotalModifier(this, (args[0] as Pokemon).id, this.statModifier));
    this.statModifier = statModifier;
  }

  getDescription(scene: BattleScene): string {
    return i18next.t("modifierType:ModifierType.PokemonBaseStatTotalModifierType.description", {
      increaseDecrease: i18next.t(this.statModifier >= 0 ? "modifierType:ModifierType.PokemonBaseStatTotalModifierType.extra.increase" : "modifierType:ModifierType.PokemonBaseStatTotalModifierType.extra.decrease"),
      blessCurse: i18next.t(this.statModifier >= 0 ? "modifierType:ModifierType.PokemonBaseStatTotalModifierType.extra.blessed" : "modifierType:ModifierType.PokemonBaseStatTotalModifierType.extra.cursed"),
      statValue: this.statModifier,
    });
  }

  getPregenArgs(): any[] {
    return [ this.statModifier ];
  }
}

export class PokemonBaseStatFlatModifierType extends PokemonHeldItemModifierType implements GeneratedPersistentModifierType {
  private readonly statModifier: integer;
  private readonly stats: Stat[];

  constructor(statModifier: integer, stats: Stat[]) {
    super("modifierType:ModifierType.MYSTERY_ENCOUNTER_OLD_GATEAU", "old_gateau", (_type, args) => new Modifiers.PokemonBaseStatFlatModifier(this, (args[0] as Pokemon).id, this.statModifier, this.stats));
    this.statModifier = statModifier;
    this.stats = stats;
  }

  getDescription(scene: BattleScene): string {
    return i18next.t("modifierType:ModifierType.PokemonBaseStatFlatModifierType.description", {
      stats: this.stats.map(stat => getStatName(stat)).join("/"),
      statValue: this.statModifier,
    });
  }

  getPregenArgs(): any[] {
    return [ this.statModifier, this.stats ];
  }
}

class AllPokemonFullHpRestoreModifierType extends ModifierType {
  private descriptionKey: string;

  constructor(localeKey: string, iconImage: string, descriptionKey?: string, newModifierFunc?: NewModifierFunc) {
    super(localeKey, iconImage, newModifierFunc || ((_type, _args) => new Modifiers.PokemonHpRestoreModifier(this, -1, 0, 100, false)));

    this.descriptionKey = descriptionKey!; // TODO: is this bang correct?
  }

  getDescription(scene: BattleScene): string {
    return i18next.t(`${this.descriptionKey || "modifierType:ModifierType.AllPokemonFullHpRestoreModifierType"}.description` as any);
  }
}

class AllPokemonFullReviveModifierType extends AllPokemonFullHpRestoreModifierType {
  constructor(localeKey: string, iconImage: string) {
    super(localeKey, iconImage, "modifierType:ModifierType.AllPokemonFullReviveModifierType", (_type, _args) => new Modifiers.PokemonHpRestoreModifier(this, -1, 0, 100, false, true));
  }
}

export class MoneyRewardModifierType extends ModifierType {
  private moneyMultiplier: number;
  private moneyMultiplierDescriptorKey: string;

  constructor(localeKey: string, iconImage: string, moneyMultiplier: number, moneyMultiplierDescriptorKey: string) {
    super(localeKey, iconImage, (_type, _args) => new Modifiers.MoneyRewardModifier(this, moneyMultiplier), "money", "se/buy");

    this.moneyMultiplier = moneyMultiplier;
    this.moneyMultiplierDescriptorKey = moneyMultiplierDescriptorKey;
  }

  getDescription(scene: BattleScene): string {
    const moneyAmount = new Utils.IntegerHolder(scene.getWaveMoneyAmount(this.moneyMultiplier));
    scene.applyModifiers(MoneyMultiplierModifier, true, moneyAmount);
    const formattedMoney = Utils.formatMoney(scene.moneyFormat, moneyAmount.value);

    return i18next.t("modifierType:ModifierType.MoneyRewardModifierType.description", {
      moneyMultiplier: i18next.t(this.moneyMultiplierDescriptorKey as any),
      moneyAmount: formattedMoney,
    });
  }
}

export class ExpBoosterModifierType extends ModifierType {
  private boostPercent: integer;

  constructor(localeKey: string, iconImage: string, boostPercent: integer) {
    super(localeKey, iconImage, () => new Modifiers.ExpBoosterModifier(this, boostPercent));

    this.boostPercent = boostPercent;
  }

  getDescription(scene: BattleScene): string {
    return i18next.t("modifierType:ModifierType.ExpBoosterModifierType.description", { boostPercent: this.boostPercent });
  }
}

export class PokemonExpBoosterModifierType extends PokemonHeldItemModifierType {
  private boostPercent: integer;

  constructor(localeKey: string, iconImage: string, boostPercent: integer) {
    super(localeKey, iconImage, (_type, args) => new Modifiers.PokemonExpBoosterModifier(this, (args[0] as Pokemon).id, boostPercent));

    this.boostPercent = boostPercent;
  }

  getDescription(scene: BattleScene): string {
    return i18next.t("modifierType:ModifierType.PokemonExpBoosterModifierType.description", { boostPercent: this.boostPercent });
  }
}

export class PokemonFriendshipBoosterModifierType extends PokemonHeldItemModifierType {
  constructor(localeKey: string, iconImage: string) {
    super(localeKey, iconImage, (_type, args) => new Modifiers.PokemonFriendshipBoosterModifier(this, (args[0] as Pokemon).id));
  }

  getDescription(scene: BattleScene): string {
    return i18next.t("modifierType:ModifierType.PokemonFriendshipBoosterModifierType.description");
  }
}

export class PokemonMoveAccuracyBoosterModifierType extends PokemonHeldItemModifierType {
  private amount: integer;

  constructor(localeKey: string, iconImage: string, amount: integer, group?: string, soundName?: string) {
    super(localeKey, iconImage, (_type, args) => new Modifiers.PokemonMoveAccuracyBoosterModifier(this, (args[0] as Pokemon).id, amount), group, soundName);

    this.amount = amount;
  }

  getDescription(scene: BattleScene): string {
    return i18next.t("modifierType:ModifierType.PokemonMoveAccuracyBoosterModifierType.description", { accuracyAmount: this.amount });
  }
}

export class PokemonMultiHitModifierType extends PokemonHeldItemModifierType {
  constructor(localeKey: string, iconImage: string) {
    super(localeKey, iconImage, (type, args) => new Modifiers.PokemonMultiHitModifier(type as PokemonMultiHitModifierType, (args[0] as Pokemon).id));
  }

  getDescription(scene: BattleScene): string {
    return i18next.t("modifierType:ModifierType.PokemonMultiHitModifierType.description");
  }
}

export class TmModifierType extends PokemonModifierType {
  public moveId: Moves;

  constructor(moveId: Moves) {
    super("", `tm_${Type[allMoves[moveId].type].toLowerCase()}`, (_type, args) => new Modifiers.TmModifier(this, (args[0] as PlayerPokemon).id),
      (pokemon: PlayerPokemon) => {
        if (pokemon.compatibleTms.indexOf(moveId) === -1 || pokemon.getMoveset().filter(m => m?.moveId === moveId).length) {
          return PartyUiHandler.NoEffectMessage;
        }
        return null;
      }, "tm");

    this.moveId = moveId;
  }

  get name(): string {
    return i18next.t("modifierType:ModifierType.TmModifierType.name", {
      moveId: Utils.padInt(Object.keys(tmSpecies).indexOf(this.moveId.toString()) + 1, 3),
      moveName: allMoves[this.moveId].name,
    });
  }

  getDescription(scene: BattleScene): string {
    return i18next.t(scene.enableMoveInfo ? "modifierType:ModifierType.TmModifierTypeWithInfo.description" : "modifierType:ModifierType.TmModifierType.description", { moveName: allMoves[this.moveId].name });
  }
}

export class EvolutionItemModifierType extends PokemonModifierType implements GeneratedPersistentModifierType {
  public evolutionItem: EvolutionItem;

  constructor(evolutionItem: EvolutionItem) {
    super("", EvolutionItem[evolutionItem].toLowerCase(), (_type, args) => new Modifiers.EvolutionItemModifier(this, (args[0] as PlayerPokemon).id),
      (pokemon: PlayerPokemon) => {
        if (pokemonEvolutions.hasOwnProperty(pokemon.species.speciesId) && pokemonEvolutions[pokemon.species.speciesId].filter(e => e.item === this.evolutionItem
          && (!e.condition || e.condition.predicate(pokemon)) && (e.preFormKey === null || e.preFormKey === pokemon.getFormKey())).length && (pokemon.getFormKey() !== SpeciesFormKey.GIGANTAMAX)) {
          return null;
        } else if (pokemon.isFusion() && pokemon.fusionSpecies && pokemonEvolutions.hasOwnProperty(pokemon.fusionSpecies.speciesId) && pokemonEvolutions[pokemon.fusionSpecies.speciesId].filter(e => e.item === this.evolutionItem
        && (!e.condition || e.condition.predicate(pokemon)) && (e.preFormKey === null || e.preFormKey === pokemon.getFusionFormKey())).length && (pokemon.getFusionFormKey() !== SpeciesFormKey.GIGANTAMAX)) {
          return null;
        }

        return PartyUiHandler.NoEffectMessage;
      });

    this.evolutionItem = evolutionItem;
  }

  get name(): string {
    return i18next.t(`modifierType:EvolutionItem.${EvolutionItem[this.evolutionItem]}`);
  }

  getDescription(scene: BattleScene): string {
    return i18next.t("modifierType:ModifierType.EvolutionItemModifierType.description");
  }

  getPregenArgs(): any[] {
    return [ this.evolutionItem ];
  }
}

/**
 * Class that represents form changing items
 */
export class FormChangeItemModifierType extends PokemonModifierType implements GeneratedPersistentModifierType {
  public formChangeItem: FormChangeItem;

  constructor(formChangeItem: FormChangeItem) {
    super("", FormChangeItem[formChangeItem].toLowerCase(), (_type, args) => new Modifiers.PokemonFormChangeItemModifier(this, (args[0] as PlayerPokemon).id, formChangeItem, true),
      (pokemon: PlayerPokemon) => {
        // Make sure the Pokemon has alternate forms
        if (pokemonFormChanges.hasOwnProperty(pokemon.species.speciesId)
          // Get all form changes for this species with an item trigger, including any compound triggers
          && pokemonFormChanges[pokemon.species.speciesId].filter(fc => fc.trigger.hasTriggerType(SpeciesFormChangeItemTrigger) && (fc.preFormKey === pokemon.getFormKey()))
          // Returns true if any form changes match this item
            .map(fc => fc.findTrigger(SpeciesFormChangeItemTrigger) as SpeciesFormChangeItemTrigger)
            .flat().flatMap(fc => fc.item).includes(this.formChangeItem)
        ) {
          return null;
        }

        return PartyUiHandler.NoEffectMessage;
      });

    this.formChangeItem = formChangeItem;
  }

  get name(): string {
    return i18next.t(`modifierType:FormChangeItem.${FormChangeItem[this.formChangeItem]}`);
  }

  getDescription(scene: BattleScene): string {
    return i18next.t("modifierType:ModifierType.FormChangeItemModifierType.description");
  }

  getPregenArgs(): any[] {
    return [ this.formChangeItem ];
  }
}

export class FusePokemonModifierType extends PokemonModifierType {
  constructor(localeKey: string, iconImage: string) {
    super(localeKey, iconImage, (_type, args) => new Modifiers.FusePokemonModifier(this, (args[0] as PlayerPokemon).id, (args[1] as PlayerPokemon).id),
      (pokemon: PlayerPokemon) => {
        if (pokemon.isFusion()) {
          return PartyUiHandler.NoEffectMessage;
        }
        return null;
      });
  }

  getDescription(scene: BattleScene): string {
    return i18next.t("modifierType:ModifierType.FusePokemonModifierType.description");
  }
}

class AttackTypeBoosterModifierTypeGenerator extends ModifierTypeGenerator {
  constructor() {
    super((party: Pokemon[], pregenArgs?: any[]) => {
      if (pregenArgs && (pregenArgs.length === 1) && (pregenArgs[0] in Type)) {
        return new AttackTypeBoosterModifierType(pregenArgs[0] as Type, 20);
      }

      const attackMoveTypes = party.map(p => p.getMoveset().map(m => m?.getMove()).filter(m => m instanceof AttackMove).map(m => m.type)).flat();
      if (!attackMoveTypes.length) {
        return null;
      }

      const attackMoveTypeWeights = new Map<Type, integer>();
      let totalWeight = 0;
      for (const t of attackMoveTypes) {
        if (attackMoveTypeWeights.has(t)) {
          if (attackMoveTypeWeights.get(t)! < 3) { // attackMoveTypeWeights.has(t) was checked before
            attackMoveTypeWeights.set(t, attackMoveTypeWeights.get(t)! + 1);
          } else {
            continue;
          }
        } else {
          attackMoveTypeWeights.set(t, 1);
        }
        totalWeight++;
      }

      if (!totalWeight) {
        return null;
      }

      let type: Type;

      const randInt = Utils.randSeedInt(totalWeight);
      let weight = 0;

      for (const t of attackMoveTypeWeights.keys()) {
        const typeWeight = attackMoveTypeWeights.get(t)!; // guranteed to be defined
        if (randInt <= weight + typeWeight) {
          type = t;
          break;
        }
        weight += typeWeight;
      }

      return new AttackTypeBoosterModifierType(type!, 20);
    });
  }
}

class BaseStatBoosterModifierTypeGenerator extends ModifierTypeGenerator {
  public static readonly items: Record<PermanentStat, string> = {
    [Stat.HP]: "hp_up",
    [Stat.ATK]: "protein",
    [Stat.DEF]: "iron",
    [Stat.SPATK]: "calcium",
    [Stat.SPDEF]: "zinc",
    [Stat.SPD]: "carbos"
  };

  constructor() {
    super((_party: Pokemon[], pregenArgs?: any[]) => {
      if (pregenArgs) {
        return new BaseStatBoosterModifierType(pregenArgs[0]);
      }
      const randStat: PermanentStat = Utils.randSeedInt(Stat.SPD + 1);
      return new BaseStatBoosterModifierType(randStat);
    });
  }
}

class TempStatStageBoosterModifierTypeGenerator extends ModifierTypeGenerator {
  public static readonly items: Record<TempBattleStat, string> = {
    [Stat.ATK]: "x_attack",
    [Stat.DEF]: "x_defense",
    [Stat.SPATK]: "x_sp_atk",
    [Stat.SPDEF]: "x_sp_def",
    [Stat.SPD]: "x_speed",
    [Stat.ACC]: "x_accuracy"
  };

  constructor() {
    super((_party: Pokemon[], pregenArgs?: any[]) => {
      if (pregenArgs && (pregenArgs.length === 1) && TEMP_BATTLE_STATS.includes(pregenArgs[0])) {
        return new TempStatStageBoosterModifierType(pregenArgs[0]);
      }
      const randStat: TempBattleStat = Utils.randSeedInt(Stat.ACC, Stat.ATK);
      return new TempStatStageBoosterModifierType(randStat);
    });
  }
}

/**
 * Modifier type generator for {@linkcode SpeciesStatBoosterModifierType}, which
 * encapsulates the logic for weighting the most useful held item from
 * the current list of {@linkcode items}.
 * @extends ModifierTypeGenerator
 */
class SpeciesStatBoosterModifierTypeGenerator extends ModifierTypeGenerator {
  /** Object comprised of the currently available species-based stat boosting held items */
  public static readonly items = {
    LIGHT_BALL: { stats: [Stat.ATK, Stat.SPATK], multiplier: 2, species: [Species.PIKACHU] },
    THICK_CLUB: { stats: [Stat.ATK], multiplier: 2, species: [Species.CUBONE, Species.MAROWAK, Species.ALOLA_MAROWAK] },
    METAL_POWDER: { stats: [Stat.DEF], multiplier: 2, species: [Species.DITTO] },
    QUICK_POWDER: { stats: [Stat.SPD], multiplier: 2, species: [Species.DITTO] },
  };

  constructor() {
    super((party: Pokemon[], pregenArgs?: any[]) => {
      const items = SpeciesStatBoosterModifierTypeGenerator.items;
      if (pregenArgs && (pregenArgs.length === 1) && (pregenArgs[0] in items)) {
        return new SpeciesStatBoosterModifierType(pregenArgs[0] as SpeciesStatBoosterItem);
      }

      const values = Object.values(items);
      const keys = Object.keys(items);
      const weights = keys.map(() => 0);

      for (const p of party) {
        const speciesId = p.getSpeciesForm(true).speciesId;
        const fusionSpeciesId = p.isFusion() ? p.getFusionSpeciesForm(true).speciesId : null;
        const hasFling = p.getMoveset(true).some(m => m?.moveId === Moves.FLING);

        for (const i in values) {
          const checkedSpecies = values[i].species;
          const checkedStats = values[i].stats;

          // If party member already has the item being weighted currently, skip to the next item
          const hasItem = p.getHeldItems().some(m => m instanceof Modifiers.SpeciesStatBoosterModifier
            && (m as Modifiers.SpeciesStatBoosterModifier).contains(checkedSpecies[0], checkedStats[0]));

          if (!hasItem) {
            if (checkedSpecies.includes(speciesId) || (!!fusionSpeciesId && checkedSpecies.includes(fusionSpeciesId))) {
              // Add weight if party member has a matching species or, if applicable, a matching fusion species
              weights[i]++;
            } else if (checkedSpecies.includes(Species.PIKACHU) && hasFling) {
              // Add weight to Light Ball if party member has Fling
              weights[i]++;
            }
          }
        }
      }

      let totalWeight = 0;
      for (const weight of weights) {
        totalWeight += weight;
      }

      if (totalWeight !== 0) {
        const randInt = Utils.randSeedInt(totalWeight, 1);
        let weight = 0;

        for (const i in weights) {
          if (weights[i] !== 0) {
            const curWeight = weight + weights[i];
            if (randInt <= weight + weights[i]) {
              return new SpeciesStatBoosterModifierType(keys[i] as SpeciesStatBoosterItem);
            }
            weight = curWeight;
          }
        }
      }

      return null;
    });
  }
}

class TmModifierTypeGenerator extends ModifierTypeGenerator {
  constructor(tier: ModifierTier) {
    super((party: Pokemon[], pregenArgs?: any[]) => {
      if (pregenArgs && (pregenArgs.length === 1) && (pregenArgs[0] in Moves)) {
        return new TmModifierType(pregenArgs[0] as Moves);
      }
      const partyMemberCompatibleTms = party.map(p => (p as PlayerPokemon).compatibleTms.filter(tm => !p.moveset.find(m => m?.moveId === tm)));
      const tierUniqueCompatibleTms = partyMemberCompatibleTms.flat().filter(tm => tmPoolTiers[tm] === tier).filter(tm => !allMoves[tm].name.endsWith(" (N)")).filter((tm, i, array) => array.indexOf(tm) === i);
      if (!tierUniqueCompatibleTms.length) {
        return null;
      }
      const randTmIndex = Utils.randSeedInt(tierUniqueCompatibleTms.length);
      return new TmModifierType(tierUniqueCompatibleTms[randTmIndex]);
    });
  }
}

class EvolutionItemModifierTypeGenerator extends ModifierTypeGenerator {
  constructor(rare: boolean) {
    super((party: Pokemon[], pregenArgs?: any[]) => {
      if (pregenArgs && (pregenArgs.length === 1) && (pregenArgs[0] in EvolutionItem)) {
        return new EvolutionItemModifierType(pregenArgs[0] as EvolutionItem);
      }

      const evolutionItemPool = [
        party.filter(p => pokemonEvolutions.hasOwnProperty(p.species.speciesId)).map(p => {
          const evolutions = pokemonEvolutions[p.species.speciesId];
          return evolutions.filter(e => e.item !== EvolutionItem.NONE && (e.evoFormKey === null || (e.preFormKey || "") === p.getFormKey()) && (!e.condition || e.condition.predicate(p)));
        }).flat(),
        party.filter(p => p.isFusion() && p.fusionSpecies && pokemonEvolutions.hasOwnProperty(p.fusionSpecies.speciesId)).map(p => {
          const evolutions = pokemonEvolutions[p.fusionSpecies!.speciesId];
          return evolutions.filter(e => e.item !== EvolutionItem.NONE && (e.evoFormKey === null || (e.preFormKey || "") === p.getFusionFormKey()) && (!e.condition || e.condition.predicate(p)));
        }).flat()
      ].flat().flatMap(e => e.item).filter(i => (!!i && i > 50) === rare);

      if (!evolutionItemPool.length) {
        return null;
      }

      return new EvolutionItemModifierType(evolutionItemPool[Utils.randSeedInt(evolutionItemPool.length)]!); // TODO: is the bang correct?
    });
  }
}

class FormChangeItemModifierTypeGenerator extends ModifierTypeGenerator {
  constructor(rare: boolean) {
    super((party: Pokemon[], pregenArgs?: any[]) => {
      if (pregenArgs && (pregenArgs.length === 1) && (pregenArgs[0] in FormChangeItem)) {
        return new FormChangeItemModifierType(pregenArgs[0] as FormChangeItem);
      }

      const formChangeItemPool = [...new Set(party.filter(p => pokemonFormChanges.hasOwnProperty(p.species.speciesId)).map(p => {
        const formChanges = pokemonFormChanges[p.species.speciesId];
        let formChangeItemTriggers = formChanges.filter(fc => ((fc.formKey.indexOf(SpeciesFormKey.MEGA) === -1 && fc.formKey.indexOf(SpeciesFormKey.PRIMAL) === -1) || party[0].scene.getModifiers(Modifiers.MegaEvolutionAccessModifier).length)
          && ((fc.formKey.indexOf(SpeciesFormKey.GIGANTAMAX) === -1 && fc.formKey.indexOf(SpeciesFormKey.ETERNAMAX) === -1) || party[0].scene.getModifiers(Modifiers.GigantamaxAccessModifier).length)
          && (!fc.conditions.length || fc.conditions.filter(cond => cond instanceof SpeciesFormChangeCondition && cond.predicate(p)).length)
          && (fc.preFormKey === p.getFormKey()))
          .map(fc => fc.findTrigger(SpeciesFormChangeItemTrigger) as SpeciesFormChangeItemTrigger)
          .filter(t => t && t.active && !p.scene.findModifier(m => m instanceof Modifiers.PokemonFormChangeItemModifier && m.pokemonId === p.id && m.formChangeItem === t.item));

        if (p.species.speciesId === Species.NECROZMA) {
          // technically we could use a simplified version and check for formChanges.length > 3, but in case any code changes later, this might break...

          let foundULTRA_Z = false,
            foundN_LUNA = false,
            foundN_SOLAR = false;
          formChangeItemTriggers.forEach((fc, i) => {
            switch (fc.item) {
            case FormChangeItem.ULTRANECROZIUM_Z:
              foundULTRA_Z = true;
              break;
            case FormChangeItem.N_LUNARIZER:
              foundN_LUNA = true;
              break;
            case FormChangeItem.N_SOLARIZER:
              foundN_SOLAR = true;
              break;
            }
          });
          if (foundULTRA_Z && foundN_LUNA && foundN_SOLAR) {
            // all three items are present -> user hasn't acquired any of the N_*ARIZERs -> block ULTRANECROZIUM_Z acquisition.
            formChangeItemTriggers = formChangeItemTriggers.filter(fc => fc.item !== FormChangeItem.ULTRANECROZIUM_Z);
          }
        }
        return formChangeItemTriggers;
      }).flat())
      ].flat().flatMap(fc => fc.item).filter(i => (i && i < 100) === rare);
      // convert it into a set to remove duplicate values, which can appear when the same species with a potential form change is in the party.

      if (!formChangeItemPool.length) {
        return null;
      }

      return new FormChangeItemModifierType(formChangeItemPool[Utils.randSeedInt(formChangeItemPool.length)]);
    });
  }
}

export class TerastallizeModifierType extends PokemonHeldItemModifierType implements GeneratedPersistentModifierType {
  private teraType: Type;

  constructor(teraType: Type) {
    super("", `${Type[teraType].toLowerCase()}_tera_shard`, (type, args) => new Modifiers.TerastallizeModifier(type as TerastallizeModifierType, (args[0] as Pokemon).id, teraType), "tera_shard");

    this.teraType = teraType;
  }

  get name(): string {
    return i18next.t("modifierType:ModifierType.TerastallizeModifierType.name", { teraType: i18next.t(`pokemonInfo:Type.${Type[this.teraType]}`) });
  }

  getDescription(scene: BattleScene): string {
    return i18next.t("modifierType:ModifierType.TerastallizeModifierType.description", { teraType: i18next.t(`pokemonInfo:Type.${Type[this.teraType]}`) });
  }

  getPregenArgs(): any[] {
    return [ this.teraType ];
  }
}

export class ContactHeldItemTransferChanceModifierType extends PokemonHeldItemModifierType {
  private chancePercent: integer;

  constructor(localeKey: string, iconImage: string, chancePercent: integer, group?: string, soundName?: string) {
    super(localeKey, iconImage, (type, args) => new Modifiers.ContactHeldItemTransferChanceModifier(type, (args[0] as Pokemon).id, chancePercent), group, soundName);

    this.chancePercent = chancePercent;
  }

  getDescription(scene: BattleScene): string {
    return i18next.t("modifierType:ModifierType.ContactHeldItemTransferChanceModifierType.description", { chancePercent: this.chancePercent });
  }
}

export class TurnHeldItemTransferModifierType extends PokemonHeldItemModifierType {
  constructor(localeKey: string, iconImage: string, group?: string, soundName?: string) {
    super(localeKey, iconImage, (type, args) => new Modifiers.TurnHeldItemTransferModifier(type, (args[0] as Pokemon).id), group, soundName);
  }

  getDescription(scene: BattleScene): string {
    return i18next.t("modifierType:ModifierType.TurnHeldItemTransferModifierType.description");
  }
}

export class EnemyAttackStatusEffectChanceModifierType extends ModifierType {
  private chancePercent: integer;
  private effect: StatusEffect;

  constructor(localeKey: string, iconImage: string, chancePercent: integer, effect: StatusEffect, stackCount?: integer) {
    super(localeKey, iconImage, (type, args) => new Modifiers.EnemyAttackStatusEffectChanceModifier(type, effect, chancePercent, stackCount), "enemy_status_chance");

    this.chancePercent = chancePercent;
    this.effect = effect;
  }

  getDescription(scene: BattleScene): string {
    return i18next.t("modifierType:ModifierType.EnemyAttackStatusEffectChanceModifierType.description", {
      chancePercent: this.chancePercent,
      statusEffect: getStatusEffectDescriptor(this.effect),
    });
  }
}

export class EnemyEndureChanceModifierType extends ModifierType {
  private chancePercent: number;

  constructor(localeKey: string, iconImage: string, chancePercent: number) {
    super(localeKey, iconImage, (type, _args) => new Modifiers.EnemyEndureChanceModifier(type, chancePercent), "enemy_endure");

    this.chancePercent = chancePercent;
  }

  getDescription(scene: BattleScene): string {
    return i18next.t("modifierType:ModifierType.EnemyEndureChanceModifierType.description", { chancePercent: this.chancePercent });
  }
}

export type ModifierTypeFunc = () => ModifierType;
type WeightedModifierTypeWeightFunc = (party: Pokemon[], rerollCount?: integer) => integer;

/**
 * High order function that returns a WeightedModifierTypeWeightFunc that will only be applied on
 * classic and skip an ModifierType if current wave is greater or equal to the one passed down
 * @param wave - Wave where we should stop showing the modifier
 * @param defaultWeight - ModifierType default weight
 * @returns A WeightedModifierTypeWeightFunc
 */
function skipInClassicAfterWave(wave: integer, defaultWeight: integer): WeightedModifierTypeWeightFunc {
  return (party: Pokemon[]) => {
    const gameMode =  party[0].scene.gameMode;
    const currentWave = party[0].scene.currentBattle.waveIndex;
    return gameMode.isClassic && currentWave >= wave ? 0 : defaultWeight;
  };
}

/**
 * High order function that returns a WeightedModifierTypeWeightFunc that will only be applied on
 * classic and it will skip a ModifierType if it is the last wave pull.
 * @param defaultWeight ModifierType default weight
 * @returns A WeightedModifierTypeWeightFunc
 */
function skipInLastClassicWaveOrDefault(defaultWeight: integer) : WeightedModifierTypeWeightFunc {
  return skipInClassicAfterWave(199, defaultWeight);
}
class WeightedModifierType {
  public modifierType: ModifierType;
  public weight: integer | WeightedModifierTypeWeightFunc;
  public maxWeight: integer;

  constructor(modifierTypeFunc: ModifierTypeFunc, weight: integer | WeightedModifierTypeWeightFunc, maxWeight?: integer) {
    this.modifierType = modifierTypeFunc();
    this.modifierType.id = Object.keys(modifierTypes).find(k => modifierTypes[k] === modifierTypeFunc)!; // TODO: is this bang correct?
    this.weight = weight;
    this.maxWeight = maxWeight || (!(weight instanceof Function) ? weight : 0);
  }

  setTier(tier: ModifierTier) {
    this.modifierType.setTier(tier);
  }
}

type BaseModifierOverride = {
  name: Exclude<ModifierTypeKeys, GeneratorModifierOverride["name"]>;
  count?: number;
};

/** Type for modifiers and held items that are constructed via {@linkcode ModifierTypeGenerator}. */
export type GeneratorModifierOverride = {
  count?: number;
} & (
  | {
      name: keyof Pick<typeof modifierTypes, "SPECIES_STAT_BOOSTER">;
      type?: SpeciesStatBoosterItem;
    }
  | {
      name: keyof Pick<typeof modifierTypes, "TEMP_STAT_STAGE_BOOSTER">;
      type?: TempBattleStat;
    }
  | {
      name: keyof Pick<typeof modifierTypes, "BASE_STAT_BOOSTER">;
      type?: Stat;
    }
  | {
      name: keyof Pick<typeof modifierTypes, "MINT">;
      type?: Nature;
    }
  | {
      name: keyof Pick<typeof modifierTypes, "ATTACK_TYPE_BOOSTER" | "TERA_SHARD">;
      type?: Type;
    }
  | {
      name: keyof Pick<typeof modifierTypes, "BERRY">;
      type?: BerryType;
    }
  | {
      name: keyof Pick<typeof modifierTypes, "EVOLUTION_ITEM" | "RARE_EVOLUTION_ITEM">;
      type?: EvolutionItem;
    }
  | {
      name: keyof Pick<typeof modifierTypes, "FORM_CHANGE_ITEM">;
      type?: FormChangeItem;
    }
  | {
      name: keyof Pick<typeof modifierTypes, "TM_COMMON" | "TM_GREAT" | "TM_ULTRA">;
      type?: Moves;
    }
);

/** Type used to construct modifiers and held items for overriding purposes. */
export type ModifierOverride = GeneratorModifierOverride | BaseModifierOverride;

export type ModifierTypeKeys = keyof typeof modifierTypes;

export const modifierTypes = {
  POKEBALL: () => new AddPokeballModifierType("pb", PokeballType.POKEBALL, 5),
  GREAT_BALL: () => new AddPokeballModifierType("gb", PokeballType.GREAT_BALL, 5),
  ULTRA_BALL: () => new AddPokeballModifierType("ub", PokeballType.ULTRA_BALL, 5),
  ROGUE_BALL: () => new AddPokeballModifierType("rb", PokeballType.ROGUE_BALL, 5),
  MASTER_BALL: () => new AddPokeballModifierType("mb", PokeballType.MASTER_BALL, 1),

  RARE_CANDY: () => new PokemonLevelIncrementModifierType("modifierType:ModifierType.RARE_CANDY", "rare_candy"),
  RARER_CANDY: () => new AllPokemonLevelIncrementModifierType("modifierType:ModifierType.RARER_CANDY", "rarer_candy"),

  EVOLUTION_ITEM: () => new EvolutionItemModifierTypeGenerator(false),
  RARE_EVOLUTION_ITEM: () => new EvolutionItemModifierTypeGenerator(true),
  FORM_CHANGE_ITEM: () => new FormChangeItemModifierTypeGenerator(false),
  RARE_FORM_CHANGE_ITEM: () => new FormChangeItemModifierTypeGenerator(true),

  MEGA_BRACELET: () => new ModifierType("modifierType:ModifierType.MEGA_BRACELET", "mega_bracelet", (type, _args) => new Modifiers.MegaEvolutionAccessModifier(type)),
  DYNAMAX_BAND: () => new ModifierType("modifierType:ModifierType.DYNAMAX_BAND", "dynamax_band", (type, _args) => new Modifiers.GigantamaxAccessModifier(type)),
  TERA_ORB: () => new ModifierType("modifierType:ModifierType.TERA_ORB", "tera_orb", (type, _args) => new Modifiers.TerastallizeAccessModifier(type)),

  MAP: () => new ModifierType("modifierType:ModifierType.MAP", "map", (type, _args) => new Modifiers.MapModifier(type)),

  POTION: () => new PokemonHpRestoreModifierType("modifierType:ModifierType.POTION", "potion", 20, 10),
  SUPER_POTION: () => new PokemonHpRestoreModifierType("modifierType:ModifierType.SUPER_POTION", "super_potion", 50, 25),
  HYPER_POTION: () => new PokemonHpRestoreModifierType("modifierType:ModifierType.HYPER_POTION", "hyper_potion", 200, 50),
  MAX_POTION: () => new PokemonHpRestoreModifierType("modifierType:ModifierType.MAX_POTION", "max_potion", 0, 100),
  FULL_RESTORE: () => new PokemonHpRestoreModifierType("modifierType:ModifierType.FULL_RESTORE", "full_restore", 0, 100, true),

  REVIVE: () => new PokemonReviveModifierType("modifierType:ModifierType.REVIVE", "revive", 50),
  MAX_REVIVE: () => new PokemonReviveModifierType("modifierType:ModifierType.MAX_REVIVE", "max_revive", 100),

  FULL_HEAL: () => new PokemonStatusHealModifierType("modifierType:ModifierType.FULL_HEAL", "full_heal"),

  SACRED_ASH: () => new AllPokemonFullReviveModifierType("modifierType:ModifierType.SACRED_ASH", "sacred_ash"),

  REVIVER_SEED: () => new PokemonHeldItemModifierType("modifierType:ModifierType.REVIVER_SEED", "reviver_seed", (type, args) => new Modifiers.PokemonInstantReviveModifier(type, (args[0] as Pokemon).id)),
  WHITE_HERB: () => new PokemonHeldItemModifierType("modifierType:ModifierType.WHITE_HERB", "white_herb", (type, args) => new Modifiers.ResetNegativeStatStageModifier(type, (args[0] as Pokemon).id)),

  ETHER: () => new PokemonPpRestoreModifierType("modifierType:ModifierType.ETHER", "ether", 10),
  MAX_ETHER: () => new PokemonPpRestoreModifierType("modifierType:ModifierType.MAX_ETHER", "max_ether", -1),

  ELIXIR: () => new PokemonAllMovePpRestoreModifierType("modifierType:ModifierType.ELIXIR", "elixir", 10),
  MAX_ELIXIR: () => new PokemonAllMovePpRestoreModifierType("modifierType:ModifierType.MAX_ELIXIR", "max_elixir", -1),

  PP_UP: () => new PokemonPpUpModifierType("modifierType:ModifierType.PP_UP", "pp_up", 1),
  PP_MAX: () => new PokemonPpUpModifierType("modifierType:ModifierType.PP_MAX", "pp_max", 3),

  /*REPEL: () => new DoubleBattleChanceBoosterModifierType('Repel', 5),
  SUPER_REPEL: () => new DoubleBattleChanceBoosterModifierType('Super Repel', 10),
  MAX_REPEL: () => new DoubleBattleChanceBoosterModifierType('Max Repel', 25),*/

  LURE: () => new DoubleBattleChanceBoosterModifierType("modifierType:ModifierType.LURE", "lure", 5),
  SUPER_LURE: () => new DoubleBattleChanceBoosterModifierType("modifierType:ModifierType.SUPER_LURE", "super_lure", 10),
  MAX_LURE: () => new DoubleBattleChanceBoosterModifierType("modifierType:ModifierType.MAX_LURE", "max_lure", 25),

  SPECIES_STAT_BOOSTER: () => new SpeciesStatBoosterModifierTypeGenerator(),

  TEMP_STAT_STAGE_BOOSTER: () => new TempStatStageBoosterModifierTypeGenerator(),

  DIRE_HIT: () => new class extends ModifierType {
    getDescription(_scene: BattleScene): string {
      return i18next.t("modifierType:ModifierType.TempStatStageBoosterModifierType.description", { stat: i18next.t("modifierType:ModifierType.DIRE_HIT.extra.raises") });
    }
  }("modifierType:ModifierType.DIRE_HIT", "dire_hit", (type, _args) => new Modifiers.TempCritBoosterModifier(type)),

  BASE_STAT_BOOSTER: () => new BaseStatBoosterModifierTypeGenerator(),

  ATTACK_TYPE_BOOSTER: () => new AttackTypeBoosterModifierTypeGenerator(),

  MINT: () => new ModifierTypeGenerator((party: Pokemon[], pregenArgs?: any[]) => {
    if (pregenArgs && (pregenArgs.length === 1) && (pregenArgs[0] in Nature)) {
      return new PokemonNatureChangeModifierType(pregenArgs[0] as Nature);
    }
    return new PokemonNatureChangeModifierType(Utils.randSeedInt(Utils.getEnumValues(Nature).length) as Nature);
  }),

  TERA_SHARD: () => new ModifierTypeGenerator((party: Pokemon[], pregenArgs?: any[]) => {
    if (pregenArgs && (pregenArgs.length === 1) && (pregenArgs[0] in Type)) {
      return new TerastallizeModifierType(pregenArgs[0] as Type);
    }
    if (!party[0].scene.getModifiers(Modifiers.TerastallizeAccessModifier).length) {
      return null;
    }
    let type: Type;
    if (!Utils.randSeedInt(3)) {
      const partyMemberTypes = party.map(p => p.getTypes(false, false, true)).flat();
      type = Utils.randSeedItem(partyMemberTypes);
    } else {
      type = Utils.randSeedInt(64) ? Utils.randSeedInt(18) as Type : Type.STELLAR;
    }
    return new TerastallizeModifierType(type);
  }),

  BERRY: () => new ModifierTypeGenerator((party: Pokemon[], pregenArgs?: any[]) => {
    if (pregenArgs && (pregenArgs.length === 1) && (pregenArgs[0] in BerryType)) {
      return new BerryModifierType(pregenArgs[0] as BerryType);
    }
    const berryTypes = Utils.getEnumValues(BerryType);
    let randBerryType: BerryType;
    const rand = Utils.randSeedInt(12);
    if (rand < 2) {
      randBerryType = BerryType.SITRUS;
    } else if (rand < 4) {
      randBerryType = BerryType.LUM;
    } else if (rand < 6) {
      randBerryType = BerryType.LEPPA;
    } else {
      randBerryType = berryTypes[Utils.randSeedInt(berryTypes.length - 3) + 2];
    }
    return new BerryModifierType(randBerryType);
  }),

  TM_COMMON: () => new TmModifierTypeGenerator(ModifierTier.COMMON),
  TM_GREAT: () => new TmModifierTypeGenerator(ModifierTier.GREAT),
  TM_ULTRA: () => new TmModifierTypeGenerator(ModifierTier.ULTRA),

  MEMORY_MUSHROOM: () => new RememberMoveModifierType("modifierType:ModifierType.MEMORY_MUSHROOM", "big_mushroom"),

  EXP_SHARE: () => new ModifierType("modifierType:ModifierType.EXP_SHARE", "exp_share", (type, _args) => new Modifiers.ExpShareModifier(type)),
  EXP_BALANCE: () => new ModifierType("modifierType:ModifierType.EXP_BALANCE", "exp_balance", (type, _args) => new Modifiers.ExpBalanceModifier(type)),

  OVAL_CHARM: () => new ModifierType("modifierType:ModifierType.OVAL_CHARM", "oval_charm", (type, _args) => new Modifiers.MultipleParticipantExpBonusModifier(type)),

  EXP_CHARM: () => new ExpBoosterModifierType("modifierType:ModifierType.EXP_CHARM", "exp_charm", 25),
  SUPER_EXP_CHARM: () => new ExpBoosterModifierType("modifierType:ModifierType.SUPER_EXP_CHARM", "super_exp_charm", 60),
  GOLDEN_EXP_CHARM: () => new ExpBoosterModifierType("modifierType:ModifierType.GOLDEN_EXP_CHARM", "golden_exp_charm", 100),

  LUCKY_EGG: () => new PokemonExpBoosterModifierType("modifierType:ModifierType.LUCKY_EGG", "lucky_egg", 40),
  GOLDEN_EGG: () => new PokemonExpBoosterModifierType("modifierType:ModifierType.GOLDEN_EGG", "golden_egg", 100),

  SOOTHE_BELL: () => new PokemonFriendshipBoosterModifierType("modifierType:ModifierType.SOOTHE_BELL", "soothe_bell"),

  SCOPE_LENS: () => new PokemonHeldItemModifierType("modifierType:ModifierType.SCOPE_LENS", "scope_lens", (type, args) => new Modifiers.CritBoosterModifier(type, (args[0] as Pokemon).id, 1)),
  LEEK: () => new PokemonHeldItemModifierType("modifierType:ModifierType.LEEK", "leek", (type, args) => new Modifiers.SpeciesCritBoosterModifier(type, (args[0] as Pokemon).id, 2, [Species.FARFETCHD, Species.GALAR_FARFETCHD, Species.SIRFETCHD])),

  EVIOLITE: () => new PokemonHeldItemModifierType("modifierType:ModifierType.EVIOLITE", "eviolite", (type, args) => new Modifiers.EvolutionStatBoosterModifier(type, (args[0] as Pokemon).id, [Stat.DEF, Stat.SPDEF], 1.5)),

  SOUL_DEW: () => new PokemonHeldItemModifierType("modifierType:ModifierType.SOUL_DEW", "soul_dew", (type, args) => new Modifiers.PokemonNatureWeightModifier(type, (args[0] as Pokemon).id)),

  NUGGET: () => new MoneyRewardModifierType("modifierType:ModifierType.NUGGET", "nugget", 1, "modifierType:ModifierType.MoneyRewardModifierType.extra.small"),
  BIG_NUGGET: () => new MoneyRewardModifierType("modifierType:ModifierType.BIG_NUGGET", "big_nugget", 2.5, "modifierType:ModifierType.MoneyRewardModifierType.extra.moderate"),
  RELIC_GOLD: () => new MoneyRewardModifierType("modifierType:ModifierType.RELIC_GOLD", "relic_gold", 10, "modifierType:ModifierType.MoneyRewardModifierType.extra.large"),

  AMULET_COIN: () => new ModifierType("modifierType:ModifierType.AMULET_COIN", "amulet_coin", (type, _args) => new Modifiers.MoneyMultiplierModifier(type)),
  GOLDEN_PUNCH: () => new PokemonHeldItemModifierType("modifierType:ModifierType.GOLDEN_PUNCH", "golden_punch", (type, args) => new Modifiers.DamageMoneyRewardModifier(type, (args[0] as Pokemon).id)),
  COIN_CASE: () => new ModifierType("modifierType:ModifierType.COIN_CASE", "coin_case", (type, _args) => new Modifiers.MoneyInterestModifier(type)),

  LOCK_CAPSULE: () => new ModifierType("modifierType:ModifierType.LOCK_CAPSULE", "lock_capsule", (type, _args) => new Modifiers.LockModifierTiersModifier(type)),

  GRIP_CLAW: () => new ContactHeldItemTransferChanceModifierType("modifierType:ModifierType.GRIP_CLAW", "grip_claw", 10),
  WIDE_LENS: () => new PokemonMoveAccuracyBoosterModifierType("modifierType:ModifierType.WIDE_LENS", "wide_lens", 5),

  MULTI_LENS: () => new PokemonMultiHitModifierType("modifierType:ModifierType.MULTI_LENS", "zoom_lens"),

  HEALING_CHARM: () => new ModifierType("modifierType:ModifierType.HEALING_CHARM", "healing_charm", (type, _args) => new Modifiers.HealingBoosterModifier(type, 1.1)),
  CANDY_JAR: () => new ModifierType("modifierType:ModifierType.CANDY_JAR", "candy_jar", (type, _args) => new Modifiers.LevelIncrementBoosterModifier(type)),

  BERRY_POUCH: () => new ModifierType("modifierType:ModifierType.BERRY_POUCH", "berry_pouch", (type, _args) => new Modifiers.PreserveBerryModifier(type)),

  FOCUS_BAND: () => new PokemonHeldItemModifierType("modifierType:ModifierType.FOCUS_BAND", "focus_band", (type, args) => new Modifiers.SurviveDamageModifier(type, (args[0] as Pokemon).id)),

  QUICK_CLAW: () => new PokemonHeldItemModifierType("modifierType:ModifierType.QUICK_CLAW", "quick_claw", (type, args) => new Modifiers.BypassSpeedChanceModifier(type, (args[0] as Pokemon).id)),

  KINGS_ROCK: () => new PokemonHeldItemModifierType("modifierType:ModifierType.KINGS_ROCK", "kings_rock", (type, args) => new Modifiers.FlinchChanceModifier(type, (args[0] as Pokemon).id)),

  LEFTOVERS: () => new PokemonHeldItemModifierType("modifierType:ModifierType.LEFTOVERS", "leftovers", (type, args) => new Modifiers.TurnHealModifier(type, (args[0] as Pokemon).id)),
  SHELL_BELL: () => new PokemonHeldItemModifierType("modifierType:ModifierType.SHELL_BELL", "shell_bell", (type, args) => new Modifiers.HitHealModifier(type, (args[0] as Pokemon).id)),

  TOXIC_ORB: () => new PokemonHeldItemModifierType("modifierType:ModifierType.TOXIC_ORB", "toxic_orb", (type, args) => new Modifiers.TurnStatusEffectModifier(type, (args[0] as Pokemon).id)),
  FLAME_ORB: () => new PokemonHeldItemModifierType("modifierType:ModifierType.FLAME_ORB", "flame_orb", (type, args) => new Modifiers.TurnStatusEffectModifier(type, (args[0] as Pokemon).id)),

  BATON: () => new PokemonHeldItemModifierType("modifierType:ModifierType.BATON", "baton", (type, args) => new Modifiers.SwitchEffectTransferModifier(type, (args[0] as Pokemon).id)),

  SHINY_CHARM: () => new ModifierType("modifierType:ModifierType.SHINY_CHARM", "shiny_charm", (type, _args) => new Modifiers.ShinyRateBoosterModifier(type)),
  ABILITY_CHARM: () => new ModifierType("modifierType:ModifierType.ABILITY_CHARM", "ability_charm", (type, _args) => new Modifiers.HiddenAbilityRateBoosterModifier(type)),

  IV_SCANNER: () => new ModifierType("modifierType:ModifierType.IV_SCANNER", "scanner", (type, _args) => new Modifiers.IvScannerModifier(type)),

  DNA_SPLICERS: () => new FusePokemonModifierType("modifierType:ModifierType.DNA_SPLICERS", "dna_splicers"),

  MINI_BLACK_HOLE: () => new TurnHeldItemTransferModifierType("modifierType:ModifierType.MINI_BLACK_HOLE", "mini_black_hole"),

  VOUCHER: () => new AddVoucherModifierType(VoucherType.REGULAR, 1),
  VOUCHER_PLUS: () => new AddVoucherModifierType(VoucherType.PLUS, 1),
  VOUCHER_PREMIUM: () => new AddVoucherModifierType(VoucherType.PREMIUM, 1),

  GOLDEN_POKEBALL: () => new ModifierType("modifierType:ModifierType.GOLDEN_POKEBALL", "pb_gold", (type, _args) => new Modifiers.ExtraModifierModifier(type), undefined, "se/pb_bounce_1"),

  ENEMY_DAMAGE_BOOSTER: () => new ModifierType("modifierType:ModifierType.ENEMY_DAMAGE_BOOSTER", "wl_item_drop", (type, _args) => new Modifiers.EnemyDamageBoosterModifier(type, 5)),
  ENEMY_DAMAGE_REDUCTION: () => new ModifierType("modifierType:ModifierType.ENEMY_DAMAGE_REDUCTION", "wl_guard_spec", (type, _args) => new Modifiers.EnemyDamageReducerModifier(type, 2.5)),
  //ENEMY_SUPER_EFFECT_BOOSTER: () => new ModifierType('Type Advantage Token', 'Increases damage of super effective attacks by 30%', (type, _args) => new Modifiers.EnemySuperEffectiveDamageBoosterModifier(type, 30), 'wl_custom_super_effective'),
  ENEMY_HEAL: () => new ModifierType("modifierType:ModifierType.ENEMY_HEAL", "wl_potion", (type, _args) => new Modifiers.EnemyTurnHealModifier(type, 2, 10)),
  ENEMY_ATTACK_POISON_CHANCE: () => new EnemyAttackStatusEffectChanceModifierType("modifierType:ModifierType.ENEMY_ATTACK_POISON_CHANCE", "wl_antidote", 5, StatusEffect.POISON, 10),
  ENEMY_ATTACK_PARALYZE_CHANCE: () => new EnemyAttackStatusEffectChanceModifierType("modifierType:ModifierType.ENEMY_ATTACK_PARALYZE_CHANCE", "wl_paralyze_heal", 2.5, StatusEffect.PARALYSIS, 10),
  ENEMY_ATTACK_BURN_CHANCE: () => new EnemyAttackStatusEffectChanceModifierType("modifierType:ModifierType.ENEMY_ATTACK_BURN_CHANCE", "wl_burn_heal", 5, StatusEffect.BURN, 10),
  ENEMY_STATUS_EFFECT_HEAL_CHANCE: () => new ModifierType("modifierType:ModifierType.ENEMY_STATUS_EFFECT_HEAL_CHANCE", "wl_full_heal", (type, _args) => new Modifiers.EnemyStatusEffectHealChanceModifier(type, 2.5, 10)),
  ENEMY_ENDURE_CHANCE: () => new EnemyEndureChanceModifierType("modifierType:ModifierType.ENEMY_ENDURE_CHANCE", "wl_reset_urge", 2),
  ENEMY_FUSED_CHANCE: () => new ModifierType("modifierType:ModifierType.ENEMY_FUSED_CHANCE", "wl_custom_spliced", (type, _args) => new Modifiers.EnemyFusionChanceModifier(type, 1)),

  MYSTERY_ENCOUNTER_SHUCKLE_JUICE: () => new ModifierTypeGenerator((party: Pokemon[], pregenArgs?: any[]) => {
    if (pregenArgs) {
      return new PokemonBaseStatTotalModifierType(pregenArgs[0] as integer);
    }
    return new PokemonBaseStatTotalModifierType(Utils.randSeedInt(20));
  }),
  MYSTERY_ENCOUNTER_OLD_GATEAU: () => new ModifierTypeGenerator((party: Pokemon[], pregenArgs?: any[]) => {
    if (pregenArgs) {
      return new PokemonBaseStatFlatModifierType(pregenArgs[0] as integer, pregenArgs[1] as Stat[]);
    }
    return new PokemonBaseStatFlatModifierType(Utils.randSeedInt(20), [Stat.HP, Stat.ATK, Stat.DEF]);
  }),
  MYSTERY_ENCOUNTER_BLACK_SLUDGE: () => new ModifierType("modifierType:ModifierType.MYSTERY_ENCOUNTER_BLACK_SLUDGE", "black_sludge", (type, _args) => new Modifiers.HealShopCostModifier(type)),
  MYSTERY_ENCOUNTER_MACHO_BRACE: () => new PokemonHeldItemModifierType("modifierType:ModifierType.MYSTERY_ENCOUNTER_MACHO_BRACE", "macho_brace", (type, args) => new Modifiers.PokemonIncrementingStatModifier(type, (args[0] as Pokemon).id)),
  MYSTERY_ENCOUNTER_GOLDEN_BUG_NET: () => new ModifierType("modifierType:ModifierType.MYSTERY_ENCOUNTER_GOLDEN_BUG_NET", "golden_net", (type, _args) => new Modifiers.BoostBugSpawnModifier(type)),
};

interface ModifierPool {
  [tier: string]: WeightedModifierType[]
}

/**
 * Used to check if the player has max of a given ball type in Classic
 * @param party The player's party, just used to access the scene
 * @param ballType The {@linkcode PokeballType} being checked
 * @returns boolean: true if the player has the maximum of a given ball type
 */
function hasMaximumBalls(party: Pokemon[], ballType: PokeballType): boolean {
  return (party[0].scene.gameMode.isClassic && party[0].scene.pokeballCounts[ballType] >= MAX_PER_TYPE_POKEBALLS);
}

const modifierPool: ModifierPool = {
  [ModifierTier.COMMON]: [
    new WeightedModifierType(modifierTypes.POKEBALL, (party: Pokemon[]) => (hasMaximumBalls(party, PokeballType.POKEBALL)) ? 0 : 6, 6),
    new WeightedModifierType(modifierTypes.RARE_CANDY, 2),
    new WeightedModifierType(modifierTypes.POTION, (party: Pokemon[]) => {
      const thresholdPartyMemberCount = Math.min(party.filter(p => (p.getInverseHp() >= 10 || p.getHpRatio() <= 0.875) && !p.isFainted()).length, 3);
      return thresholdPartyMemberCount * 3;
    }, 9),
    new WeightedModifierType(modifierTypes.SUPER_POTION, (party: Pokemon[]) => {
      const thresholdPartyMemberCount = Math.min(party.filter(p => (p.getInverseHp() >= 25 || p.getHpRatio() <= 0.75) && !p.isFainted()).length, 3);
      return thresholdPartyMemberCount;
    }, 3),
    new WeightedModifierType(modifierTypes.ETHER, (party: Pokemon[]) => {
      const thresholdPartyMemberCount = Math.min(party.filter(p => p.hp && p.getMoveset().filter(m => m?.ppUsed && (m.getMovePp() - m.ppUsed) <= 5 && m.ppUsed >= Math.floor(m.getMovePp() / 2)).length).length, 3);
      return thresholdPartyMemberCount * 3;
    }, 9),
    new WeightedModifierType(modifierTypes.MAX_ETHER, (party: Pokemon[]) => {
      const thresholdPartyMemberCount = Math.min(party.filter(p => p.hp && p.getMoveset().filter(m => m?.ppUsed && (m.getMovePp() - m.ppUsed) <= 5 && m.ppUsed >= Math.floor(m.getMovePp() / 2)).length).length, 3);
      return thresholdPartyMemberCount;
    }, 3),
    new WeightedModifierType(modifierTypes.LURE, skipInLastClassicWaveOrDefault(2)),
    new WeightedModifierType(modifierTypes.TEMP_STAT_STAGE_BOOSTER, 4),
    new WeightedModifierType(modifierTypes.BERRY, 2),
    new WeightedModifierType(modifierTypes.TM_COMMON, 2),
  ].map(m => {
    m.setTier(ModifierTier.COMMON); return m;
  }),
  [ModifierTier.GREAT]: [
    new WeightedModifierType(modifierTypes.GREAT_BALL, (party: Pokemon[]) => (hasMaximumBalls(party, PokeballType.GREAT_BALL)) ? 0 : 6, 6),
    new WeightedModifierType(modifierTypes.PP_UP, 2),
    new WeightedModifierType(modifierTypes.FULL_HEAL, (party: Pokemon[]) => {
      const statusEffectPartyMemberCount = Math.min(party.filter(p => p.hp && !!p.status && !p.getHeldItems().some(i => {
        if (i instanceof Modifiers.TurnStatusEffectModifier) {
          return (i as Modifiers.TurnStatusEffectModifier).getStatusEffect() === p.status?.effect;
        }
        return false;
      })).length, 3);
      return statusEffectPartyMemberCount * 6;
    }, 18),
    new WeightedModifierType(modifierTypes.REVIVE, (party: Pokemon[]) => {
      const faintedPartyMemberCount = Math.min(party.filter(p => p.isFainted()).length, 3);
      return faintedPartyMemberCount * 9;
    }, 27),
    new WeightedModifierType(modifierTypes.MAX_REVIVE, (party: Pokemon[]) => {
      const faintedPartyMemberCount = Math.min(party.filter(p => p.isFainted()).length, 3);
      return faintedPartyMemberCount * 3;
    }, 9),
    new WeightedModifierType(modifierTypes.SACRED_ASH, (party: Pokemon[]) => {
      return party.filter(p => p.isFainted()).length >= Math.ceil(party.length / 2) ? 1 : 0;
    }, 1),
    new WeightedModifierType(modifierTypes.HYPER_POTION, (party: Pokemon[]) => {
      const thresholdPartyMemberCount = Math.min(party.filter(p => (p.getInverseHp() >= 100 || p.getHpRatio() <= 0.625) && !p.isFainted()).length, 3);
      return thresholdPartyMemberCount * 3;
    }, 9),
    new WeightedModifierType(modifierTypes.MAX_POTION, (party: Pokemon[]) => {
      const thresholdPartyMemberCount = Math.min(party.filter(p => (p.getInverseHp() >= 150 || p.getHpRatio() <= 0.5) && !p.isFainted()).length, 3);
      return thresholdPartyMemberCount;
    }, 3),
    new WeightedModifierType(modifierTypes.FULL_RESTORE, (party: Pokemon[]) => {
      const statusEffectPartyMemberCount = Math.min(party.filter(p => p.hp && !!p.status && !p.getHeldItems().some(i => {
        if (i instanceof Modifiers.TurnStatusEffectModifier) {
          return (i as Modifiers.TurnStatusEffectModifier).getStatusEffect() === p.status?.effect;
        }
        return false;
      })).length, 3);
      const thresholdPartyMemberCount = Math.floor((Math.min(party.filter(p => (p.getInverseHp() >= 150 || p.getHpRatio() <= 0.5) && !p.isFainted()).length, 3) + statusEffectPartyMemberCount) / 2);
      return thresholdPartyMemberCount;
    }, 3),
    new WeightedModifierType(modifierTypes.ELIXIR, (party: Pokemon[]) => {
      const thresholdPartyMemberCount = Math.min(party.filter(p => p.hp && p.getMoveset().filter(m => m?.ppUsed && (m.getMovePp() - m.ppUsed) <= 5 && m.ppUsed >= Math.floor(m.getMovePp() / 2)).length).length, 3);
      return thresholdPartyMemberCount * 3;
    }, 9),
    new WeightedModifierType(modifierTypes.MAX_ELIXIR, (party: Pokemon[]) => {
      const thresholdPartyMemberCount = Math.min(party.filter(p => p.hp && p.getMoveset().filter(m => m?.ppUsed && (m.getMovePp() - m.ppUsed) <= 5 && m.ppUsed >= Math.floor(m.getMovePp() / 2)).length).length, 3);
      return thresholdPartyMemberCount;
    }, 3),
    new WeightedModifierType(modifierTypes.DIRE_HIT, 4),
    new WeightedModifierType(modifierTypes.SUPER_LURE, skipInLastClassicWaveOrDefault(4)),
    new WeightedModifierType(modifierTypes.NUGGET, skipInLastClassicWaveOrDefault(5)),
    new WeightedModifierType(modifierTypes.EVOLUTION_ITEM, (party: Pokemon[]) => {
      return Math.min(Math.ceil(party[0].scene.currentBattle.waveIndex / 15), 8);
    }, 8),
    new WeightedModifierType(modifierTypes.MAP, (party: Pokemon[]) => party[0].scene.gameMode.isClassic && party[0].scene.currentBattle.waveIndex < 180 ? 1 : 0, 1),
    new WeightedModifierType(modifierTypes.TM_GREAT, 3),
    new WeightedModifierType(modifierTypes.MEMORY_MUSHROOM, (party: Pokemon[]) => {
      if (!party.find(p => p.getLearnableLevelMoves().length)) {
        return 0;
      }
      const highestPartyLevel = party.map(p => p.level).reduce((highestLevel: integer, level: integer) => Math.max(highestLevel, level), 1);
      return Math.min(Math.ceil(highestPartyLevel / 20), 4);
    }, 4),
    new WeightedModifierType(modifierTypes.BASE_STAT_BOOSTER, 3),
    new WeightedModifierType(modifierTypes.TERA_SHARD, 1),
    new WeightedModifierType(modifierTypes.DNA_SPLICERS, (party: Pokemon[]) => party[0].scene.gameMode.isSplicedOnly && party.filter(p => !p.fusionSpecies).length > 1 ? 4 : 0),
    new WeightedModifierType(modifierTypes.VOUCHER, (party: Pokemon[], rerollCount: integer) => !party[0].scene.gameMode.isDaily ? Math.max(1 - rerollCount, 0) : 0, 1),
  ].map(m => {
    m.setTier(ModifierTier.GREAT); return m;
  }),
  [ModifierTier.ULTRA]: [
    new WeightedModifierType(modifierTypes.ULTRA_BALL, (party: Pokemon[]) => (hasMaximumBalls(party, PokeballType.ULTRA_BALL)) ? 0 : 15, 15),
    new WeightedModifierType(modifierTypes.MAX_LURE, skipInLastClassicWaveOrDefault(4)),
    new WeightedModifierType(modifierTypes.BIG_NUGGET, skipInLastClassicWaveOrDefault(12)),
    new WeightedModifierType(modifierTypes.PP_MAX, 3),
    new WeightedModifierType(modifierTypes.MINT, 4),
    new WeightedModifierType(modifierTypes.RARE_EVOLUTION_ITEM, (party: Pokemon[]) => Math.min(Math.ceil(party[0].scene.currentBattle.waveIndex / 15) * 4, 32), 32),
    new WeightedModifierType(modifierTypes.FORM_CHANGE_ITEM, (party: Pokemon[]) => Math.min(Math.ceil(party[0].scene.currentBattle.waveIndex / 50), 4) * 6, 24),
    new WeightedModifierType(modifierTypes.AMULET_COIN, skipInLastClassicWaveOrDefault(3)),
    new WeightedModifierType(modifierTypes.EVIOLITE, (party: Pokemon[]) => {
      if (!party[0].scene.gameMode.isFreshStartChallenge() && party[0].scene.gameData.unlocks[Unlockables.EVIOLITE]) {
        return party.some(p => ((p.getSpeciesForm(true).speciesId in pokemonEvolutions) || (p.isFusion() && (p.getFusionSpeciesForm(true).speciesId in pokemonEvolutions))) && !p.getHeldItems().some(i => i instanceof Modifiers.EvolutionStatBoosterModifier)) ? 10 : 0;
      }
      return 0;
    }),
    new WeightedModifierType(modifierTypes.SPECIES_STAT_BOOSTER, 12),
    new WeightedModifierType(modifierTypes.LEEK, (party: Pokemon[]) => {
      const checkedSpecies = [ Species.FARFETCHD, Species.GALAR_FARFETCHD, Species.SIRFETCHD ];
      // If a party member doesn't already have a Leek and is one of the relevant species, Leek can appear
      return party.some(p => !p.getHeldItems().some(i => i instanceof Modifiers.SpeciesCritBoosterModifier) && (checkedSpecies.includes(p.getSpeciesForm(true).speciesId) || (p.isFusion() && checkedSpecies.includes(p.getFusionSpeciesForm(true).speciesId)))) ? 12 : 0;
    }, 12),
    new WeightedModifierType(modifierTypes.TOXIC_ORB, (party: Pokemon[]) => {
      const checkedAbilities = [Abilities.QUICK_FEET, Abilities.GUTS, Abilities.MARVEL_SCALE, Abilities.TOXIC_BOOST, Abilities.POISON_HEAL, Abilities.MAGIC_GUARD];
      const checkedMoves = [Moves.FACADE, Moves.TRICK, Moves.FLING, Moves.SWITCHEROO, Moves.PSYCHO_SHIFT];
      // If a party member doesn't already have one of these two orbs and has one of the above moves or abilities, the orb can appear
      return party.some(p => !p.getHeldItems().some(i => i instanceof Modifiers.TurnStatusEffectModifier) && (checkedAbilities.some(a => p.hasAbility(a, false, true)) || p.getMoveset(true).some(m => m && checkedMoves.includes(m.moveId)))) ? 10 : 0;
    }, 10),
    new WeightedModifierType(modifierTypes.FLAME_ORB, (party: Pokemon[]) => {
      const checkedAbilities = [Abilities.QUICK_FEET, Abilities.GUTS, Abilities.MARVEL_SCALE, Abilities.FLARE_BOOST, Abilities.MAGIC_GUARD];
      const checkedMoves = [Moves.FACADE, Moves.TRICK, Moves.FLING, Moves.SWITCHEROO, Moves.PSYCHO_SHIFT];
      // If a party member doesn't already have one of these two orbs and has one of the above moves or abilities, the orb can appear
      return party.some(p => !p.getHeldItems().some(i => i instanceof Modifiers.TurnStatusEffectModifier) && (checkedAbilities.some(a => p.hasAbility(a, false, true)) || p.getMoveset(true).some(m => m && checkedMoves.includes(m.moveId)))) ? 10 : 0;
    }, 10),
    new WeightedModifierType(modifierTypes.WHITE_HERB, (party: Pokemon[]) => {
      const checkedAbilities = [Abilities.WEAK_ARMOR, Abilities.CONTRARY, Abilities.MOODY, Abilities.ANGER_SHELL, Abilities.COMPETITIVE, Abilities.DEFIANT];
      const weightMultiplier = party.filter(
        p => !p.getHeldItems().some(i => i instanceof Modifiers.ResetNegativeStatStageModifier && i.stackCount >= i.getMaxHeldItemCount(p)) &&
          (checkedAbilities.some(a => p.hasAbility(a, false, true)) || p.getMoveset(true).some(m => m && selfStatLowerMoves.includes(m.moveId)))).length;
      // If a party member has one of the above moves or abilities and doesn't have max herbs, the herb will appear more frequently
      return 0 * (weightMultiplier ? 2 : 1) + (weightMultiplier ? weightMultiplier * 0 : 0);
    }, 10),
    new WeightedModifierType(modifierTypes.REVIVER_SEED, 4),
    new WeightedModifierType(modifierTypes.CANDY_JAR, skipInLastClassicWaveOrDefault(5)),
    new WeightedModifierType(modifierTypes.ATTACK_TYPE_BOOSTER, 9),
    new WeightedModifierType(modifierTypes.TM_ULTRA, 11),
    new WeightedModifierType(modifierTypes.RARER_CANDY, 4),
    new WeightedModifierType(modifierTypes.GOLDEN_PUNCH, skipInLastClassicWaveOrDefault(2)),
    new WeightedModifierType(modifierTypes.IV_SCANNER, skipInLastClassicWaveOrDefault(4)),
    new WeightedModifierType(modifierTypes.EXP_CHARM, skipInLastClassicWaveOrDefault(8)),
    new WeightedModifierType(modifierTypes.EXP_SHARE, skipInLastClassicWaveOrDefault(10)),
    new WeightedModifierType(modifierTypes.EXP_BALANCE, skipInLastClassicWaveOrDefault(3)),
    new WeightedModifierType(modifierTypes.TERA_ORB, (party: Pokemon[]) => Math.min(Math.max(Math.floor(party[0].scene.currentBattle.waveIndex / 50) * 2, 1), 4), 4),
    new WeightedModifierType(modifierTypes.QUICK_CLAW, 3),
    new WeightedModifierType(modifierTypes.WIDE_LENS, 4),
  ].map(m => {
    m.setTier(ModifierTier.ULTRA); return m;
  }),
  [ModifierTier.ROGUE]: [
    new WeightedModifierType(modifierTypes.ROGUE_BALL, (party: Pokemon[]) => (hasMaximumBalls(party, PokeballType.ROGUE_BALL)) ? 0 : 16, 16),
    new WeightedModifierType(modifierTypes.RELIC_GOLD, skipInLastClassicWaveOrDefault(2)),
    new WeightedModifierType(modifierTypes.LEFTOVERS, 3),
    new WeightedModifierType(modifierTypes.SHELL_BELL, 3),
    new WeightedModifierType(modifierTypes.BERRY_POUCH, 4),
    new WeightedModifierType(modifierTypes.GRIP_CLAW, 5),
    new WeightedModifierType(modifierTypes.SCOPE_LENS, 4),
    new WeightedModifierType(modifierTypes.BATON, 2),
    new WeightedModifierType(modifierTypes.SOUL_DEW, 7),
    //new WeightedModifierType(modifierTypes.OVAL_CHARM, 6),
    new WeightedModifierType(modifierTypes.SOOTHE_BELL, 4),
    new WeightedModifierType(modifierTypes.ABILITY_CHARM, skipInClassicAfterWave(189, 6)),
    new WeightedModifierType(modifierTypes.FOCUS_BAND, 5),
    new WeightedModifierType(modifierTypes.KINGS_ROCK, 3),
    new WeightedModifierType(modifierTypes.LOCK_CAPSULE, skipInLastClassicWaveOrDefault(3)),
    new WeightedModifierType(modifierTypes.SUPER_EXP_CHARM, skipInLastClassicWaveOrDefault(8)),
    new WeightedModifierType(modifierTypes.RARE_FORM_CHANGE_ITEM, (party: Pokemon[]) => Math.min(Math.ceil(party[0].scene.currentBattle.waveIndex / 50), 4) * 6, 24),
    new WeightedModifierType(modifierTypes.MEGA_BRACELET, (party: Pokemon[]) => Math.min(Math.ceil(party[0].scene.currentBattle.waveIndex / 50), 4) * 9, 36),
    new WeightedModifierType(modifierTypes.DYNAMAX_BAND, (party: Pokemon[]) => Math.min(Math.ceil(party[0].scene.currentBattle.waveIndex / 50), 4) * 9, 36),
    new WeightedModifierType(modifierTypes.VOUCHER_PLUS, (party: Pokemon[], rerollCount: integer) => !party[0].scene.gameMode.isDaily ? Math.max(3 - rerollCount * 1, 0) : 0, 3),
  ].map(m => {
    m.setTier(ModifierTier.ROGUE); return m;
  }),
  [ModifierTier.MASTER]: [
    new WeightedModifierType(modifierTypes.MASTER_BALL, (party: Pokemon[]) => (hasMaximumBalls(party, PokeballType.MASTER_BALL)) ? 0 : 24, 24),
    new WeightedModifierType(modifierTypes.SHINY_CHARM, 14),
    new WeightedModifierType(modifierTypes.HEALING_CHARM, 18),
    new WeightedModifierType(modifierTypes.MULTI_LENS, 18),
    new WeightedModifierType(modifierTypes.VOUCHER_PREMIUM, (party: Pokemon[], rerollCount: integer) => !party[0].scene.gameMode.isDaily && !party[0].scene.gameMode.isEndless && !party[0].scene.gameMode.isSplicedOnly ? Math.max(5 - rerollCount * 2, 0) : 0, 5),
    new WeightedModifierType(modifierTypes.DNA_SPLICERS, (party: Pokemon[]) => !party[0].scene.gameMode.isSplicedOnly && party.filter(p => !p.fusionSpecies).length > 1 ? 24 : 0, 24),
    new WeightedModifierType(modifierTypes.MINI_BLACK_HOLE, (party: Pokemon[]) => (!party[0].scene.gameMode.isFreshStartChallenge() && party[0].scene.gameData.unlocks[Unlockables.MINI_BLACK_HOLE]) ? 1 : 0, 1),
  ].map(m => {
    m.setTier(ModifierTier.MASTER); return m;
  })
};

const wildModifierPool: ModifierPool = {
  [ModifierTier.COMMON]: [
    new WeightedModifierType(modifierTypes.BERRY, 1)
  ].map(m => {
    m.setTier(ModifierTier.COMMON); return m;
  }),
  [ModifierTier.GREAT]: [
    new WeightedModifierType(modifierTypes.BASE_STAT_BOOSTER, 1)
  ].map(m => {
    m.setTier(ModifierTier.GREAT); return m;
  }),
  [ModifierTier.ULTRA]: [
    new WeightedModifierType(modifierTypes.ATTACK_TYPE_BOOSTER, 10),
    new WeightedModifierType(modifierTypes.WHITE_HERB, 0)
  ].map(m => {
    m.setTier(ModifierTier.ULTRA); return m;
  }),
  [ModifierTier.ROGUE]: [
    new WeightedModifierType(modifierTypes.LUCKY_EGG, 4),
  ].map(m => {
    m.setTier(ModifierTier.ROGUE); return m;
  }),
  [ModifierTier.MASTER]: [
    new WeightedModifierType(modifierTypes.GOLDEN_EGG, 1)
  ].map(m => {
    m.setTier(ModifierTier.MASTER); return m;
  })
};

const trainerModifierPool: ModifierPool = {
  [ModifierTier.COMMON]: [
    new WeightedModifierType(modifierTypes.BERRY, 8),
    new WeightedModifierType(modifierTypes.BASE_STAT_BOOSTER, 3)
  ].map(m => {
    m.setTier(ModifierTier.COMMON); return m;
  }),
  [ModifierTier.GREAT]: [
    new WeightedModifierType(modifierTypes.BASE_STAT_BOOSTER, 3),
  ].map(m => {
    m.setTier(ModifierTier.GREAT); return m;
  }),
  [ModifierTier.ULTRA]: [
    new WeightedModifierType(modifierTypes.ATTACK_TYPE_BOOSTER, 10),
    new WeightedModifierType(modifierTypes.WHITE_HERB, 0),
  ].map(m => {
    m.setTier(ModifierTier.ULTRA); return m;
  }),
  [ModifierTier.ROGUE]: [
    new WeightedModifierType(modifierTypes.FOCUS_BAND, 2),
    new WeightedModifierType(modifierTypes.LUCKY_EGG, 4),
    new WeightedModifierType(modifierTypes.QUICK_CLAW, 1),
    new WeightedModifierType(modifierTypes.GRIP_CLAW, 1),
    new WeightedModifierType(modifierTypes.WIDE_LENS, 1),
  ].map(m => {
    m.setTier(ModifierTier.ROGUE); return m;
  }),
  [ModifierTier.MASTER]: [
    new WeightedModifierType(modifierTypes.KINGS_ROCK, 1),
    new WeightedModifierType(modifierTypes.LEFTOVERS, 1),
    new WeightedModifierType(modifierTypes.SHELL_BELL, 1),
    new WeightedModifierType(modifierTypes.SCOPE_LENS, 1),
  ].map(m => {
    m.setTier(ModifierTier.MASTER); return m;
  })
};

const enemyBuffModifierPool: ModifierPool = {
  [ModifierTier.COMMON]: [
    new WeightedModifierType(modifierTypes.ENEMY_DAMAGE_BOOSTER, 9),
    new WeightedModifierType(modifierTypes.ENEMY_DAMAGE_REDUCTION, 9),
    new WeightedModifierType(modifierTypes.ENEMY_ATTACK_POISON_CHANCE, 3),
    new WeightedModifierType(modifierTypes.ENEMY_ATTACK_PARALYZE_CHANCE, 3),
    new WeightedModifierType(modifierTypes.ENEMY_ATTACK_BURN_CHANCE, 3),
    new WeightedModifierType(modifierTypes.ENEMY_STATUS_EFFECT_HEAL_CHANCE, 9),
    new WeightedModifierType(modifierTypes.ENEMY_ENDURE_CHANCE, 4),
    new WeightedModifierType(modifierTypes.ENEMY_FUSED_CHANCE, 1)
  ].map(m => {
    m.setTier(ModifierTier.COMMON); return m;
  }),
  [ModifierTier.GREAT]: [
    new WeightedModifierType(modifierTypes.ENEMY_DAMAGE_BOOSTER, 5),
    new WeightedModifierType(modifierTypes.ENEMY_DAMAGE_REDUCTION, 5),
    new WeightedModifierType(modifierTypes.ENEMY_STATUS_EFFECT_HEAL_CHANCE, 5),
    new WeightedModifierType(modifierTypes.ENEMY_ENDURE_CHANCE, 5),
    new WeightedModifierType(modifierTypes.ENEMY_FUSED_CHANCE, 1)
  ].map(m => {
    m.setTier(ModifierTier.GREAT); return m;
  }),
  [ModifierTier.ULTRA]: [
    new WeightedModifierType(modifierTypes.ENEMY_DAMAGE_BOOSTER, 10),
    new WeightedModifierType(modifierTypes.ENEMY_DAMAGE_REDUCTION, 10),
    new WeightedModifierType(modifierTypes.ENEMY_HEAL, 10),
    new WeightedModifierType(modifierTypes.ENEMY_STATUS_EFFECT_HEAL_CHANCE, 10),
    new WeightedModifierType(modifierTypes.ENEMY_ENDURE_CHANCE, 10),
    new WeightedModifierType(modifierTypes.ENEMY_FUSED_CHANCE, 5)
  ].map(m => {
    m.setTier(ModifierTier.ULTRA); return m;
  }),
  [ModifierTier.ROGUE]: [ ].map((m: WeightedModifierType) => {
    m.setTier(ModifierTier.ROGUE); return m;
  }),
  [ModifierTier.MASTER]: [ ].map((m: WeightedModifierType) => {
    m.setTier(ModifierTier.MASTER); return m;
  })
};

const dailyStarterModifierPool: ModifierPool = {
  [ModifierTier.COMMON]: [
    new WeightedModifierType(modifierTypes.BASE_STAT_BOOSTER, 1),
    new WeightedModifierType(modifierTypes.BERRY, 3),
  ].map(m => {
    m.setTier(ModifierTier.COMMON); return m;
  }),
  [ModifierTier.GREAT]: [
    new WeightedModifierType(modifierTypes.ATTACK_TYPE_BOOSTER, 5),
  ].map(m => {
    m.setTier(ModifierTier.GREAT); return m;
  }),
  [ModifierTier.ULTRA]: [
    new WeightedModifierType(modifierTypes.REVIVER_SEED, 4),
    new WeightedModifierType(modifierTypes.SOOTHE_BELL, 1),
    new WeightedModifierType(modifierTypes.SOUL_DEW, 1),
    new WeightedModifierType(modifierTypes.GOLDEN_PUNCH, 1),
  ].map(m => {
    m.setTier(ModifierTier.ULTRA); return m;
  }),
  [ModifierTier.ROGUE]: [
    new WeightedModifierType(modifierTypes.GRIP_CLAW, 5),
    new WeightedModifierType(modifierTypes.BATON, 2),
    new WeightedModifierType(modifierTypes.FOCUS_BAND, 5),
    new WeightedModifierType(modifierTypes.QUICK_CLAW, 3),
    new WeightedModifierType(modifierTypes.KINGS_ROCK, 3),
  ].map(m => {
    m.setTier(ModifierTier.ROGUE); return m;
  }),
  [ModifierTier.MASTER]: [
    new WeightedModifierType(modifierTypes.LEFTOVERS, 1),
    new WeightedModifierType(modifierTypes.SHELL_BELL, 1),
  ].map(m => {
    m.setTier(ModifierTier.MASTER); return m;
  })
};

export function getModifierType(modifierTypeFunc: ModifierTypeFunc): ModifierType {
  const modifierType = modifierTypeFunc();
  if (!modifierType.id) {
    modifierType.id = Object.keys(modifierTypes).find(k => modifierTypes[k] === modifierTypeFunc)!; // TODO: is this bang correct?
  }
  return modifierType;
}

let modifierPoolThresholds = {};
let ignoredPoolIndexes = {};

let dailyStarterModifierPoolThresholds = {};
let ignoredDailyStarterPoolIndexes = {}; // eslint-disable-line @typescript-eslint/no-unused-vars

let enemyModifierPoolThresholds = {};
let enemyIgnoredPoolIndexes = {}; // eslint-disable-line @typescript-eslint/no-unused-vars

let enemyBuffModifierPoolThresholds = {};
let enemyBuffIgnoredPoolIndexes = {}; // eslint-disable-line @typescript-eslint/no-unused-vars

export function getModifierPoolForType(poolType: ModifierPoolType): ModifierPool {
  let pool: ModifierPool;
  switch (poolType) {
  case ModifierPoolType.PLAYER:
    pool = modifierPool;
    break;
  case ModifierPoolType.WILD:
    pool = wildModifierPool;
    break;
  case ModifierPoolType.TRAINER:
    pool = trainerModifierPool;
    break;
  case ModifierPoolType.ENEMY_BUFF:
    pool = enemyBuffModifierPool;
    break;
  case ModifierPoolType.DAILY_STARTER:
    pool = dailyStarterModifierPool;
    break;
  }
  return pool;
}

const tierWeights = [ 768 / 1024, 195 / 1024, 48 / 1024, 12 / 1024, 1 / 1024 ];

export function regenerateModifierPoolThresholds(party: Pokemon[], poolType: ModifierPoolType, rerollCount: integer = 0) {
  const pool = getModifierPoolForType(poolType);

  const ignoredIndexes = {};
  const modifierTableData = {};
  const thresholds = Object.fromEntries(new Map(Object.keys(pool).map(t => {
    ignoredIndexes[t] = [];
    const thresholds = new Map();
    const tierModifierIds: string[] = [];
    let tierMaxWeight = 0;
    let i = 0;
    pool[t].reduce((total: integer, modifierType: WeightedModifierType) => {
      const weightedModifierType = modifierType as WeightedModifierType;
      const existingModifiers = party[0].scene.findModifiers(m => m.type.id === weightedModifierType.modifierType.id, poolType === ModifierPoolType.PLAYER);
      const itemModifierType = weightedModifierType.modifierType instanceof ModifierTypeGenerator
        ? weightedModifierType.modifierType.generateType(party)
        : weightedModifierType.modifierType;
      const weight = !existingModifiers.length
        || itemModifierType instanceof PokemonHeldItemModifierType
        || itemModifierType instanceof FormChangeItemModifierType
        || existingModifiers.find(m => m.stackCount < m.getMaxStackCount(party[0].scene, true))
        ? weightedModifierType.weight instanceof Function
          ? (weightedModifierType.weight as Function)(party, rerollCount)
          : weightedModifierType.weight as integer
        : 0;
      if (weightedModifierType.maxWeight) {
        const modifierId = weightedModifierType.modifierType.id;
        tierModifierIds.push(modifierId);
        const outputWeight = useMaxWeightForOutput ? weightedModifierType.maxWeight : weight;
        modifierTableData[modifierId] = { weight: outputWeight, tier: parseInt(t), tierPercent: 0, totalPercent: 0 };
        tierMaxWeight += outputWeight;
      }
      if (weight) {
        total += weight;
      } else {
        ignoredIndexes[t].push(i++);
        return total;
      }
      thresholds.set(total, i++);
      return total;
    }, 0);
    for (const id of tierModifierIds) {
      modifierTableData[id].tierPercent = Math.floor((modifierTableData[id].weight / tierMaxWeight) * 10000) / 100;
    }
    return [ t, Object.fromEntries(thresholds) ];
  })));
  for (const id of Object.keys(modifierTableData)) {
    modifierTableData[id].totalPercent = Math.floor(modifierTableData[id].tierPercent * tierWeights[modifierTableData[id].tier] * 100) / 100;
    modifierTableData[id].tier = ModifierTier[modifierTableData[id].tier];
  }
  if (outputModifierData) {
    console.table(modifierTableData);
  }
  switch (poolType) {
  case ModifierPoolType.PLAYER:
    modifierPoolThresholds = thresholds;
    ignoredPoolIndexes = ignoredIndexes;
    break;
  case ModifierPoolType.WILD:
  case ModifierPoolType.TRAINER:
    enemyModifierPoolThresholds = thresholds;
    enemyIgnoredPoolIndexes = ignoredIndexes;
    break;
  case ModifierPoolType.ENEMY_BUFF:
    enemyBuffModifierPoolThresholds = thresholds;
    enemyBuffIgnoredPoolIndexes = ignoredIndexes;
    break;
  case ModifierPoolType.DAILY_STARTER:
    dailyStarterModifierPoolThresholds = thresholds;
    ignoredDailyStarterPoolIndexes = ignoredIndexes;
    break;
  }
}

export interface CustomModifierSettings {
  guaranteedModifierTiers?: ModifierTier[];
  guaranteedModifierTypeOptions?: ModifierTypeOption[];
  guaranteedModifierTypeFuncs?: ModifierTypeFunc[];
  fillRemaining?: boolean;
  rerollMultiplier?: number;
  allowLuckUpgrades?: boolean;
}

export function getModifierTypeFuncById(id: string): ModifierTypeFunc {
  return modifierTypes[id];
}

/**
 * Generates modifier options for a SelectModifierPhase
 * @param count - Determines the number of items to generate
 * @param party - Party is required for generating proper modifier pools
 * @param modifierTiers - (Optional) If specified, rolls items in the specified tiers. Commonly used for tier-locking with Lock Capsule.
 * @param customModifierSettings - (Optional) If specified, can customize the item shop rewards further.
 *  - `guaranteedModifierTypeOptions?: ModifierTypeOption[]` - If specified, will override the first X items to be specific modifier options (these should be pre-genned).
 *  - `guaranteedModifierTypeFuncs?: ModifierTypeFunc[]` - If specified, will override the next X items to be auto-generated from specific modifier functions (these don't have to be pre-genned).
 *  - `guaranteedModifierTiers?: ModifierTier[]` - If specified, will override the next X items to be the specified tier. These can upgrade with luck.
 *  - `fillRemaining?: boolean` - Default 'false'. If set to true, will fill the remainder of shop items that were not overridden by the 3 options above, up to the 'count' param value.
 *    - Example: `count = 4`, `customModifierSettings = { guaranteedModifierTiers: [ModifierTier.GREAT], fillRemaining: true }`,
 *    - The first item in the shop will be `GREAT` tier, and the remaining 3 items will be generated normally.
 *    - If `fillRemaining = false` in the same scenario, only 1 `GREAT` tier item will appear in the shop (regardless of `count` value).
 *  - `rerollMultiplier?: number` - If specified, can adjust the amount of money required for a shop reroll. If set to 0, the shop will not allow rerolls at all.
 *  - `allowLuckUpgrades?: boolean` - Default true, if false will prevent set item tiers from upgrading via luck
 */
export function getPlayerModifierTypeOptions(count: integer, party: PlayerPokemon[], modifierTiers?: ModifierTier[], customModifierSettings?: CustomModifierSettings): ModifierTypeOption[] {
  const options: ModifierTypeOption[] = [];
  const retryCount = Math.min(count * 5, 50);
  if (!customModifierSettings) {
    new Array(count).fill(0).map((_, i) => {
      options.push(getModifierTypeOptionWithRetry(options, retryCount, party, modifierTiers && modifierTiers.length > i ? modifierTiers[i] : undefined));
    });
  } else {
    // Guaranteed mod options first
    if (customModifierSettings?.guaranteedModifierTypeOptions && customModifierSettings.guaranteedModifierTypeOptions.length > 0) {
      options.push(...customModifierSettings.guaranteedModifierTypeOptions!);
    }

    // Guaranteed mod functions second
    if (customModifierSettings.guaranteedModifierTypeFuncs && customModifierSettings.guaranteedModifierTypeFuncs.length > 0) {
      customModifierSettings.guaranteedModifierTypeFuncs!.forEach((mod, i) => {
        const modifierId = Object.keys(modifierTypes).find(k => modifierTypes[k] === mod) as string;
        let guaranteedMod: ModifierType = modifierTypes[modifierId]?.();

        // Populates item id and tier
        guaranteedMod = guaranteedMod
          .withIdFromFunc(modifierTypes[modifierId])
          .withTierFromPool();

        const modType = guaranteedMod instanceof ModifierTypeGenerator ? guaranteedMod.generateType(party) : guaranteedMod;
        if (modType) {
          const option = new ModifierTypeOption(modType, 0);
          options.push(option);
        }
      });
    }

    // Guaranteed tiers third
    if (customModifierSettings.guaranteedModifierTiers && customModifierSettings.guaranteedModifierTiers.length > 0) {
      const allowLuckUpgrades = customModifierSettings.allowLuckUpgrades ?? true;
      customModifierSettings.guaranteedModifierTiers.forEach((tier) => {
        options.push(getModifierTypeOptionWithRetry(options, retryCount, party, tier, allowLuckUpgrades));
      });
    }

    // Fill remaining
    if (options.length < count && customModifierSettings.fillRemaining) {
      while (options.length < count) {
        options.push(getModifierTypeOptionWithRetry(options, retryCount, party, undefined));
      }
    }
  }

  overridePlayerModifierTypeOptions(options, party);

  return options;
}

function getModifierTypeOptionWithRetry(existingOptions: ModifierTypeOption[], retryCount: integer, party: PlayerPokemon[], tier?: ModifierTier, allowLuckUpgrades?: boolean): ModifierTypeOption {
  allowLuckUpgrades = allowLuckUpgrades ?? true;
  let candidate = getNewModifierTypeOption(party, ModifierPoolType.PLAYER, tier, undefined, 0, allowLuckUpgrades);
  let r = 0;
  while (existingOptions.length && ++r < retryCount && existingOptions.filter(o => o.type.name === candidate?.type.name || o.type.group === candidate?.type.group).length) {
    candidate = getNewModifierTypeOption(party, ModifierPoolType.PLAYER, candidate?.type.tier ?? tier, candidate?.upgradeCount, 0, allowLuckUpgrades);
  }
  return candidate!;
}

/**
 * Replaces the {@linkcode ModifierType} of the entries within {@linkcode options} with any
 * {@linkcode ModifierOverride} entries listed in {@linkcode Overrides.ITEM_REWARD_OVERRIDE}
 * up to the smallest amount of entries between {@linkcode options} and the override array.
 * @param options Array of naturally rolled {@linkcode ModifierTypeOption}s
 * @param party Array of the player's current party
 */
export function overridePlayerModifierTypeOptions(options: ModifierTypeOption[], party: PlayerPokemon[]) {
  const minLength = Math.min(options.length, Overrides.ITEM_REWARD_OVERRIDE.length);
  for (let i = 0; i < minLength; i++) {
    const override: ModifierOverride = Overrides.ITEM_REWARD_OVERRIDE[i];
    const modifierFunc = modifierTypes[override.name];
    let modifierType: ModifierType | null = modifierFunc();

    if (modifierType instanceof ModifierTypeGenerator) {
      const pregenArgs = ("type" in override) && (override.type !== null) ? [override.type] : undefined;
      modifierType = modifierType.generateType(party, pregenArgs);
    }

    if (modifierType) {
      options[i].type = modifierType.withIdFromFunc(modifierFunc).withTierFromPool();
    }
  }
}

export function getPlayerShopModifierTypeOptionsForWave(waveIndex: integer, baseCost: integer): ModifierTypeOption[] {
  if (!(waveIndex % 10)) {
    return [];
  }

  const options = [
    [
      new ModifierTypeOption(modifierTypes.POTION(), 0, baseCost * 0.2),
      new ModifierTypeOption(modifierTypes.ETHER(), 0, baseCost * 0.4),
      new ModifierTypeOption(modifierTypes.REVIVE(), 0, baseCost * 2)
    ],
    [
      new ModifierTypeOption(modifierTypes.SUPER_POTION(), 0, baseCost * 0.45),
      new ModifierTypeOption(modifierTypes.FULL_HEAL(), 0, baseCost),
    ],
    [
      new ModifierTypeOption(modifierTypes.ELIXIR(), 0, baseCost),
      new ModifierTypeOption(modifierTypes.MAX_ETHER(), 0, baseCost)
    ],
    [
      new ModifierTypeOption(modifierTypes.HYPER_POTION(), 0, baseCost * 0.8),
      new ModifierTypeOption(modifierTypes.MAX_REVIVE(), 0, baseCost * 2.75)
    ],
    [
      new ModifierTypeOption(modifierTypes.MAX_POTION(), 0, baseCost * 1.5),
      new ModifierTypeOption(modifierTypes.MAX_ELIXIR(), 0, baseCost * 2.5)
    ],
    [
      new ModifierTypeOption(modifierTypes.FULL_RESTORE(), 0, baseCost * 2.25)
    ],
    [
      new ModifierTypeOption(modifierTypes.SACRED_ASH(), 0, baseCost * 10)
    ]
  ];
  return options.slice(0, Math.ceil(Math.max(waveIndex + 10, 0) / 30)).flat();
}

export function getEnemyBuffModifierForWave(tier: ModifierTier, enemyModifiers: Modifiers.PersistentModifier[], scene: BattleScene): Modifiers.EnemyPersistentModifier {
  let tierStackCount: number;
  switch (tier) {
  case ModifierTier.ULTRA:
    tierStackCount = 5;
    break;
  case ModifierTier.GREAT:
    tierStackCount = 3;
    break;
  default:
    tierStackCount = 1;
    break;
  }

  const retryCount = 50;
  let candidate = getNewModifierTypeOption([], ModifierPoolType.ENEMY_BUFF, tier);
  let r = 0;
  let matchingModifier: Modifiers.PersistentModifier | undefined;
  while (++r < retryCount && (matchingModifier = enemyModifiers.find(m => m.type.id === candidate?.type?.id)) && matchingModifier.getMaxStackCount(scene) < matchingModifier.stackCount + (r < 10 ? tierStackCount : 1)) {
    candidate = getNewModifierTypeOption([], ModifierPoolType.ENEMY_BUFF, tier);
  }

  const modifier = candidate?.type?.newModifier() as Modifiers.EnemyPersistentModifier;
  modifier.stackCount = tierStackCount;

  return modifier;
}

export function getEnemyModifierTypesForWave(waveIndex: integer, count: integer, party: EnemyPokemon[], poolType: ModifierPoolType.WILD | ModifierPoolType.TRAINER, upgradeChance: integer = 0): PokemonHeldItemModifierType[] {
  const ret = new Array(count).fill(0).map(() => getNewModifierTypeOption(party, poolType, undefined, upgradeChance && !Utils.randSeedInt(upgradeChance) ? 1 : 0)?.type as PokemonHeldItemModifierType);
  if (!(waveIndex % 1000)) {
    ret.push(getModifierType(modifierTypes.MINI_BLACK_HOLE) as PokemonHeldItemModifierType);
  }
  return ret;
}

export function getDailyRunStarterModifiers(party: PlayerPokemon[]): Modifiers.PokemonHeldItemModifier[] {
  const ret: Modifiers.PokemonHeldItemModifier[] = [];
  for (const p of party) {
    for (let m = 0; m < 3; m++) {
      const tierValue = Utils.randSeedInt(64);

      let tier: ModifierTier;
      if (tierValue > 25) {
        tier = ModifierTier.COMMON;
      } else if (tierValue > 12) {
        tier = ModifierTier.GREAT;
      } else if (tierValue > 4) {
        tier = ModifierTier.ULTRA;
      } else if (tierValue) {
        tier = ModifierTier.ROGUE;
      } else {
        tier = ModifierTier.MASTER;
      }

      const modifier = getNewModifierTypeOption(party, ModifierPoolType.DAILY_STARTER, tier)?.type?.newModifier(p) as Modifiers.PokemonHeldItemModifier;
      ret.push(modifier);
    }
  }

  return ret;
}

function getNewModifierTypeOption(party: Pokemon[], poolType: ModifierPoolType, tier?: ModifierTier, upgradeCount?: integer, retryCount: integer = 0, allowLuckUpgrades: boolean = true): ModifierTypeOption | null {
  const player = !poolType;
  const pool = getModifierPoolForType(poolType);
  let thresholds: object;
  switch (poolType) {
  case ModifierPoolType.PLAYER:
    thresholds = modifierPoolThresholds;
    break;
  case ModifierPoolType.WILD:
    thresholds = enemyModifierPoolThresholds;
    break;
  case ModifierPoolType.TRAINER:
    thresholds = enemyModifierPoolThresholds;
    break;
  case ModifierPoolType.ENEMY_BUFF:
    thresholds = enemyBuffModifierPoolThresholds;
    break;
  case ModifierPoolType.DAILY_STARTER:
    thresholds = dailyStarterModifierPoolThresholds;
    break;
  }
  if (tier === undefined) {
    const tierValue = Utils.randSeedInt(1024);
    if (!upgradeCount) {
      upgradeCount = 0;
    }
    if (player && tierValue && allowLuckUpgrades) {
      const partyLuckValue = getPartyLuckValue(party);
      const upgradeOdds = Math.floor(128 / ((partyLuckValue + 4) / 4));
      let upgraded = false;
      do {
        upgraded = Utils.randSeedInt(upgradeOdds) < 4;
        if (upgraded) {
          upgradeCount++;
        }
      } while (upgraded);
    }

    if (tierValue > 255) {
      tier = ModifierTier.COMMON;
    } else if (tierValue > 60) {
      tier = ModifierTier.GREAT;
    } else if (tierValue > 12) {
      tier = ModifierTier.ULTRA;
    } else if (tierValue) {
      tier = ModifierTier.ROGUE;
    } else {
      tier = ModifierTier.MASTER;
    }

    tier += upgradeCount;
    while (tier && (!modifierPool.hasOwnProperty(tier) || !modifierPool[tier].length)) {
      tier--;
      if (upgradeCount) {
        upgradeCount--;
      }
    }
  } else if (upgradeCount === undefined && player) {
    upgradeCount = 0;
    if (tier < ModifierTier.MASTER && allowLuckUpgrades) {
      const partyShinyCount = party.filter(p => p.isShiny() && !p.isFainted()).length;
      const upgradeOdds = Math.floor(32 / ((partyShinyCount + 2) / 2));
      while (modifierPool.hasOwnProperty(tier + upgradeCount + 1) && modifierPool[tier + upgradeCount + 1].length) {
        if (!Utils.randSeedInt(upgradeOdds)) {
          upgradeCount++;
        } else {
          break;
        }
      }
      tier += upgradeCount;
    }
  } else if (retryCount === 10 && tier) {
    retryCount = 0;
    tier--;
  }

  const tierThresholds = Object.keys(thresholds[tier]);
  const totalWeight = parseInt(tierThresholds[tierThresholds.length - 1]);
  const value = Utils.randSeedInt(totalWeight);
  let index: integer | undefined;
  for (const t of tierThresholds) {
    const threshold = parseInt(t);
    if (value < threshold) {
      index = thresholds[tier][threshold];
      break;
    }
  }

  if (index === undefined) {
    return null;
  }

  if (player) {
    console.log(index, ignoredPoolIndexes[tier].filter(i => i <= index).length, ignoredPoolIndexes[tier]);
  }
  let modifierType: ModifierType | null = (pool[tier][index]).modifierType;
  if (modifierType instanceof ModifierTypeGenerator) {
    modifierType = (modifierType as ModifierTypeGenerator).generateType(party);
    if (modifierType === null) {
      if (player) {
        console.log(ModifierTier[tier], upgradeCount);
      }
      return getNewModifierTypeOption(party, poolType, tier, upgradeCount, ++retryCount);
    }
  }

  console.log(modifierType, !player ? "(enemy)" : "");

  return new ModifierTypeOption(modifierType as ModifierType, upgradeCount!); // TODO: is this bang correct?
}

export function getDefaultModifierTypeForTier(tier: ModifierTier): ModifierType {
  let modifierType: ModifierType | WeightedModifierType = modifierPool[tier || ModifierTier.COMMON][0];
  if (modifierType instanceof WeightedModifierType) {
    modifierType = (modifierType as WeightedModifierType).modifierType;
  }
  return modifierType;
}

export class ModifierTypeOption {
  public type: ModifierType;
  public upgradeCount: integer;
  public cost: integer;

  constructor(type: ModifierType, upgradeCount: integer, cost: number = 0) {
    this.type = type;
    this.upgradeCount = upgradeCount;
    this.cost = Math.min(Math.round(cost), Number.MAX_SAFE_INTEGER);
  }
}

export function getPartyLuckValue(party: Pokemon[]): integer {
  const luck = Phaser.Math.Clamp(party.map(p => p.isAllowedInBattle() ? p.getLuck() : 0)
    .reduce((total: integer, value: integer) => total += value, 0), 0, 14);
  return luck || 0;
}

export function getLuckString(luckValue: integer): string {
  return [ "D", "C", "C+", "B-", "B", "B+", "A-", "A", "A+", "A++", "S", "S+", "SS", "SS+", "SSS" ][luckValue];
}

export function getLuckTextTint(luckValue: integer): integer {
  let modifierTier: ModifierTier;
  if (luckValue > 11) {
    modifierTier = ModifierTier.LUXURY;
  } else if (luckValue > 9) {
    modifierTier = ModifierTier.MASTER;
  } else if (luckValue > 5) {
    modifierTier = ModifierTier.ROGUE;
  } else if (luckValue > 2) {
    modifierTier = ModifierTier.ULTRA;
  } else if (luckValue) {
    modifierTier = ModifierTier.GREAT;
  } else {
    modifierTier = ModifierTier.COMMON;
  }
  return getModifierTierTextTint(modifierTier);
}<|MERGE_RESOLUTION|>--- conflicted
+++ resolved
@@ -4,18 +4,10 @@
 import { getPokeballCatchMultiplier, getPokeballName, MAX_PER_TYPE_POKEBALLS, PokeballType } from "../data/pokeball";
 import Pokemon, { EnemyPokemon, PlayerPokemon, PokemonMove } from "../field/pokemon";
 import { EvolutionItem, pokemonEvolutions } from "../data/pokemon-evolutions";
-<<<<<<< HEAD
-import { getStatName, Stat } from "../data/pokemon-stat";
-=======
->>>>>>> 4e3a24c2
 import { tmPoolTiers, tmSpecies } from "../data/tms";
 import { Type } from "../data/type";
 import PartyUiHandler, { PokemonMoveSelectFilter, PokemonSelectFilter } from "../ui/party-ui-handler";
 import * as Utils from "../utils";
-<<<<<<< HEAD
-import { getTempBattleStatBoosterItemName, getTempBattleStatName, TempBattleStat } from "../data/temp-battle-stat";
-=======
->>>>>>> 4e3a24c2
 import { getBerryEffectDescription, getBerryName } from "../data/berry";
 import { Unlockables } from "../system/unlockables";
 import { getStatusEffectDescriptor, StatusEffect } from "../data/status-effect";
@@ -685,7 +677,7 @@
 
   getDescription(scene: BattleScene): string {
     return i18next.t("modifierType:ModifierType.PokemonBaseStatFlatModifierType.description", {
-      stats: this.stats.map(stat => getStatName(stat)).join("/"),
+      stats: this.stats.map(stat => i18next.t(getStatKey(stat))).join("/"),
       statValue: this.statModifier,
     });
   }
