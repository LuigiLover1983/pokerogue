--- conflicted
+++ resolved
@@ -20,13 +20,8 @@
 import { VoucherType } from "../system/voucher";
 import { FormChangeItem, SpeciesFormChangeItemTrigger } from "../data/pokemon-forms";
 import { Nature } from "#app/data/nature";
-<<<<<<< HEAD
-import * as Overrides from "../overrides";
-import { ModifierType, ModifierTypeGenerator, modifierTypes } from "./modifier-type";
-=======
 import Overrides from "#app/overrides";
-import { ModifierType, modifierTypes } from "./modifier-type";
->>>>>>> 8a883ea0
+import { GeneratorModifierOverride, ModifierType, ModifierTypeGenerator, modifierTypes } from "./modifier-type";
 import { Command } from "#app/ui/command-ui-handler.js";
 import { Species } from "#enums/species";
 import i18next from "i18next";
@@ -2807,7 +2802,8 @@
     } // if the modifier does not exist, we skip it
     let modifierType: ModifierType = modifierTypes[modifierName]();
     if (modifierType instanceof ModifierTypeGenerator) {
-      modifierType = (modifierType as ModifierTypeGenerator).generateType(scene.getParty(), [item.type]);
+      const itemType = [(item as GeneratorModifierOverride)?.type] ?? null;
+      modifierType = (modifierType as ModifierTypeGenerator).generateType(scene.getParty(), itemType);
     }
     modifierType = modifierType.withIdFromFunc(modifierTypes[modifierName]);
     const modifier: PersistentModifier = modifierType.newModifier(scene.getParty()[0]) as PersistentModifier;
