<<<<<<< HEAD
import { WeatherType } from "./data/weather";
import { Variant } from "./data/variant";
import { TempBattleStat } from "./data/temp-battle-stat";
import { Nature } from "./data/nature";
import { Type } from "./data/type";
import { Stat } from "./data/pokemon-stat";
import { PokeballCounts } from "./battle-scene";
import { PokeballType } from "./data/pokeball";
import { Gender } from "./data/gender";
import { StatusEffect } from "./data/status-effect";
import { modifierTypes, SpeciesStatBoosterItem } from "./modifier/modifier-type";
import { VariantTier } from "#enums/variant-tiers";
import { EggTier } from "#enums/egg-type";
=======
>>>>>>> 8a883ea0
import { Abilities } from "#enums/abilities";
import { Biome } from "#enums/biome";
import { EggTier } from "#enums/egg-type";
import { Moves } from "#enums/moves";
import { PokeballType } from "#enums/pokeball";
import { Species } from "#enums/species";
import { StatusEffect } from "#enums/status-effect";
import { TimeOfDay } from "#enums/time-of-day";
<<<<<<< HEAD
import { MysteryEncounterType } from "#enums/mystery-encounter-type"; // eslint-disable-line @typescript-eslint/no-unused-vars
import { MysteryEncounterTier } from "#enums/mystery-encounter-tier"; // eslint-disable-line @typescript-eslint/no-unused-vars
=======
import { VariantTier } from "#enums/variant-tiers";
import { WeatherType } from "#enums/weather-type";
import { type PokeballCounts } from "./battle-scene";
import { Gender } from "./data/gender";
import { allSpecies } from "./data/pokemon-species"; // eslint-disable-line @typescript-eslint/no-unused-vars
import { Variant } from "./data/variant";
import { type ModifierOverride, type ModifierTypeKeys } from "./modifier/modifier-type";
>>>>>>> 8a883ea0

/**
 * Overrides that are using when testing different in game situations
 *
 * Any override added here will be used instead of the value in {@linkcode DefaultOverrides}
 *
 * If an override name starts with "STARTING", it will apply when a new run begins
 *
 * @example
 * ```
 * const overrides = {
 *   ABILITY_OVERRIDE: Abilities.PROTEAN,
 *   PASSIVE_ABILITY_OVERRIDE: Abilities.PIXILATE,
 * }
 * ```
 */
const overrides = {} satisfies Partial<InstanceType<typeof DefaultOverrides>>;

/**
 * If you need to add Overrides values for local testing do that inside {@linkcode overrides}
 * ---
 * Defaults for Overrides that are used when testing different in game situations
 *
 * If an override name starts with "STARTING", it will apply when a new run begins
 */
class DefaultOverrides {
  // -----------------
  // OVERALL OVERRIDES
  // -----------------
  /** a specific seed (default: a random string of 24 characters) */
  readonly SEED_OVERRIDE: string = "";
  readonly WEATHER_OVERRIDE: WeatherType = WeatherType.NONE;
  readonly BATTLE_TYPE_OVERRIDE: "double" | "single" | null = null;
  readonly STARTING_WAVE_OVERRIDE: integer = 0;
  readonly STARTING_BIOME_OVERRIDE: Biome = Biome.TOWN;
  readonly ARENA_TINT_OVERRIDE: TimeOfDay = null;
  /** Multiplies XP gained by this value including 0. Set to null to ignore the override */
  readonly XP_MULTIPLIER_OVERRIDE: number = null;
  /** default 1000 */
  readonly STARTING_MONEY_OVERRIDE: integer = 0;
  readonly FREE_CANDY_UPGRADE_OVERRIDE: boolean = false;
  readonly POKEBALL_OVERRIDE: { active: boolean; pokeballs: PokeballCounts } = {
    active: false,
    pokeballs: {
      [PokeballType.POKEBALL]: 5,
      [PokeballType.GREAT_BALL]: 0,
      [PokeballType.ULTRA_BALL]: 0,
      [PokeballType.ROGUE_BALL]: 0,
      [PokeballType.MASTER_BALL]: 0,
    },
  };

  // ----------------
  // PLAYER OVERRIDES
  // ----------------
  /**
   * Set the form index of any starter in the party whose `speciesId` is inside this override
   * @see {@link allSpecies} in `src/data/pokemon-species.ts` for form indexes
   * @example
   * ```
   * const STARTER_FORM_OVERRIDES = {
   *   [Species.DARMANITAN]: 1
   * }
   * ```
   */
  readonly STARTER_FORM_OVERRIDES: Partial<Record<Species, number>> = {};

  /** default 5 or 20 for Daily */
  readonly STARTING_LEVEL_OVERRIDE: integer = 0;
  /**
   * SPECIES OVERRIDE
   * will only apply to the first starter in your party or each enemy pokemon
   * default is 0 to not override
   * @example SPECIES_OVERRIDE = Species.Bulbasaur;
   */
  readonly STARTER_SPECIES_OVERRIDE: Species | integer = 0;
  readonly ABILITY_OVERRIDE: Abilities = Abilities.NONE;
  readonly PASSIVE_ABILITY_OVERRIDE: Abilities = Abilities.NONE;
  readonly STATUS_OVERRIDE: StatusEffect = StatusEffect.NONE;
  readonly GENDER_OVERRIDE: Gender = null;
  readonly MOVESET_OVERRIDE: Array<Moves> = [];
  readonly SHINY_OVERRIDE: boolean = false;
  readonly VARIANT_OVERRIDE: Variant = 0;

  // --------------------------
  // OPPONENT / ENEMY OVERRIDES
  // --------------------------
  readonly OPP_SPECIES_OVERRIDE: Species | integer = 0;
  readonly OPP_LEVEL_OVERRIDE: number = 0;
  readonly OPP_ABILITY_OVERRIDE: Abilities = Abilities.NONE;
  readonly OPP_PASSIVE_ABILITY_OVERRIDE: Abilities = Abilities.NONE;
  readonly OPP_STATUS_OVERRIDE: StatusEffect = StatusEffect.NONE;
  readonly OPP_GENDER_OVERRIDE: Gender = null;
  readonly OPP_MOVESET_OVERRIDE: Array<Moves> = [];
  readonly OPP_SHINY_OVERRIDE: boolean = false;
  readonly OPP_VARIANT_OVERRIDE: Variant = 0;
  readonly OPP_IVS_OVERRIDE: integer | integer[] = [];

  // -------------
  // EGG OVERRIDES
  // -------------
  readonly EGG_IMMEDIATE_HATCH_OVERRIDE: boolean = false;
  readonly EGG_TIER_OVERRIDE: EggTier = null;
  readonly EGG_SHINY_OVERRIDE: boolean = false;
  readonly EGG_VARIANT_OVERRIDE: VariantTier = null;
  readonly EGG_FREE_GACHA_PULLS_OVERRIDE: boolean = false;
  readonly EGG_GACHA_PULL_COUNT_OVERRIDE: number = 0;

<<<<<<< HEAD
/**
 * MYSTERY ENCOUNTER OVERRIDES
 */

// 1 to 256, set to null to ignore
export const MYSTERY_ENCOUNTER_RATE_OVERRIDE: number = null;
export const MYSTERY_ENCOUNTER_TIER_OVERRIDE: MysteryEncounterTier = null;
export const MYSTERY_ENCOUNTER_OVERRIDE: MysteryEncounterType = null;

/**
 * MODIFIER / ITEM OVERRIDES
 * if count is not provided, it will default to 1
 * @example Modifier Override [{name: "EXP_SHARE", count: 2}]
 * @example Held Item Override [{name: "LUCKY_EGG"}]
 *
 * Some items are generated based on a sub-type (i.e. berries), to override those:
 * @example [{name: "BERRY", count: 5, type: BerryType.SITRUS}]
 * types are listed in interface below
 * - TempBattleStat is for TEMP_STAT_BOOSTER / X Items (Dire hit is separate)
 * - Stat is for BASE_STAT_BOOSTER / Vitamin
 * - Nature is for MINT
 * - Type is for TERA_SHARD or ATTACK_TYPE_BOOSTER (type boosting items i.e Silk Scarf)
 * - BerryType is for BERRY
 * - SpeciesStatBoosterItem is for SPECIES_STAT_BOOSTER
 */
export interface ModifierOverride {
    name: keyof typeof modifierTypes & string,
    count?: integer
    type?: TempBattleStat|Stat|Nature|Type|BerryType|SpeciesStatBoosterItem
=======
  // -------------------------
  // MODIFIER / ITEM OVERRIDES
  // -------------------------
  /**
   * Overrides labeled `MODIFIER` deal with any modifier so long as it doesn't require a party
   * member to hold it (typically this is, extends, or generates a {@linkcode ModifierType}),
   * like `EXP_SHARE`, `CANDY_JAR`, etc.
   *
   * Overrides labeled `HELD_ITEM` specifically pertain to any entry in {@linkcode modifierTypes} that
   * extends, or generates a {@linkcode PokemonHeldItemModifierType}, like `SOUL_DEW`, `TOXIC_ORB`, etc.
   *
   * Note that, if count is not provided, it will default to 1.
   *
   * Additionally, note that some held items and modifiers are grouped together via
   * a {@linkcode ModifierTypeGenerator} and require pre-generation arguments to get
   * a specific item from that group. If a type is not set, the generator will either
   * use the party to weight item choice or randomly pick an item.
   *
   * @example
   * ```
   * // Will have a quantity of 2 in-game
   * STARTING_MODIFIER_OVERRIDE = [{name: "EXP_SHARE", count: 2}]
   * // Will have a quantity of 1 in-game
   * STARTING_HELD_ITEM_OVERRIDE = [{name: "LUCKY_EGG"}]
   * // Type must be given to get a specific berry
   * STARTING_HELD_ITEM_OVERRIDE = [{name: "BERRY", type: BerryType.SITRUS}]
   * // A random berry will be generated at runtime
   * STARTING_HELD_ITEM_OVERRIDE = [{name: "BERRY"}]
   * ```
   */
  readonly STARTING_MODIFIER_OVERRIDE: Array<ModifierOverride> = [];
  readonly OPP_MODIFIER_OVERRIDE: Array<ModifierOverride> = [];

  readonly STARTING_HELD_ITEMS_OVERRIDE: Array<ModifierOverride> = [];
  readonly OPP_HELD_ITEMS_OVERRIDE: Array<ModifierOverride> = [];
  readonly NEVER_CRIT_OVERRIDE: boolean = false;

  /**
   * An array of items by keys as defined in the "modifierTypes" object in the "modifier/modifier-type.ts" file.
   * Items listed will replace the normal rolls.
   * If less items are listed than rolled, only some items will be replaced
   * If more items are listed than rolled, only the first X items will be shown, where X is the number of items rolled.
   */
  readonly ITEM_REWARD_OVERRIDE: Array<ModifierTypeKeys> = [];
>>>>>>> 8a883ea0
}

export const defaultOverrides = new DefaultOverrides();

<<<<<<< HEAD
/**
 * An array of items by keys as defined in the "modifierTypes" object in the "modifier/modifier-type.ts" file.
 * Items listed will replace the normal rolls.
 * If less items are listed than rolled, only some items will be replaced
 * If more items are listed than rolled, only the first X items will be shown, where X is the number of items rolled.
 */
export const ITEM_REWARD_OVERRIDE: Array<keyof typeof modifierTypes & string> = [];
=======
export default {
  ...defaultOverrides,
  ...overrides
} satisfies InstanceType<typeof DefaultOverrides>;
>>>>>>> 8a883ea0
<|MERGE_RESOLUTION|>--- conflicted
+++ resolved
@@ -1,19 +1,3 @@
-<<<<<<< HEAD
-import { WeatherType } from "./data/weather";
-import { Variant } from "./data/variant";
-import { TempBattleStat } from "./data/temp-battle-stat";
-import { Nature } from "./data/nature";
-import { Type } from "./data/type";
-import { Stat } from "./data/pokemon-stat";
-import { PokeballCounts } from "./battle-scene";
-import { PokeballType } from "./data/pokeball";
-import { Gender } from "./data/gender";
-import { StatusEffect } from "./data/status-effect";
-import { modifierTypes, SpeciesStatBoosterItem } from "./modifier/modifier-type";
-import { VariantTier } from "#enums/variant-tiers";
-import { EggTier } from "#enums/egg-type";
-=======
->>>>>>> 8a883ea0
 import { Abilities } from "#enums/abilities";
 import { Biome } from "#enums/biome";
 import { EggTier } from "#enums/egg-type";
@@ -22,10 +6,6 @@
 import { Species } from "#enums/species";
 import { StatusEffect } from "#enums/status-effect";
 import { TimeOfDay } from "#enums/time-of-day";
-<<<<<<< HEAD
-import { MysteryEncounterType } from "#enums/mystery-encounter-type"; // eslint-disable-line @typescript-eslint/no-unused-vars
-import { MysteryEncounterTier } from "#enums/mystery-encounter-tier"; // eslint-disable-line @typescript-eslint/no-unused-vars
-=======
 import { VariantTier } from "#enums/variant-tiers";
 import { WeatherType } from "#enums/weather-type";
 import { type PokeballCounts } from "./battle-scene";
@@ -33,7 +13,8 @@
 import { allSpecies } from "./data/pokemon-species"; // eslint-disable-line @typescript-eslint/no-unused-vars
 import { Variant } from "./data/variant";
 import { type ModifierOverride, type ModifierTypeKeys } from "./modifier/modifier-type";
->>>>>>> 8a883ea0
+import { MysteryEncounterType } from "#enums/mystery-encounter-type";
+import { MysteryEncounterTier } from "#enums/mystery-encounter-tier";
 
 /**
  * Overrides that are using when testing different in game situations
@@ -142,37 +123,15 @@
   readonly EGG_FREE_GACHA_PULLS_OVERRIDE: boolean = false;
   readonly EGG_GACHA_PULL_COUNT_OVERRIDE: number = 0;
 
-<<<<<<< HEAD
-/**
- * MYSTERY ENCOUNTER OVERRIDES
- */
+  // -------------------------
+  // MYSTERY ENCOUNTER OVERRIDES
+  // -------------------------
 
-// 1 to 256, set to null to ignore
-export const MYSTERY_ENCOUNTER_RATE_OVERRIDE: number = null;
-export const MYSTERY_ENCOUNTER_TIER_OVERRIDE: MysteryEncounterTier = null;
-export const MYSTERY_ENCOUNTER_OVERRIDE: MysteryEncounterType = null;
+  // 1 to 256, set to null to ignore
+  readonly MYSTERY_ENCOUNTER_RATE_OVERRIDE: number = null;
+  readonly MYSTERY_ENCOUNTER_TIER_OVERRIDE: MysteryEncounterTier = null;
+  readonly MYSTERY_ENCOUNTER_OVERRIDE: MysteryEncounterType = null;
 
-/**
- * MODIFIER / ITEM OVERRIDES
- * if count is not provided, it will default to 1
- * @example Modifier Override [{name: "EXP_SHARE", count: 2}]
- * @example Held Item Override [{name: "LUCKY_EGG"}]
- *
- * Some items are generated based on a sub-type (i.e. berries), to override those:
- * @example [{name: "BERRY", count: 5, type: BerryType.SITRUS}]
- * types are listed in interface below
- * - TempBattleStat is for TEMP_STAT_BOOSTER / X Items (Dire hit is separate)
- * - Stat is for BASE_STAT_BOOSTER / Vitamin
- * - Nature is for MINT
- * - Type is for TERA_SHARD or ATTACK_TYPE_BOOSTER (type boosting items i.e Silk Scarf)
- * - BerryType is for BERRY
- * - SpeciesStatBoosterItem is for SPECIES_STAT_BOOSTER
- */
-export interface ModifierOverride {
-    name: keyof typeof modifierTypes & string,
-    count?: integer
-    type?: TempBattleStat|Stat|Nature|Type|BerryType|SpeciesStatBoosterItem
-=======
   // -------------------------
   // MODIFIER / ITEM OVERRIDES
   // -------------------------
@@ -217,22 +176,11 @@
    * If more items are listed than rolled, only the first X items will be shown, where X is the number of items rolled.
    */
   readonly ITEM_REWARD_OVERRIDE: Array<ModifierTypeKeys> = [];
->>>>>>> 8a883ea0
 }
 
 export const defaultOverrides = new DefaultOverrides();
 
-<<<<<<< HEAD
-/**
- * An array of items by keys as defined in the "modifierTypes" object in the "modifier/modifier-type.ts" file.
- * Items listed will replace the normal rolls.
- * If less items are listed than rolled, only some items will be replaced
- * If more items are listed than rolled, only the first X items will be shown, where X is the number of items rolled.
- */
-export const ITEM_REWARD_OVERRIDE: Array<keyof typeof modifierTypes & string> = [];
-=======
 export default {
   ...defaultOverrides,
   ...overrides
-} satisfies InstanceType<typeof DefaultOverrides>;
->>>>>>> 8a883ea0
+} satisfies InstanceType<typeof DefaultOverrides>;