--- conflicted
+++ resolved
@@ -11,7 +11,7 @@
 import Pokemon, { FieldPosition } from "#app/field/pokemon";
 import { getPokemonNameWithAffix } from "#app/messages";
 import { regenerateModifierPoolThresholds, ModifierPoolType } from "#app/modifier/modifier-type";
-import { IvScannerModifier, TurnHeldItemTransferModifier } from "#app/modifier/modifier";
+import { BoostBugSpawnModifier, IvScannerModifier, TurnHeldItemTransferModifier } from "#app/modifier/modifier";
 import { achvs } from "#app/system/achv";
 import { handleTutorial, Tutorial } from "#app/tutorial";
 import { Mode } from "#app/ui/ui";
@@ -26,7 +26,7 @@
 import { ShinySparklePhase } from "./shiny-sparkle-phase";
 import { SummonPhase } from "./summon-phase";
 import { ToggleDoublePositionPhase } from "./toggle-double-position-phase";
-<<<<<<< HEAD
+import Overrides from "#app/overrides";
 import { initEncounterAnims, loadEncounterAnimAssets } from "#app/data/battle-anims";
 import { MysteryEncounterMode } from "#enums/mystery-encounter-mode";
 import { doTrainerExclamation } from "#app/data/mystery-encounters/utils/encounter-phase-utils";
@@ -34,9 +34,6 @@
 import { MysteryEncounterPhase } from "#app/phases/mystery-encounter-phases";
 import { randSeedInt } from "#app/utils";
 import { getGoldenBugNetSpecies } from "#app/data/mystery-encounters/utils/encounter-pokemon-utils";
-=======
-import Overrides from "#app/overrides";
->>>>>>> 4e3a24c2
 
 export class EncounterPhase extends BattlePhase {
   private loaded: boolean;
@@ -97,7 +94,7 @@
         } else {
           let enemySpecies = this.scene.randomSpecies(battle.waveIndex, level, true);
           // If player has golden bug net, rolls 10% chance to replace with species from the golden bug net bug pool
-          if (randSeedInt(10) === 0) {
+          if (!!this.scene.findModifier(m => m instanceof BoostBugSpawnModifier) && randSeedInt(10) === 0) {
             enemySpecies = getGoldenBugNetSpecies(this.scene, battle.waveIndex, level);
           }
           battle.enemyParty[e] = this.scene.addEnemyPokemon(enemySpecies, level, TrainerSlot.NONE, !!this.scene.getEncounterBossSegments(battle.waveIndex, level, enemySpecies));
