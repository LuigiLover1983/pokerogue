<<<<<<< HEAD
import BattleScene from "#app/battle-scene.js";
import { BattlerIndex, BattleType } from "#app/battle.js";
import { modifierTypes } from "#app/modifier/modifier-type.js";
=======
import BattleScene from "#app/battle-scene";
import { BattlerIndex, BattleType } from "#app/battle";
import { modifierTypes } from "#app/modifier/modifier-type";
import { ExpShareModifier, ExpBalanceModifier, MultipleParticipantExpBonusModifier, PokemonExpBoosterModifier } from "#app/modifier/modifier";
import * as Utils from "#app/utils";
import Overrides from "#app/overrides";
>>>>>>> f5bf766f
import { BattleEndPhase } from "./battle-end-phase";
import { NewBattlePhase } from "./new-battle-phase";
import { PokemonPhase } from "./pokemon-phase";
import { AddEnemyBuffModifierPhase } from "./add-enemy-buff-modifier-phase";
import { EggLapsePhase } from "./egg-lapse-phase";
import { GameOverPhase } from "./game-over-phase";
import { ModifierRewardPhase } from "./modifier-reward-phase";
import { SelectModifierPhase } from "./select-modifier-phase";
import { TrainerVictoryPhase } from "./trainer-victory-phase";
import { handleMysteryEncounterVictory } from "#app/data/mystery-encounters/utils/encounter-phase-utils";

export class VictoryPhase extends PokemonPhase {
  /** If true, indicates that the phase is intended for EXP purposes only, and not to continue a battle to next phase */
  isExpOnly: boolean;

  constructor(scene: BattleScene, battlerIndex: BattlerIndex | integer, isExpOnly: boolean = false) {
    super(scene, battlerIndex);

    this.isExpOnly = isExpOnly;
  }

  start() {
    super.start();

    this.scene.gameData.gameStats.pokemonDefeated++;

    const expValue = this.getPokemon().getExpValue();
    this.scene.applyPartyExp(expValue, true);

    if (this.scene.currentBattle.battleType === BattleType.MYSTERY_ENCOUNTER) {
      handleMysteryEncounterVictory(this.scene, false, this.isExpOnly);
      return this.end();
    }

    if (!this.scene.getEnemyParty().find(p => this.scene.currentBattle.battleType === BattleType.WILD ? p.isOnField() : !p?.isFainted(true))) {
      this.scene.pushPhase(new BattleEndPhase(this.scene));
      if (this.scene.currentBattle.battleType === BattleType.TRAINER) {
        this.scene.pushPhase(new TrainerVictoryPhase(this.scene));
      }
      if (this.scene.gameMode.isEndless || !this.scene.gameMode.isWaveFinal(this.scene.currentBattle.waveIndex)) {
        this.scene.pushPhase(new EggLapsePhase(this.scene));
        if (this.scene.currentBattle.waveIndex % 10) {
          this.scene.pushPhase(new SelectModifierPhase(this.scene));
        } else if (this.scene.gameMode.isDaily) {
          this.scene.pushPhase(new ModifierRewardPhase(this.scene, modifierTypes.EXP_CHARM));
          if (this.scene.currentBattle.waveIndex > 10 && !this.scene.gameMode.isWaveFinal(this.scene.currentBattle.waveIndex)) {
            this.scene.pushPhase(new ModifierRewardPhase(this.scene, modifierTypes.GOLDEN_POKEBALL));
          }
        } else {
          const superExpWave = !this.scene.gameMode.isEndless ? (this.scene.offsetGym ? 0 : 20) : 10;
          if (this.scene.gameMode.isEndless && this.scene.currentBattle.waveIndex === 10) {
            this.scene.pushPhase(new ModifierRewardPhase(this.scene, modifierTypes.EXP_SHARE));
          }
          if (this.scene.currentBattle.waveIndex <= 750 && (this.scene.currentBattle.waveIndex <= 500 || (this.scene.currentBattle.waveIndex % 30) === superExpWave)) {
            this.scene.pushPhase(new ModifierRewardPhase(this.scene, (this.scene.currentBattle.waveIndex % 30) !== superExpWave || this.scene.currentBattle.waveIndex > 250 ? modifierTypes.EXP_CHARM : modifierTypes.SUPER_EXP_CHARM));
          }
          if (this.scene.currentBattle.waveIndex <= 150 && !(this.scene.currentBattle.waveIndex % 50)) {
            this.scene.pushPhase(new ModifierRewardPhase(this.scene, modifierTypes.GOLDEN_POKEBALL));
          }
          if (this.scene.gameMode.isEndless && !(this.scene.currentBattle.waveIndex % 50)) {
            this.scene.pushPhase(new ModifierRewardPhase(this.scene, !(this.scene.currentBattle.waveIndex % 250) ? modifierTypes.VOUCHER_PREMIUM : modifierTypes.VOUCHER_PLUS));
            this.scene.pushPhase(new AddEnemyBuffModifierPhase(this.scene));
          }
        }
        this.scene.pushPhase(new NewBattlePhase(this.scene));
      } else {
        this.scene.currentBattle.battleType = BattleType.CLEAR;
        this.scene.score += this.scene.gameMode.getClearScoreBonus();
        this.scene.updateScoreText();
        this.scene.pushPhase(new GameOverPhase(this.scene, true));
      }
    }

    this.end();
  }
}<|MERGE_RESOLUTION|>--- conflicted
+++ resolved
@@ -1,15 +1,6 @@
-<<<<<<< HEAD
-import BattleScene from "#app/battle-scene.js";
-import { BattlerIndex, BattleType } from "#app/battle.js";
-import { modifierTypes } from "#app/modifier/modifier-type.js";
-=======
 import BattleScene from "#app/battle-scene";
 import { BattlerIndex, BattleType } from "#app/battle";
 import { modifierTypes } from "#app/modifier/modifier-type";
-import { ExpShareModifier, ExpBalanceModifier, MultipleParticipantExpBonusModifier, PokemonExpBoosterModifier } from "#app/modifier/modifier";
-import * as Utils from "#app/utils";
-import Overrides from "#app/overrides";
->>>>>>> f5bf766f
 import { BattleEndPhase } from "./battle-end-phase";
 import { NewBattlePhase } from "./new-battle-phase";
 import { PokemonPhase } from "./pokemon-phase";
