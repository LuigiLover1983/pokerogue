import { allMoves } from "#app/data/move";
import { Type } from "#app/data/type";
import { Weather, WeatherType } from "#app/data/weather";
import { PlayerPokemon } from "#app/field/pokemon";
import { TurnEndPhase } from "#app/phases/turn-end-phase";
import { Abilities } from "#enums/abilities";
import { BattlerTagType } from "#enums/battler-tag-type";
import { Biome } from "#enums/biome";
import { Moves } from "#enums/moves";
import { Species } from "#enums/species";
import GameManager from "#test/utils/gameManager";
import { SPLASH_ONLY } from "#test/utils/testUtils";
import Phaser from "phaser";
import { afterEach, beforeAll, beforeEach, describe, expect, test, vi } from "vitest";

const TIMEOUT = 20 * 1000;

describe("Abilities - Protean", () => {
  let phaserGame: Phaser.Game;
  let game: GameManager;

  beforeAll(() => {
    phaserGame = new Phaser.Game({
      type: Phaser.HEADLESS,
    });
  });

  afterEach(() => {
    game.phaseInterceptor.restoreOg();
  });

  beforeEach(() => {
    game = new GameManager(phaserGame);
    game.override.battleType("single");
    game.override.ability(Abilities.PROTEAN);
    game.override.startingLevel(100);
    game.override.enemySpecies(Species.RATTATA);
    game.override.enemyMoveset([Moves.ENDURE, Moves.ENDURE, Moves.ENDURE, Moves.ENDURE]);
  });

  test(
    "ability applies and changes a pokemon's type",
    async () => {
      game.override.moveset([Moves.SPLASH]);

      await game.startBattle([Species.MAGIKARP]);

      const leadPokemon = game.scene.getPlayerPokemon()!;
      expect(leadPokemon).not.toBe(undefined);

      game.move.select(Moves.SPLASH);
      await game.phaseInterceptor.to(TurnEndPhase);

      testPokemonTypeMatchesDefaultMoveType(leadPokemon, Moves.SPLASH);
    },
    TIMEOUT,
  );

  test.skip(
    "ability applies only once per switch in",
    async () => {
      game.override.moveset([Moves.SPLASH, Moves.AGILITY]);

      await game.startBattle([Species.MAGIKARP, Species.BULBASAUR]);

      let leadPokemon = game.scene.getPlayerPokemon()!;
      expect(leadPokemon).not.toBe(undefined);

      game.move.select(Moves.SPLASH);
      await game.phaseInterceptor.to(TurnEndPhase);

      testPokemonTypeMatchesDefaultMoveType(leadPokemon, Moves.SPLASH);

      game.move.select(Moves.AGILITY);
      await game.phaseInterceptor.to(TurnEndPhase);

      expect(leadPokemon.summonData.abilitiesApplied.filter((a) => a === Abilities.PROTEAN)).toHaveLength(1);
      const leadPokemonType = Type[leadPokemon.getTypes()[0]];
      const moveType = Type[allMoves[Moves.AGILITY].type];
      expect(leadPokemonType).not.toBe(moveType);

      await game.toNextTurn();
      game.doSwitchPokemon(1);
      await game.toNextTurn();
      game.doSwitchPokemon(1);
      await game.toNextTurn();

      leadPokemon = game.scene.getPlayerPokemon()!;
      expect(leadPokemon).not.toBe(undefined);

      game.move.select(Moves.SPLASH);
      await game.phaseInterceptor.to(TurnEndPhase);

      testPokemonTypeMatchesDefaultMoveType(leadPokemon, Moves.SPLASH);
    },
    TIMEOUT,
  );

  test(
    "ability applies correctly even if the pokemon's move has a variable type",
    async () => {
      game.override.moveset([Moves.WEATHER_BALL]);

      await game.startBattle([Species.MAGIKARP]);

      const leadPokemon = game.scene.getPlayerPokemon()!;
      expect(leadPokemon).not.toBe(undefined);

      game.scene.arena.weather = new Weather(WeatherType.SUNNY);
      game.move.select(Moves.WEATHER_BALL);
      await game.phaseInterceptor.to(TurnEndPhase);

      expect(leadPokemon.summonData.abilitiesApplied).toContain(Abilities.PROTEAN);
      expect(leadPokemon.getTypes()).toHaveLength(1);
      const leadPokemonType = Type[leadPokemon.getTypes()[0]],
        moveType = Type[Type.FIRE];
      expect(leadPokemonType).toBe(moveType);
    },
    TIMEOUT,
  );

  test(
    "ability applies correctly even if the type has changed by another ability",
    async () => {
      game.override.moveset([Moves.TACKLE]);
      game.override.passiveAbility(Abilities.REFRIGERATE);

      await game.startBattle([Species.MAGIKARP]);

      const leadPokemon = game.scene.getPlayerPokemon()!;
      expect(leadPokemon).not.toBe(undefined);

      game.move.select(Moves.TACKLE);
      await game.phaseInterceptor.to(TurnEndPhase);

      expect(leadPokemon.summonData.abilitiesApplied).toContain(Abilities.PROTEAN);
      expect(leadPokemon.getTypes()).toHaveLength(1);
      const leadPokemonType = Type[leadPokemon.getTypes()[0]],
        moveType = Type[Type.ICE];
      expect(leadPokemonType).toBe(moveType);
    },
    TIMEOUT,
  );

  test(
    "ability applies correctly even if the pokemon's move calls another move",
    async () => {
      game.override.moveset([Moves.NATURE_POWER]);

      await game.startBattle([Species.MAGIKARP]);

      const leadPokemon = game.scene.getPlayerPokemon()!;
      expect(leadPokemon).not.toBe(undefined);

      game.scene.arena.biomeType = Biome.MOUNTAIN;
      game.move.select(Moves.NATURE_POWER);
      await game.phaseInterceptor.to(TurnEndPhase);

      testPokemonTypeMatchesDefaultMoveType(leadPokemon, Moves.AIR_SLASH);
    },
    TIMEOUT,
  );

  test(
    "ability applies correctly even if the pokemon's move is delayed / charging",
    async () => {
      game.override.moveset([Moves.DIG]);

      await game.startBattle([Species.MAGIKARP]);

      const leadPokemon = game.scene.getPlayerPokemon()!;
      expect(leadPokemon).not.toBe(undefined);

      game.move.select(Moves.DIG);
      await game.phaseInterceptor.to(TurnEndPhase);

      testPokemonTypeMatchesDefaultMoveType(leadPokemon, Moves.DIG);
    },
    TIMEOUT,
  );

  test(
    "ability applies correctly even if the pokemon's move misses",
    async () => {
      game.override.moveset([Moves.TACKLE]);
      game.override.enemyMoveset(SPLASH_ONLY);

      await game.startBattle([Species.MAGIKARP]);

      const leadPokemon = game.scene.getPlayerPokemon()!;
      expect(leadPokemon).not.toBe(undefined);

      game.move.select(Moves.TACKLE);
      await game.move.forceMiss();
      await game.phaseInterceptor.to(TurnEndPhase);

      const enemyPokemon = game.scene.getEnemyPokemon()!;
      expect(enemyPokemon.isFullHp()).toBe(true);
      testPokemonTypeMatchesDefaultMoveType(leadPokemon, Moves.TACKLE);
    },
    TIMEOUT,
  );

  test(
    "ability applies correctly even if the pokemon's move is protected against",
    async () => {
      game.override.moveset([Moves.TACKLE]);
      game.override.enemyMoveset([Moves.PROTECT, Moves.PROTECT, Moves.PROTECT, Moves.PROTECT]);

      await game.startBattle([Species.MAGIKARP]);

      const leadPokemon = game.scene.getPlayerPokemon()!;
      expect(leadPokemon).not.toBe(undefined);

      game.move.select(Moves.TACKLE);
      await game.phaseInterceptor.to(TurnEndPhase);

      testPokemonTypeMatchesDefaultMoveType(leadPokemon, Moves.TACKLE);
    },
    TIMEOUT,
  );

  test(
    "ability applies correctly even if the pokemon's move fails because of type immunity",
    async () => {
      game.override.moveset([Moves.TACKLE]);
      game.override.enemySpecies(Species.GASTLY);

      await game.startBattle([Species.MAGIKARP]);

      const leadPokemon = game.scene.getPlayerPokemon()!;
      expect(leadPokemon).not.toBe(undefined);

      game.move.select(Moves.TACKLE);
      await game.phaseInterceptor.to(TurnEndPhase);

      testPokemonTypeMatchesDefaultMoveType(leadPokemon, Moves.TACKLE);
    },
    TIMEOUT,
  );

  test(
    "ability is not applied if pokemon's type is the same as the move's type",
    async () => {
      game.override.moveset([Moves.SPLASH]);

      await game.startBattle([Species.MAGIKARP]);

      const leadPokemon = game.scene.getPlayerPokemon()!;
      expect(leadPokemon).not.toBe(undefined);

<<<<<<< HEAD
      leadPokemon.summonData.types = [allMoves[Moves.SPLASH].defaultType];
=======
      leadPokemon.summonData.types = [allMoves[Moves.SPLASH].type];
>>>>>>> 2d0a4326
      game.move.select(Moves.SPLASH);
      await game.phaseInterceptor.to(TurnEndPhase);

      expect(leadPokemon.summonData.abilitiesApplied).not.toContain(Abilities.PROTEAN);
    },
    TIMEOUT,
  );

  test(
    "ability is not applied if pokemon is terastallized",
    async () => {
      game.override.moveset([Moves.SPLASH]);

      await game.startBattle([Species.MAGIKARP]);

      const leadPokemon = game.scene.getPlayerPokemon()!;
      expect(leadPokemon).not.toBe(undefined);

      vi.spyOn(leadPokemon, "isTerastallized").mockReturnValue(true);

      game.move.select(Moves.SPLASH);
      await game.phaseInterceptor.to(TurnEndPhase);

      expect(leadPokemon.summonData.abilitiesApplied).not.toContain(Abilities.PROTEAN);
    },
    TIMEOUT,
  );

  test(
    "ability is not applied if pokemon uses struggle",
    async () => {
      game.override.moveset([Moves.STRUGGLE]);

      await game.startBattle([Species.MAGIKARP]);

      const leadPokemon = game.scene.getPlayerPokemon()!;
      expect(leadPokemon).not.toBe(undefined);

      game.move.select(Moves.STRUGGLE);
      await game.phaseInterceptor.to(TurnEndPhase);

      expect(leadPokemon.summonData.abilitiesApplied).not.toContain(Abilities.PROTEAN);
    },
    TIMEOUT,
  );

  test(
    "ability is not applied if the pokemon's move fails",
    async () => {
      game.override.moveset([Moves.BURN_UP]);

      await game.startBattle([Species.MAGIKARP]);

      const leadPokemon = game.scene.getPlayerPokemon()!;
      expect(leadPokemon).not.toBe(undefined);

      game.move.select(Moves.BURN_UP);
      await game.phaseInterceptor.to(TurnEndPhase);

      expect(leadPokemon.summonData.abilitiesApplied).not.toContain(Abilities.PROTEAN);
    },
    TIMEOUT,
  );

  test(
    "ability applies correctly even if the pokemon's Trick-or-Treat fails",
    async () => {
      game.override.moveset([Moves.TRICK_OR_TREAT]);
      game.override.enemySpecies(Species.GASTLY);

      await game.startBattle([Species.MAGIKARP]);

      const leadPokemon = game.scene.getPlayerPokemon()!;
      expect(leadPokemon).not.toBe(undefined);

      game.move.select(Moves.TRICK_OR_TREAT);
      await game.phaseInterceptor.to(TurnEndPhase);

      testPokemonTypeMatchesDefaultMoveType(leadPokemon, Moves.TRICK_OR_TREAT);
    },
    TIMEOUT,
  );

  test(
    "ability applies correctly and the pokemon curses itself",
    async () => {
      game.override.moveset([Moves.CURSE]);

      await game.startBattle([Species.MAGIKARP]);

      const leadPokemon = game.scene.getPlayerPokemon()!;
      expect(leadPokemon).not.toBe(undefined);

      game.move.select(Moves.CURSE);
      await game.phaseInterceptor.to(TurnEndPhase);

      testPokemonTypeMatchesDefaultMoveType(leadPokemon, Moves.CURSE);
      expect(leadPokemon.getTag(BattlerTagType.CURSED)).not.toBe(undefined);
    },
    TIMEOUT,
  );
});

function testPokemonTypeMatchesDefaultMoveType(pokemon: PlayerPokemon, move: Moves) {
  expect(pokemon.summonData.abilitiesApplied).toContain(Abilities.PROTEAN);
  expect(pokemon.getTypes()).toHaveLength(1);
  const pokemonType = Type[pokemon.getTypes()[0]],
    moveType = Type[allMoves[move].type];
  expect(pokemonType).toBe(moveType);
}<|MERGE_RESOLUTION|>--- conflicted
+++ resolved
@@ -249,11 +249,7 @@
       const leadPokemon = game.scene.getPlayerPokemon()!;
       expect(leadPokemon).not.toBe(undefined);
 
-<<<<<<< HEAD
-      leadPokemon.summonData.types = [allMoves[Moves.SPLASH].defaultType];
-=======
       leadPokemon.summonData.types = [allMoves[Moves.SPLASH].type];
->>>>>>> 2d0a4326
       game.move.select(Moves.SPLASH);
       await game.phaseInterceptor.to(TurnEndPhase);
 
