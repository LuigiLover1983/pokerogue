--- conflicted
+++ resolved
@@ -1,14 +1,7 @@
-<<<<<<< HEAD
-import { getMoveTargets } from "#app/data/move";
-import { Abilities } from "#app/enums/abilities";
-import { Species } from "#app/enums/species";
-import { TurnEndPhase } from "#app/phases/turn-end-phase";
-=======
 import { BattlerIndex } from "#app/battle";
 import { Abilities } from "#app/enums/abilities";
 import { Species } from "#app/enums/species";
 import * as Utils from "#app/utils";
->>>>>>> 2d0a4326
 import { Moves } from "#enums/moves";
 import GameManager from "#test/utils/gameManager";
 import { SPLASH_ONLY } from "#test/utils/testUtils";
@@ -91,14 +84,9 @@
     const player2 = game.scene.getParty()[1];
     const [enemy1, enemy2] = game.scene.getEnemyField();
 
-<<<<<<< HEAD
-  game.move.select(Moves.SPLASH);
-  game.move.select(Moves.SPLASH, 1);
-=======
     game.move.select(Moves.EARTHQUAKE);
     game.move.select(Moves.SPLASH, 1);
     await game.setTurnOrder([BattlerIndex.PLAYER, BattlerIndex.PLAYER_2, BattlerIndex.ENEMY, BattlerIndex.ENEMY_2]);
->>>>>>> 2d0a4326
 
     await game.phaseInterceptor.to("MoveEndPhase");
 
@@ -108,16 +96,8 @@
     player2.hp = player2.getMaxHp();
     enemy1.hp = enemy1.getMaxHp();
 
-<<<<<<< HEAD
-  const initialHp = game.scene.getEnemyField()[0].hp;
-  game.move.select(attackMove);
-  if (!killAlly) {
-    game.move.select(Moves.SPLASH, 1);
-  }
-=======
     await game.killPokemon(enemy2);
     await game.toNextTurn();
->>>>>>> 2d0a4326
 
     game.move.select(Moves.EARTHQUAKE);
     game.move.select(Moves.SPLASH, 1);
@@ -128,12 +108,7 @@
     const damagePlayer2Turn2 = player2.getMaxHp() - player2.hp;
     const damageEnemy1Turn2 = enemy1.getMaxHp() - enemy1.hp;
 
-<<<<<<< HEAD
-  const initialHp1v1 = game.scene.getEnemyField()[0].hp;
-  game.move.select(attackMove);
-=======
     enemy1.hp = enemy1.getMaxHp();
->>>>>>> 2d0a4326
 
     // Turn 1: 3 targets, turn 2: 2 targets
     // Both should have damage reduction
