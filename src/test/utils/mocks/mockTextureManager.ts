--- conflicted
+++ resolved
@@ -7,12 +7,8 @@
 import MockText from "#test/utils/mocks/mocksContainer/mockText";
 import MockTexture from "#test/utils/mocks/mocksContainer/mockTexture";
 import { MockGameObject } from "./mockGameObject";
-<<<<<<< HEAD
-import MockVideo from "#test/utils/mocks/mocksContainer/mockVideo";
-=======
 import { vi } from "vitest";
 import { MockVideoGameObject } from "./mockVideoGameObject";
->>>>>>> 4e3a24c2
 
 /**
  * Stub class for Phaser.Textures.TextureManager
@@ -40,11 +36,7 @@
       text: this.text.bind(this),
       bitmapText: this.text.bind(this),
       displayList: this.displayList,
-<<<<<<< HEAD
-      video: this.video.bind(this)
-=======
       video: vi.fn(() => new MockVideoGameObject()),
->>>>>>> 4e3a24c2
     };
   }
 
@@ -105,10 +97,4 @@
     this.list.push(polygon);
     return polygon;
   }
-
-  video(x: number, y: number, key?: string) {
-    const video = new MockVideo(this, x, y, key);
-    this.list.push(video);
-    return video;
-  }
 }