import { Phase } from "#app/phase";
import ErrorInterceptor from "#app/test/utils/errorInterceptor";
import { BattleEndPhase } from "#app/phases/battle-end-phase";
import { BerryPhase } from "#app/phases/berry-phase";
import { CheckSwitchPhase } from "#app/phases/check-switch-phase";
import { CommandPhase } from "#app/phases/command-phase";
import { DamagePhase } from "#app/phases/damage-phase";
import { EggLapsePhase } from "#app/phases/egg-lapse-phase";
import { EncounterPhase } from "#app/phases/encounter-phase";
import { EndEvolutionPhase } from "#app/phases/end-evolution-phase";
import { EnemyCommandPhase } from "#app/phases/enemy-command-phase";
import { EvolutionPhase } from "#app/phases/evolution-phase";
import { FaintPhase } from "#app/phases/faint-phase";
import { LevelCapPhase } from "#app/phases/level-cap-phase";
import { LoginPhase } from "#app/phases/login-phase";
import { MessagePhase } from "#app/phases/message-phase";
import { MoveEffectPhase } from "#app/phases/move-effect-phase";
import { MoveEndPhase } from "#app/phases/move-end-phase";
import { MovePhase } from "#app/phases/move-phase";
import { NewBattlePhase } from "#app/phases/new-battle-phase";
import { NewBiomeEncounterPhase } from "#app/phases/new-biome-encounter-phase";
import { NextEncounterPhase } from "#app/phases/next-encounter-phase";
import { PostSummonPhase } from "#app/phases/post-summon-phase";
import { QuietFormChangePhase } from "#app/phases/quiet-form-change-phase";
import { SelectGenderPhase } from "#app/phases/select-gender-phase";
import { SelectModifierPhase } from "#app/phases/select-modifier-phase";
import { SelectStarterPhase } from "#app/phases/select-starter-phase";
import { SelectTargetPhase } from "#app/phases/select-target-phase";
import { ShinySparklePhase } from "#app/phases/shiny-sparkle-phase";
import { ShowAbilityPhase } from "#app/phases/show-ability-phase";
import { StatStageChangePhase } from "#app/phases/stat-stage-change-phase";
import { SummonPhase } from "#app/phases/summon-phase";
import { SwitchPhase } from "#app/phases/switch-phase";
import { SwitchSummonPhase } from "#app/phases/switch-summon-phase";
import { TitlePhase } from "#app/phases/title-phase";
import { ToggleDoublePositionPhase } from "#app/phases/toggle-double-position-phase";
import { TurnEndPhase } from "#app/phases/turn-end-phase";
import { TurnInitPhase } from "#app/phases/turn-init-phase";
import { TurnStartPhase } from "#app/phases/turn-start-phase";
import { UnavailablePhase } from "#app/phases/unavailable-phase";
import { VictoryPhase } from "#app/phases/victory-phase";
import { PartyHealPhase } from "#app/phases/party-heal-phase";
import UI, { Mode } from "#app/ui/ui";
import {
  MysteryEncounterBattlePhase,
  MysteryEncounterOptionSelectedPhase,
  MysteryEncounterPhase,
  MysteryEncounterRewardsPhase,
  PostMysteryEncounterPhase
} from "#app/phases/mystery-encounter-phases";
import { LearnMovePhase } from "#app/phases/learn-move-phase";
import { ModifierRewardPhase } from "#app/phases/modifier-reward-phase";

export interface PromptHandler {
  phaseTarget?;
  mode?;
  callback?;
  expireFn?;
  awaitingActionInput?;
}

export default class PhaseInterceptor {
  public scene;
  public phases = {};
  public log: string[];
  private onHold;
  private interval;
  private promptInterval;
  private intervalRun;
  private prompts: PromptHandler[];
  private phaseFrom;
  private inProgress;
  private originalSetMode;
  private originalSuperEnd;

  /**
   * List of phases with their corresponding start methods.
   */
  private PHASES = [
    [LoginPhase, this.startPhase],
    [TitlePhase, this.startPhase],
    [SelectGenderPhase, this.startPhase],
    [EncounterPhase, this.startPhase],
    [NewBiomeEncounterPhase, this.startPhase],
    [SelectStarterPhase, this.startPhase],
    [PostSummonPhase, this.startPhase],
    [SummonPhase, this.startPhase],
    [ToggleDoublePositionPhase, this.startPhase],
    [CheckSwitchPhase, this.startPhase],
    [ShowAbilityPhase, this.startPhase],
    [MessagePhase, this.startPhase],
    [TurnInitPhase, this.startPhase],
    [CommandPhase, this.startPhase],
    [EnemyCommandPhase, this.startPhase],
    [TurnStartPhase, this.startPhase],
    [MovePhase, this.startPhase],
    [MoveEffectPhase, this.startPhase],
    [DamagePhase, this.startPhase],
    [FaintPhase, this.startPhase],
    [BerryPhase, this.startPhase],
    [TurnEndPhase, this.startPhase],
    [BattleEndPhase, this.startPhase],
    [EggLapsePhase, this.startPhase],
    [SelectModifierPhase, this.startPhase],
    [NextEncounterPhase, this.startPhase],
    [NewBattlePhase, this.startPhase],
    [VictoryPhase, this.startPhase],
    [MoveEndPhase, this.startPhase],
    [StatStageChangePhase, this.startPhase],
    [ShinySparklePhase, this.startPhase],
    [SelectTargetPhase, this.startPhase],
    [UnavailablePhase, this.startPhase],
    [QuietFormChangePhase, this.startPhase],
    [SwitchPhase, this.startPhase],
    [SwitchSummonPhase, this.startPhase],
    [PartyHealPhase, this.startPhase],
<<<<<<< HEAD
    [MysteryEncounterPhase, this.startPhase],
    [MysteryEncounterOptionSelectedPhase, this.startPhase],
    [MysteryEncounterBattlePhase, this.startPhase],
    [MysteryEncounterRewardsPhase, this.startPhase],
    [PostMysteryEncounterPhase, this.startPhase],
    [LearnMovePhase, this.startPhase],
    [ModifierRewardPhase, this.startPhase]
=======
    [EvolutionPhase, this.startPhase],
    [EndEvolutionPhase, this.startPhase],
    [LevelCapPhase, this.startPhase],
>>>>>>> 4e3a24c2
  ];

  private endBySetMode = [
    TitlePhase, SelectGenderPhase, CommandPhase, SelectModifierPhase, MysteryEncounterPhase, PostMysteryEncounterPhase
  ];

  /**
   * Constructor to initialize the scene and properties, and to start the phase handling.
   * @param scene - The scene to be managed.
   */
  constructor(scene) {
    this.scene = scene;
    this.onHold = [];
    this.prompts = [];
    this.clearLogs();
    this.startPromptHandler();
    this.initPhases();
  }

  /**
   * Clears phase logs
   */
  clearLogs() {
    this.log = [];
  }

  rejectAll(error) {
    if (this.inProgress) {
      clearInterval(this.promptInterval);
      clearInterval(this.interval);
      clearInterval(this.intervalRun);
      this.inProgress.onError(error);
    }
  }

  /**
   * Method to set the starting phase.
   * @param phaseFrom - The phase to start from.
   * @returns The instance of the PhaseInterceptor.
   */
  runFrom(phaseFrom) {
    this.phaseFrom = phaseFrom;
    return this;
  }

  /**
   * Method to transition to a target phase.
   * @param phaseTo - The phase to transition to.
   * @returns A promise that resolves when the transition is complete.
   */
  async to(phaseTo, runTarget: boolean = true): Promise<void> {
    return new Promise(async (resolve, reject) => {
      ErrorInterceptor.getInstance().add(this);
      if (this.phaseFrom) {
        await this.run(this.phaseFrom).catch((e) => reject(e));
        this.phaseFrom = null;
      }
      const targetName = typeof phaseTo === "string" ? phaseTo : phaseTo.name;
      this.intervalRun = setInterval(async() => {
        const currentPhase = this.onHold?.length && this.onHold[0];
        if (currentPhase && currentPhase.name === targetName) {
          clearInterval(this.intervalRun);
          if (!runTarget) {
            return resolve();
          }
          await this.run(currentPhase).catch((e) => {
            clearInterval(this.intervalRun);
            return reject(e);
          });
          return resolve();
        }
        if (currentPhase && currentPhase.name !== targetName) {
          await this.run(currentPhase).catch((e) => {
            clearInterval(this.intervalRun);
            return reject(e);
          });
        }
      });
    });
  }

  /**
   * Method to run a phase with an optional skip function.
   * @param phaseTarget - The phase to run.
   * @param skipFn - Optional skip function.
   * @returns A promise that resolves when the phase is run.
   */
  run(phaseTarget, skipFn?): Promise<void> {
    const targetName = typeof phaseTarget === "string" ? phaseTarget : phaseTarget.name;
    this.scene.moveAnimations = null; // Mandatory to avoid crash
    return new Promise(async (resolve, reject) => {
      ErrorInterceptor.getInstance().add(this);
      const interval = setInterval(async () => {
        const currentPhase = this.onHold.shift();
        if (currentPhase) {
          if (currentPhase.name !== targetName) {
            clearInterval(interval);
            const skip = skipFn && skipFn(currentPhase.name);
            if (skip) {
              this.onHold.unshift(currentPhase);
              ErrorInterceptor.getInstance().remove(this);
              return resolve();
            }
            clearInterval(interval);
            return reject(`Wrong phase: this is ${currentPhase.name} and not ${targetName}`);
          }
          clearInterval(interval);
          this.inProgress = {
            name: currentPhase.name,
            callback: () => {
              ErrorInterceptor.getInstance().remove(this);
              resolve();
            },
            onError: (error) => reject(error),
          };
          currentPhase.call();
        }
      });
    });
  }

  whenAboutToRun(phaseTarget, skipFn?): Promise<void> {
    const targetName = typeof phaseTarget === "string" ? phaseTarget : phaseTarget.name;
    this.scene.moveAnimations = null; // Mandatory to avoid crash
    return new Promise(async (resolve, reject) => {
      ErrorInterceptor.getInstance().add(this);
      const interval = setInterval(async () => {
        const currentPhase = this.onHold[0];
        if (currentPhase?.name === targetName) {
          clearInterval(interval);
          resolve();
        }
      });
    });
  }

  pop() {
    this.onHold.pop();
    this.scene.shiftPhase();
  }

  /**
   * Remove the current phase from the phase interceptor.
   *
   * Do not call this unless absolutely necessary. This function is intended
   * for cleaning up the phase interceptor when, for whatever reason, a phase
   * is manually ended without using the phase interceptor.
   *
   * @param shouldRun Whether or not the current scene should also be run.
   */
  shift(shouldRun: boolean = false) : void {
    this.onHold.shift();
    if (shouldRun) {
      this.scene.shiftPhase();
    }
  }

  /**
   * Method to initialize phases and their corresponding methods.
   */
  initPhases() {
    this.originalSetMode = UI.prototype.setMode;
    this.originalSuperEnd = Phase.prototype.end;
    UI.prototype.setMode = (mode, ...args) => this.setMode.call(this, mode, ...args);
    Phase.prototype.end = () => this.superEndPhase.call(this);
    for (const [phase, methodStart] of this.PHASES) {
      const originalStart = phase.prototype.start;
      this.phases[phase.name] = {
        start: originalStart,
        endBySetMode: this.endBySetMode.some((elm) => elm.name === phase.name),
      };
      phase.prototype.start = () => methodStart.call(this, phase);
    }
  }

  /**
   * Method to start a phase and log it.
   * @param phase - The phase to start.
   */
  startPhase(phase) {
    this.log.push(phase.name);
    const instance = this.scene.getCurrentPhase();
    this.onHold.push({
      name: phase.name,
      call: () => {
        this.phases[phase.name].start.apply(instance);
      }
    });
  }

  unlock() {
    this.inProgress?.callback();
    this.inProgress = undefined;
  }

  /**
   * Method to end a phase and log it.
   * @param phase - The phase to start.
   */
  superEndPhase() {
    const instance = this.scene.getCurrentPhase();
    this.originalSuperEnd.apply(instance);
    this.inProgress?.callback();
    this.inProgress = undefined;
  }

  /**
   * m2m to set mode.
   * @param phase - The phase to start.
   */
  setMode(mode: Mode, ...args: any[]): Promise<void> {
    const currentPhase = this.scene.getCurrentPhase();
    const instance = this.scene.ui;
    console.log("setMode", `${Mode[mode]} (=${mode})`, args);
    const ret = this.originalSetMode.apply(instance, [mode, ...args]);
    if (!this.phases[currentPhase.constructor.name]) {
      throw new Error(`missing ${currentPhase.constructor.name} in phaseInterceptor PHASES list`);
    }
    if (this.phases[currentPhase.constructor.name].endBySetMode) {
      this.inProgress?.callback();
      this.inProgress = undefined;
    }
    return ret;
  }

  /**
   * Method to start the prompt handler.
   */
  startPromptHandler() {
    this.promptInterval = setInterval(() => {
      if (this.prompts.length) {
        const actionForNextPrompt = this.prompts[0];
        const expireFn = actionForNextPrompt.expireFn && actionForNextPrompt.expireFn();
        const currentMode = this.scene.ui.getMode();
        const currentPhase = this.scene.getCurrentPhase()?.constructor.name;
        const currentHandler = this.scene.ui.getHandler();
        if (expireFn) {
          this.prompts.shift();
        } else if (currentMode === actionForNextPrompt.mode && currentPhase === actionForNextPrompt.phaseTarget && currentHandler.active && (!actionForNextPrompt.awaitingActionInput || (actionForNextPrompt.awaitingActionInput && currentHandler.awaitingActionInput))) {
          this.prompts.shift()?.callback();
        }
      }
    });
  }

  /**
   * Method to add an action to the next prompt.
   * @param phaseTarget - The target phase for the prompt.
   * @param mode - The mode of the UI.
   * @param callback - The callback function to execute.
   * @param expireFn - The function to determine if the prompt has expired.
   * @param awaitingActionInput
   */
  addToNextPrompt(phaseTarget: string, mode: Mode, callback: () => void, expireFn?: () => void, awaitingActionInput: boolean = false) {
    this.prompts.push({
      phaseTarget,
      mode,
      callback,
      expireFn,
      awaitingActionInput
    });
  }

  /**
   * Restores the original state of phases and clears intervals.
   *
   * This function iterates through all phases and resets their `start` method to the original
   * function stored in `this.phases`. Additionally, it clears the `promptInterval` and `interval`.
   */
  restoreOg() {
    for (const [phase] of this.PHASES) {
      phase.prototype.start = this.phases[phase.name].start;
    }
    UI.prototype.setMode = this.originalSetMode;
    Phase.prototype.end = this.originalSuperEnd;
    clearInterval(this.promptInterval);
    clearInterval(this.interval);
    clearInterval(this.intervalRun);
  }
}<|MERGE_RESOLUTION|>--- conflicted
+++ resolved
@@ -114,7 +114,9 @@
     [SwitchPhase, this.startPhase],
     [SwitchSummonPhase, this.startPhase],
     [PartyHealPhase, this.startPhase],
-<<<<<<< HEAD
+    [EvolutionPhase, this.startPhase],
+    [EndEvolutionPhase, this.startPhase],
+    [LevelCapPhase, this.startPhase],
     [MysteryEncounterPhase, this.startPhase],
     [MysteryEncounterOptionSelectedPhase, this.startPhase],
     [MysteryEncounterBattlePhase, this.startPhase],
@@ -122,11 +124,6 @@
     [PostMysteryEncounterPhase, this.startPhase],
     [LearnMovePhase, this.startPhase],
     [ModifierRewardPhase, this.startPhase]
-=======
-    [EvolutionPhase, this.startPhase],
-    [EndEvolutionPhase, this.startPhase],
-    [LevelCapPhase, this.startPhase],
->>>>>>> 4e3a24c2
   ];
 
   private endBySetMode = [
