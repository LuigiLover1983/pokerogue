--- conflicted
+++ resolved
@@ -41,7 +41,6 @@
 import { Phase } from "#app/phase";
 import ErrorInterceptor from "#app/test/utils/errorInterceptor";
 import { QuietFormChangePhase } from "#app/form-change-phase";
-<<<<<<< HEAD
 import {
   MysteryEncounterBattlePhase,
   MysteryEncounterOptionSelectedPhase,
@@ -57,8 +56,6 @@
   expireFn?;
   awaitingActionInput?;
 }
-=======
->>>>>>> bdde03b0
 
 export default class PhaseInterceptor {
   public scene;
@@ -113,18 +110,14 @@
     [QuietFormChangePhase, this.startPhase],
     [SwitchPhase, this.startPhase],
     [SwitchSummonPhase, this.startPhase],
-<<<<<<< HEAD
+    [PartyHealPhase, this.startPhase],
     [MysteryEncounterPhase, this.startPhase],
     [MysteryEncounterOptionSelectedPhase, this.startPhase],
     [MysteryEncounterBattlePhase, this.startPhase],
     [MysteryEncounterRewardsPhase, this.startPhase],
     [PostMysteryEncounterPhase, this.startPhase],
     [LearnMovePhase, this.startPhase],
-    [ModifierRewardPhase, this.startPhase],
-    // [CommonAnimPhase, this.startPhase]
-=======
-    [PartyHealPhase, this.startPhase],
->>>>>>> bdde03b0
+    [ModifierRewardPhase, this.startPhase]
   ];
 
   private endBySetMode = [
@@ -348,7 +341,7 @@
         if (expireFn) {
           this.prompts.shift();
         } else if (currentMode === actionForNextPrompt.mode && currentPhase === actionForNextPrompt.phaseTarget && currentHandler.active && (!actionForNextPrompt.awaitingActionInput || (actionForNextPrompt.awaitingActionInput && currentHandler.awaitingActionInput))) {
-          this.prompts.shift().callback();
+          this.prompts.shift()?.callback();
         }
       }
     });
