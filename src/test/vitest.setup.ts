import "#test/fontFace.setup";
import "vitest-canvas-mock";

import { initLoggedInUser } from "#app/account";
import { initAbilities } from "#app/data/ability";
import { initBiomes } from "#app/data/biomes";
import { initEggMoves } from "#app/data/egg-moves";
import { initMoves } from "#app/data/move";
import { initPokemonPrevolutions } from "#app/data/pokemon-evolutions";
import { initPokemonForms } from "#app/data/pokemon-forms";
import { initSpecies } from "#app/data/pokemon-species";
<<<<<<< HEAD
import { initAchievements } from "#app/system/achv";
import { initVouchers } from "#app/system/voucher";
=======
import { initVouchers } from "#app/system/voucher";
import { initAchievements } from "#app/system/achv";
>>>>>>> 87c450a1
import { initStatsKeys } from "#app/ui/game-stats-ui-handler";
import { initMysteryEncounters } from "#app/data/mystery-encounters/mystery-encounters";
import { beforeAll, beforeEach, vi } from "vitest";
import Overrides from "#app/overrides";

/** Mock the override import to always return default values, ignoring any custom overrides. */
vi.mock("#app/overrides", async (importOriginal) => {
  const { defaultOverrides } = await importOriginal<typeof import("#app/overrides")>();

  return {
    default: defaultOverrides,
    defaultOverrides
  } satisfies typeof import("#app/overrides");
});

initVouchers();
initAchievements();
initStatsKeys();
initPokemonPrevolutions();
initBiomes();
initEggMoves();
initPokemonForms();
initSpecies();
initMoves();
initAbilities();
initLoggedInUser();
initMysteryEncounters();

global.testFailed = false;

beforeAll(() => {
  Object.defineProperty(document, "fonts", {
    writable: true,
    value: {
      add: () => {},
    }
  });
});

// Disables Mystery Encounters on all tests (can be overridden at test level)
beforeEach( () => {
  vi.spyOn(Overrides, "MYSTERY_ENCOUNTER_RATE_OVERRIDE", "get").mockReturnValue(0);
});<|MERGE_RESOLUTION|>--- conflicted
+++ resolved
@@ -9,13 +9,8 @@
 import { initPokemonPrevolutions } from "#app/data/pokemon-evolutions";
 import { initPokemonForms } from "#app/data/pokemon-forms";
 import { initSpecies } from "#app/data/pokemon-species";
-<<<<<<< HEAD
 import { initAchievements } from "#app/system/achv";
 import { initVouchers } from "#app/system/voucher";
-=======
-import { initVouchers } from "#app/system/voucher";
-import { initAchievements } from "#app/system/achv";
->>>>>>> 87c450a1
 import { initStatsKeys } from "#app/ui/game-stats-ui-handler";
 import { initMysteryEncounters } from "#app/data/mystery-encounters/mystery-encounters";
 import { beforeAll, beforeEach, vi } from "vitest";
