import BattleScene from "../battle-scene";
import { addTextObject, TextStyle } from "./text";
import { getTypeDamageMultiplierColor, Type } from "../data/type";
import { Command } from "./command-ui-handler";
import { Mode } from "./ui";
import UiHandler from "./ui-handler";
import * as Utils from "../utils";
import { MoveCategory } from "#app/data/move";
import i18next from "i18next";
import {Button} from "#enums/buttons";
<<<<<<< HEAD
import Pokemon, { PokemonMove } from "#app/field/pokemon.js";
import { CommandPhase } from "#app/phases/command-phase.js";
import { BattleType } from "#app/battle";
=======
import Pokemon, { PokemonMove } from "#app/field/pokemon";
import { CommandPhase } from "#app/phases/command-phase";
>>>>>>> f5bf766f

export default class FightUiHandler extends UiHandler {
  public static readonly MOVES_CONTAINER_NAME = "moves";

  private movesContainer: Phaser.GameObjects.Container;
  private moveInfoContainer: Phaser.GameObjects.Container;
  private typeIcon: Phaser.GameObjects.Sprite;
  private ppLabel: Phaser.GameObjects.Text;
  private ppText: Phaser.GameObjects.Text;
  private powerLabel: Phaser.GameObjects.Text;
  private powerText: Phaser.GameObjects.Text;
  private accuracyLabel: Phaser.GameObjects.Text;
  private accuracyText: Phaser.GameObjects.Text;
  private cursorObj: Phaser.GameObjects.Image | null;
  private moveCategoryIcon: Phaser.GameObjects.Sprite;

  protected fieldIndex: integer = 0;
  protected cursor2: integer = 0;

  constructor(scene: BattleScene) {
    super(scene, Mode.FIGHT);
  }

  setup() {
    const ui = this.getUi();

    this.movesContainer = this.scene.add.container(18, -38.7);
    this.movesContainer.setName(FightUiHandler.MOVES_CONTAINER_NAME);
    ui.add(this.movesContainer);

    this.moveInfoContainer = this.scene.add.container(1, 0);
    this.moveInfoContainer.setName("move-info");
    ui.add(this.moveInfoContainer);

    this.typeIcon = this.scene.add.sprite(this.scene.scaledCanvas.width - 57, -36, Utils.getLocalizedSpriteKey("types"), "unknown");
    this.typeIcon.setVisible(false);
    this.moveInfoContainer.add(this.typeIcon);

    this.moveCategoryIcon = this.scene.add.sprite(this.scene.scaledCanvas.width - 25, -36, "categories", "physical");
    this.moveCategoryIcon.setVisible(false);
    this.moveInfoContainer.add(this.moveCategoryIcon);

    this.ppLabel = addTextObject(this.scene, this.scene.scaledCanvas.width - 70, -26, "PP", TextStyle.MOVE_INFO_CONTENT);
    this.ppLabel.setOrigin(0.0, 0.5);
    this.ppLabel.setVisible(false);
    this.ppLabel.setText(i18next.t("fightUiHandler:pp"));
    this.moveInfoContainer.add(this.ppLabel);

    this.ppText = addTextObject(this.scene, this.scene.scaledCanvas.width - 12, -26, "--/--", TextStyle.MOVE_INFO_CONTENT);
    this.ppText.setOrigin(1, 0.5);
    this.ppText.setVisible(false);
    this.moveInfoContainer.add(this.ppText);

    this.powerLabel = addTextObject(this.scene, this.scene.scaledCanvas.width - 70, -18, "POWER", TextStyle.MOVE_INFO_CONTENT);
    this.powerLabel.setOrigin(0.0, 0.5);
    this.powerLabel.setVisible(false);
    this.powerLabel.setText(i18next.t("fightUiHandler:power"));
    this.moveInfoContainer.add(this.powerLabel);

    this.powerText = addTextObject(this.scene, this.scene.scaledCanvas.width - 12, -18, "---", TextStyle.MOVE_INFO_CONTENT);
    this.powerText.setOrigin(1, 0.5);
    this.powerText.setVisible(false);
    this.moveInfoContainer.add(this.powerText);

    this.accuracyLabel = addTextObject(this.scene, this.scene.scaledCanvas.width - 70, -10, "ACC", TextStyle.MOVE_INFO_CONTENT);
    this.accuracyLabel.setOrigin(0.0, 0.5);
    this.accuracyLabel.setVisible(false);
    this.accuracyLabel.setText(i18next.t("fightUiHandler:accuracy"));
    this.moveInfoContainer.add(this.accuracyLabel);

    this.accuracyText = addTextObject(this.scene, this.scene.scaledCanvas.width - 12, -10, "---", TextStyle.MOVE_INFO_CONTENT);
    this.accuracyText.setOrigin(1, 0.5);
    this.accuracyText.setVisible(false);
    this.moveInfoContainer.add(this.accuracyText);
  }

  show(args: any[]): boolean {
    super.show(args);

    this.fieldIndex = args.length ? args[0] as integer : 0;

    const messageHandler = this.getUi().getMessageHandler();
    messageHandler.bg.setVisible(false);
    messageHandler.commandWindow.setVisible(false);
    messageHandler.movesWindowContainer.setVisible(true);
    const pokemon = (this.scene.getCurrentPhase() as CommandPhase).getPokemon();
    if (pokemon.battleSummonData.turnCount <= 1) {
      this.setCursor(0);
    } else {
      this.setCursor(this.getCursor());
    }
    this.displayMoves();
    return true;
  }

  processInput(button: Button): boolean {
    const ui = this.getUi();

    let success = false;

    const cursor = this.getCursor();

    if (button === Button.CANCEL || button === Button.ACTION) {
      if (button === Button.ACTION) {
        if ((this.scene.getCurrentPhase() as CommandPhase).handleCommand(Command.FIGHT, cursor, false)) {
          success = true;
        } else {
          ui.playError();
        }
      } else {
        // Cannot back out of fight menu if skipToFightInput is enabled
        if (this.scene.currentBattle.battleType !== BattleType.MYSTERY_ENCOUNTER || !this.scene.currentBattle.mysteryEncounter?.skipToFightInput) {
          ui.setMode(Mode.COMMAND, this.fieldIndex);
          success = true;
        }
      }
    } else {
      switch (button) {
      case Button.UP:
        if (cursor >= 2) {
          success = this.setCursor(cursor - 2);
        }
        break;
      case Button.DOWN:
        if (cursor < 2) {
          success = this.setCursor(cursor + 2);
        }
        break;
      case Button.LEFT:
        if (cursor % 2 === 1) {
          success = this.setCursor(cursor - 1);
        }
        break;
      case Button.RIGHT:
        if (cursor % 2 === 0) {
          success = this.setCursor(cursor + 1);
        }
        break;
      }
    }

    if (success) {
      ui.playSelect();
    }

    return success;
  }

  getCursor(): integer {
    return !this.fieldIndex ? this.cursor : this.cursor2;
  }

  setCursor(cursor: integer): boolean {
    const ui = this.getUi();

    const changed = this.getCursor() !== cursor;
    if (changed) {
      if (!this.fieldIndex) {
        this.cursor = cursor;
      } else {
        this.cursor2 = cursor;
      }
    }

    if (!this.cursorObj) {
      this.cursorObj = this.scene.add.image(0, 0, "cursor");
      ui.add(this.cursorObj);
    }

    const pokemon = (this.scene.getCurrentPhase() as CommandPhase).getPokemon();
    const moveset = pokemon.getMoveset();

    const hasMove = cursor < moveset.length;

    if (hasMove) {
      const pokemonMove = moveset[cursor]!; // TODO: is the bang correct?
      const moveType = pokemon.getMoveType(pokemonMove.getMove());
      const textureKey = Utils.getLocalizedSpriteKey("types");
      this.typeIcon.setTexture(textureKey, Type[moveType].toLowerCase()).setScale(0.8);

      const moveCategory = pokemonMove.getMove().category;
      this.moveCategoryIcon.setTexture("categories", MoveCategory[moveCategory].toLowerCase()).setScale(1.0);
      const power = pokemonMove.getMove().power;
      const accuracy = pokemonMove.getMove().accuracy;
      const maxPP = pokemonMove.getMovePp();
      const pp = maxPP - pokemonMove.ppUsed;

      const ppLeftStr = Utils.padInt(pp, 2, "  ");
      const ppMaxStr = Utils.padInt(maxPP, 2, "  ");
      this.ppText.setText(`${ppLeftStr}/${ppMaxStr}`);
      this.powerText.setText(`${power >= 0 ? power : "---"}`);
      this.accuracyText.setText(`${accuracy >= 0 ? accuracy : "---"}`);

      const ppPercentLeft = pp / maxPP;

      //** Determines TextStyle according to percentage of PP remaining */
      let ppColorStyle = TextStyle.MOVE_PP_FULL;
      if (ppPercentLeft > 0.25 && ppPercentLeft <= 0.5) {
        ppColorStyle = TextStyle.MOVE_PP_HALF_FULL;
      } else if (ppPercentLeft > 0 && ppPercentLeft <= 0.25) {
        ppColorStyle = TextStyle.MOVE_PP_NEAR_EMPTY;
      } else if (ppPercentLeft === 0) {
        ppColorStyle = TextStyle.MOVE_PP_EMPTY;
      }

      //** Changes the text color and shadow according to the determined TextStyle */
      this.ppText.setColor(this.getTextColor(ppColorStyle, false));
      this.ppText.setShadowColor(this.getTextColor(ppColorStyle, true));

      pokemon.getOpponents().forEach((opponent) => {
        opponent.updateEffectiveness(this.getEffectivenessText(pokemon, opponent, pokemonMove));
      });
    }

    this.typeIcon.setVisible(hasMove);
    this.ppLabel.setVisible(hasMove);
    this.ppText.setVisible(hasMove);
    this.powerLabel.setVisible(hasMove);
    this.powerText.setVisible(hasMove);
    this.accuracyLabel.setVisible(hasMove);
    this.accuracyText.setVisible(hasMove);
    this.moveCategoryIcon.setVisible(hasMove);

    this.cursorObj.setPosition(13 + (cursor % 2 === 1 ? 100 : 0), -31 + (cursor >= 2 ? 15 : 0));

    return changed;
  }

  /**
   * Gets multiplier text for a pokemon's move against a specific opponent
   * Returns undefined if it's a status move
   */
  private getEffectivenessText(pokemon: Pokemon, opponent: Pokemon, pokemonMove: PokemonMove): string | undefined {
    const effectiveness = opponent.getMoveEffectiveness(pokemon, pokemonMove.getMove(), !opponent.battleData?.abilityRevealed);
    if (effectiveness === undefined) {
      return undefined;
    }

    return `${effectiveness}x`;
  }

  displayMoves() {
    const pokemon = (this.scene.getCurrentPhase() as CommandPhase).getPokemon();
    const moveset = pokemon.getMoveset();

    for (let moveIndex = 0; moveIndex < 4; moveIndex++) {
      const moveText = addTextObject(this.scene, moveIndex % 2 === 0 ? 0 : 100, moveIndex < 2 ? 0 : 16, "-", TextStyle.WINDOW);
      moveText.setName("text-empty-move");

      if (moveIndex < moveset.length) {
        const pokemonMove = moveset[moveIndex]!; // TODO is the bang correct?
        moveText.setText(pokemonMove.getName());
        moveText.setName(pokemonMove.getName());
        moveText.setColor(this.getMoveColor(pokemon, pokemonMove) ?? moveText.style.color);
      }

      this.movesContainer.add(moveText);
    }
  }

  /**
   * Returns a specific move's color based on its type effectiveness against opponents
   * If there are multiple opponents, the highest effectiveness' color is returned
   * @returns A color or undefined if the default color should be used
   */
  private getMoveColor(pokemon: Pokemon, pokemonMove: PokemonMove): string | undefined {
    if (!this.scene.typeHints) {
      return undefined;
    }

    const opponents = pokemon.getOpponents();
    if (opponents.length <= 0) {
      return undefined;
    }

    const moveColors = opponents
      .map((opponent) => opponent.getMoveEffectiveness(pokemon, pokemonMove.getMove(), !opponent.battleData.abilityRevealed))
      .sort((a, b) => b - a)
      .map((effectiveness) => getTypeDamageMultiplierColor(effectiveness ?? 0, "offense"));

    return moveColors[0];
  }

  clear() {
    super.clear();
    const messageHandler = this.getUi().getMessageHandler();
    this.clearMoves();
    this.typeIcon.setVisible(false);
    this.ppLabel.setVisible(false);
    this.ppText.setVisible(false);
    this.powerLabel.setVisible(false);
    this.powerText.setVisible(false);
    this.accuracyLabel.setVisible(false);
    this.accuracyText.setVisible(false);
    this.moveCategoryIcon.setVisible(false);
    messageHandler.bg.setVisible(true);
    this.eraseCursor();
  }

  clearMoves() {
    this.movesContainer.removeAll(true);

    const opponents = (this.scene.getCurrentPhase() as CommandPhase).getPokemon().getOpponents();
    opponents.forEach((opponent) => {
      opponent.updateEffectiveness(undefined);
    });
  }

  eraseCursor() {
    if (this.cursorObj) {
      this.cursorObj.destroy();
    }
    this.cursorObj = null;
  }
}<|MERGE_RESOLUTION|>--- conflicted
+++ resolved
@@ -8,14 +8,9 @@
 import { MoveCategory } from "#app/data/move";
 import i18next from "i18next";
 import {Button} from "#enums/buttons";
-<<<<<<< HEAD
-import Pokemon, { PokemonMove } from "#app/field/pokemon.js";
-import { CommandPhase } from "#app/phases/command-phase.js";
-import { BattleType } from "#app/battle";
-=======
 import Pokemon, { PokemonMove } from "#app/field/pokemon";
 import { CommandPhase } from "#app/phases/command-phase";
->>>>>>> f5bf766f
+import { BattleType } from "#app/battle";
 
 export default class FightUiHandler extends UiHandler {
   public static readonly MOVES_CONTAINER_NAME = "moves";
