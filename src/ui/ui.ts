--- conflicted
+++ resolved
@@ -94,11 +94,8 @@
   RENAME_POKEMON,
   RUN_HISTORY,
   RUN_INFO,
-<<<<<<< HEAD
-=======
   TEST_DIALOGUE,
   AUTO_COMPLETE,
->>>>>>> a48fe1f7
   ADMIN,
   MYSTERY_ENCOUNTER
 }
@@ -138,12 +135,10 @@
   Mode.UNAVAILABLE,
   Mode.OUTDATED,
   Mode.RENAME_POKEMON,
-<<<<<<< HEAD
-=======
   Mode.TEST_DIALOGUE,
   Mode.AUTO_COMPLETE,
->>>>>>> a48fe1f7
   Mode.ADMIN,
+  Mode.MYSTERY_ENCOUNTER
 ];
 
 export default class UI extends Phaser.GameObjects.Container {
@@ -208,11 +203,8 @@
       new RenameFormUiHandler(scene),
       new RunHistoryUiHandler(scene),
       new RunInfoUiHandler(scene),
-<<<<<<< HEAD
-=======
       new TestDialogueUiHandler(scene, Mode.TEST_DIALOGUE),
       new AutoCompleteUiHandler(scene),
->>>>>>> a48fe1f7
       new AdminUiHandler(scene),
       new MysteryEncounterUiHandler(scene),
     ];
